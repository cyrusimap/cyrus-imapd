/* ctl_mboxlist.c -- do DB related operations on mboxlist
 *
 * Copyright (c) 1994-2008 Carnegie Mellon University.  All rights reserved.
 *
 * Redistribution and use in source and binary forms, with or without
 * modification, are permitted provided that the following conditions
 * are met:
 *
 * 1. Redistributions of source code must retain the above copyright
 *    notice, this list of conditions and the following disclaimer.
 *
 * 2. Redistributions in binary form must reproduce the above copyright
 *    notice, this list of conditions and the following disclaimer in
 *    the documentation and/or other materials provided with the
 *    distribution.
 *
 * 3. The name "Carnegie Mellon University" must not be used to
 *    endorse or promote products derived from this software without
 *    prior written permission. For permission or any legal
 *    details, please contact
 *      Carnegie Mellon University
 *      Center for Technology Transfer and Enterprise Creation
 *      4615 Forbes Avenue
 *      Suite 302
 *      Pittsburgh, PA  15213
 *      (412) 268-7393, fax: (412) 268-7395
 *      innovation@andrew.cmu.edu
 *
 * 4. Redistributions of any form whatsoever must retain the following
 *    acknowledgment:
 *    "This product includes software developed by Computing Services
 *     at Carnegie Mellon University (http://www.cmu.edu/computing/)."
 *
 * CARNEGIE MELLON UNIVERSITY DISCLAIMS ALL WARRANTIES WITH REGARD TO
 * THIS SOFTWARE, INCLUDING ALL IMPLIED WARRANTIES OF MERCHANTABILITY
 * AND FITNESS, IN NO EVENT SHALL CARNEGIE MELLON UNIVERSITY BE LIABLE
 * FOR ANY SPECIAL, INDIRECT OR CONSEQUENTIAL DAMAGES OR ANY DAMAGES
 * WHATSOEVER RESULTING FROM LOSS OF USE, DATA OR PROFITS, WHETHER IN
 * AN ACTION OF CONTRACT, NEGLIGENCE OR OTHER TORTIOUS ACTION, ARISING
 * OUT OF OR IN CONNECTION WITH THE USE OR PERFORMANCE OF THIS SOFTWARE.
 */

/* currently doesn't catch signals; probably SHOULD */

#include <config.h>

#if HAVE_DIRENT_H
# include <dirent.h>
# define NAMLEN(dirent) strlen((dirent)->d_name)
#else
# define dirent direct
# define NAMLEN(dirent) (dirent)->d_namlen
# if HAVE_SYS_NDIR_H
#  include <sys/ndir.h>
# endif
# if HAVE_SYS_DIR_H
#  include <sys/dir.h>
# endif
# if HAVE_NDIR_H
#  include <ndir.h>
# endif
#endif

#include <sys/types.h>
#ifdef HAVE_UNISTD_H
#include <unistd.h>
#endif
#include <sysexits.h>
#include <syslog.h>
#include <stdlib.h>
#include <string.h>
#include <sasl/sasl.h>

#include "assert.h"
#include "annotate.h"
#include "dlist.h"
#include "global.h"
#include "libcyr_cfg.h"
#include "mboxlist.h"
#include "mupdate.h"
#include "user.h"
#include "util.h"
#include "xmalloc.h"
#include "xstrlcpy.h"

/* generated headers are not necessarily in current directory */
#include "imap/imap_err.h"
#include "imap/mupdate_err.h"

extern int optind;
extern char *optarg;

enum mboxop { DUMP,
              M_POPULATE,
              RECOVER,
              CHECKPOINT,
              UNDUMP,
              VERIFY,
              NONE };

struct dumprock {
    enum mboxop op;

    const char *partition;
    int purge;

    mupdate_handle *h;
};

struct mb_node
{
    char mailbox[MAX_MAILBOX_BUFFER];
    char location[MAX_MAILBOX_BUFFER];
    char *acl;
    struct mb_node *next;
};

static struct mb_node *act_head = NULL, **act_tail = &act_head;
static struct mb_node *del_head = NULL;
static struct mb_node *wipe_head = NULL, *unflag_head = NULL;

/* assume the local copy is authoritative and that it should just overwrite
 * mupdate */
static int local_authoritative = 0;
static int warn_only = 0;
static int interactive = 0;

/* For each mailbox that this guy gets called for, check that
 * it is a mailbox that:
 * a) mupdate server thinks *we* host
 *    -> Because we were called, this is the case, provided we
 *    -> gave the prefix parameter to the remote.
 *    -> (And assuming bugs don't exist.)
 * b) we do not actually host
 *
 * if that's the case, enqueue a delete
 * otherwise, we both agree that it exists, but we still need
 * to verify that its info is up to date.
 */
static int mupdate_list_cb(struct mupdate_mailboxdata *mdata,
                           const char *cmd,
                           void *context __attribute__((unused)))
{
    int ret;

    /* the server thinks we have it, do we think we have it? */
    ret = mboxlist_lookup(mdata->mailbox, NULL, NULL);
    if (ret) {
        struct mb_node *next;

        next = xzmalloc(sizeof(struct mb_node));
        strlcpy(next->mailbox, mdata->mailbox, sizeof(next->mailbox));

        next->next = del_head;
        del_head = next;
    } else {
        /* we both agree that it exists */
        /* throw it onto the back of the activate queue */
        /* we may or may not need to send an update */
        struct mb_node *next;

        next = xzmalloc(sizeof(struct mb_node));
        strlcpy(next->mailbox, mdata->mailbox, sizeof(next->mailbox));
        strlcpy(next->location, mdata->location, sizeof(next->location));
        if (!strncmp(cmd, "MAILBOX", 7))
            next->acl = xstrdup(mdata->acl);

        *act_tail = next;
        act_tail = &(next->next);
    }
    return 0;
}

static int dump_cb(const mbentry_t *mbentry, void *rockp)
{
    struct dumprock *d = (struct dumprock *) rockp;
    int r = 0;

    switch (d->op) {
    case DUMP:
        if (!d->partition || !strcmpsafe(d->partition, mbentry->partition)) {
            printf("%s\t%d ", mbentry->name, mbentry->mbtype);
            if (mbentry->server) printf("%s!", mbentry->server);
            printf("%s %s>%s " TIME_T_FMT " %" PRIu32 " %llu %llu %s\n",
                mbentry->partition, mbentry->acl,
                mbentry->uniqueid, mbentry->mtime, mbentry->uidvalidity,
                mbentry->foldermodseq, mbentry->createdmodseq,
                mbentry->legacy_specialuse);
            if (d->purge) {
                mboxlist_deletelock(mbentry);
            }
        }
        break;
    case M_POPULATE:
    {
        if (mbentry->mbtype & MBTYPE_DELETED)
            return 0;

        /* realpart is 'hostname!partition' */
        char *realpart =
            strconcat(config_servername, "!", mbentry->partition, (char *)NULL);
        int skip_flag = 0;

        /* If it is marked MBTYPE_MOVING, and it DOES match the entry,
         * we need to unmark it.  If it does not match the entry in our
         * list, then we assume that it successfully made the move and
         * we delete it from the local disk */

        /* If they match, then we should check that we actually need
         * to update it.  If they *don't* match, then we believe that we
         * need to send fresh data.  There will be no point at which something
         * is in the act_head list that we do not have locally, because that
         * is a condition of being in the act_head list */
        if (act_head && !strcmp(mbentry->name, act_head->mailbox)) {
            struct mb_node *tmp;

            /* If this mailbox was moving, we want to unmark the movingness,
             * since the MUPDATE server agreed that it lives here. */
            /* (and later also force an mupdate push) */
            if (mbentry->mbtype & MBTYPE_MOVING) {
                struct mb_node *next;

                syslog(LOG_WARNING, "Remove remote flag on: %s", mbentry->name);

                if (warn_only) {
                    printf("Remove remote flag on: %s\n", mbentry->name);
                } else {
                    next = xzmalloc(sizeof(struct mb_node));
                    strlcpy(next->mailbox, mbentry->name, sizeof(next->mailbox));
                    next->next = unflag_head;
                    unflag_head = next;
                }

                /* No need to update mupdate NOW, we'll get it when we
                 * untag the mailbox */
                skip_flag = 1;
            } else if (act_head->acl) {
                if (
                        !strcmp(realpart, act_head->location) &&
                        !strcmp(mbentry->acl, act_head->acl)
                    ) {

                    /* Do not update if location does match, and there is an acl,
                     * and the acl matches */

                    skip_flag = 1;
                }
            }

            /* in any case, free the node. */
            if (act_head->acl) free(act_head->acl);
            tmp = act_head;
            act_head = act_head->next;
            if (tmp) free(tmp);
        } else {
            /* if they do not match, do an explicit MUPDATE find on the
             * mailbox, and if it is living somewhere else, delete the local
             * data, if it is NOT living somewhere else, recreate it in
             * mupdate */
            struct mupdate_mailboxdata *mdata;

            /* if this is okay, we found it (so it is on another host, since
             * it wasn't in our list in this position) */
            if (!local_authoritative &&
               !mupdate_find(d->h, mbentry->name, &mdata)) {
                /* since it lives on another server, schedule it for a wipe */
                struct mb_node *next;

                /*
                 * Verify that what we found points at another host,
                 * not back to this host.  Good idea, since if our assumption
                 * if wrong, we'll end up removing the authoritative
                 * mailbox.
                 */
                if (strcmp(realpart, mdata->location) == 0 ) {
                    if ( act_head ) {
                        fprintf( stderr, "mupdate said: %s %s %s\n",
                            act_head->mailbox, act_head->location, act_head->acl );
                    }
                    fprintf( stderr, "mailboxes.db said: %s %s %s\n",
                            mbentry->name, realpart, mbentry->acl );
                    fprintf( stderr, "mupdate says: %s %s %s\n",
                            mdata->mailbox, mdata->location, mdata->acl );
                    fatal("mupdate said not us before it said us", EX_SOFTWARE);
                }

                /*
                 * Where does "unified" murder fit into ctl_mboxlist?
                 * 1. Only check locally hosted mailboxes.
                 * 2. Check everything.
                 * Either way, this check is just wrong!
                 */
                if (config_mupdate_config !=
                    IMAP_ENUM_MUPDATE_CONFIG_UNIFIED) {
                    /* But not for a unified configuration */

                    syslog(LOG_WARNING, "Remove Local Mailbox: %s", mbentry->name);

                    if (warn_only) {
                        printf("Remove Local Mailbox: %s\n", mbentry->name);
                    } else {
                        next = xzmalloc(sizeof(struct mb_node));
                        strlcpy(next->mailbox, mbentry->name, sizeof(next->mailbox));
                        next->next = wipe_head;
                        wipe_head = next;
                    }
                }

                skip_flag = 1;
            } else {
                /* Check that it isn't flagged moving */
                if (mbentry->mbtype & MBTYPE_MOVING) {
                    /* it's flagged moving, we'll fix it later (and
                     * push it then too) */
                    struct mb_node *next;

                    syslog(LOG_WARNING, "Remove remote flag on: %s", mbentry->name);

                    if (warn_only) {
                        printf("Remove remote flag on: %s\n", mbentry->name);
                    } else {
                        next = xzmalloc(sizeof(struct mb_node));
                        strlcpy(next->mailbox, mbentry->name, sizeof(next->mailbox));
                        next->next = unflag_head;
                        unflag_head = next;
                    }

                    /* No need to update mupdate now, we'll get it when we
                     * untag the mailbox */
                    skip_flag = 1;
                }
            }
        }

        if (skip_flag) {
            free(realpart);
            break;
        }

        syslog(LOG_WARNING, "Force Activate: %s", mbentry->name);

        if (warn_only) {
            printf("Force Activate: %s\n", mbentry->name);
            free(realpart);
            break;
        }

        r = mupdate_activate(d->h, mbentry->name, realpart, mbentry->acl);

        if (r == MUPDATE_NOCONN) {
            fprintf(stderr, "permanent failure storing '%s'\n", mbentry->name);
            r = IMAP_IOERROR;
        } else if (r == MUPDATE_FAIL) {
            fprintf(stderr,
                    "temporary failure storing '%s' (update continuing)\n",
                    mbentry->name);
            r = 0;
       } else if (r) {
           fprintf(
                   stderr,
                   "error storing '%s' (update continuing): %s\n",
                   mbentry->name,
                   error_message(r)
               );
           r = 0;
        }

        free(realpart);

        break;
    }

    default: /* yikes ! */
        abort();
        break;
    }

    return r;
}

/*
 * True if user types Y\n or y\n.  Anything else is false.
 */
static int yes(void)
{
    int c, answer = 0;

    c = getchar();
    if (c == 'Y' || c == 'y') {
        answer = 1;

        while ((c = getchar()) != EOF) {
            if (c == '\n') {
                break;
            } else {
                answer = 0;
            }
        }
    }

    return(answer);
}

/* Resyncing with mupdate:
 *
 * If it is local and not present on mupdate at all, push to mupdate.
 * If it is local and present on mupdate for another host, delete local mailbox
 * If it is local and present on mupdate but with incorrect partition/acl,
 *    update mupdate.
 * If it is not local and present on mupdate for this host, delete it from
 *    mupdate.
 */

static void do_dump(enum mboxop op, const char *part, int purge, int intermediary)
{
    struct dumprock d;
    int ret;
    char buf[8192];

    assert(op == DUMP || op == M_POPULATE);
    assert(op == DUMP || !purge);
    assert(op == DUMP || !part);

    d.op = op;
    d.partition = part;
    d.purge = purge;

    if (op == M_POPULATE) {
        ret = mupdate_connect(NULL, NULL, &(d.h), NULL);
        if (ret) {
            fprintf(stderr, "couldn't connect to mupdate server\n");
            exit(1);
        }

        /* now we need a list of what the remote thinks we have
         * To generate it, ask for a prefix of '<our hostname>!',
         * (to ensure we get exactly our hostname) */
        snprintf(buf, sizeof(buf), "%s!", config_servername);
        ret = mupdate_list(d.h, mupdate_list_cb, buf, NULL);
        if (ret) {
            fprintf(stderr, "couldn't do LIST command on mupdate server\n");
            exit(1);
        }

        /* Run pending mupdate deletes */
        while (del_head) {
            struct mb_node *me = del_head;
            del_head = del_head->next;

            syslog(LOG_WARNING, "Remove from MUPDATE: %s", me->mailbox);

            if (warn_only) {
                printf("Remove from MUPDATE: %s\n", me->mailbox);
            } else {
                ret = mupdate_delete(d.h, me->mailbox);
                if (ret) {
                    fprintf(stderr,
                            "couldn't mupdate delete %s\n", me->mailbox);
                    exit(1);
                }
            }

            free(me);
        }
    }

    /* Dump Database */
    int flags = MBOXTREE_TOMBSTONES;
    if (intermediary) flags |= MBOXTREE_INTERMEDIATES;
    mboxlist_allmbox("", &dump_cb, &d, flags);

    if (op == M_POPULATE) {
        /* Remove MBTYPE_MOVING flags (unflag_head) */
        while (unflag_head) {
            mbentry_t *mbentry = NULL;
            struct mb_node *me = unflag_head;

            unflag_head = unflag_head->next;

            ret = mboxlist_lookup(me->mailbox, &mbentry, NULL);
            if (ret) {
                fprintf(stderr,
                        "couldn't perform lookup to un-remote-flag %s\n",
                        me->mailbox);
                exit(1);
            }

            /* Reset the partition! */
            free(mbentry->server);
            mbentry->server = NULL;
            mbentry->mbtype &= ~(MBTYPE_MOVING|MBTYPE_REMOTE);
            ret = mboxlist_updatelock(mbentry, 1);
            if (ret) {
                fprintf(stderr,
                        "couldn't perform update to un-remote-flag %s\n",
                        me->mailbox);
                exit(1);
            }

            /* force a push to mupdate */
            snprintf(buf, sizeof(buf), "%s!%s", config_servername, mbentry->partition);
            ret = mupdate_activate(d.h, me->mailbox, buf, mbentry->acl);
            if (ret) {
                fprintf(stderr,
                        "couldn't perform mupdatepush to un-remote-flag %s\n",
                        me->mailbox);
                exit(1);
            }

            mboxlist_entry_free(&mbentry);
            free(me);
        }

        /* Delete local mailboxes where needed (wipe_head) */
        if (interactive) {
            int count = 0;
            struct mb_node *me;

            for (me = wipe_head; me != NULL; me = me->next) count++;

            if ( count > 0 ) {
                fprintf(stderr, "OK to delete %d local mailboxes? ", count);
                if (!yes()) {
                    fprintf(stderr, "Cancelled!\n");
                    exit(1);
                }
            }
        }

        while (wipe_head) {
            struct mb_node *me = wipe_head;
            wipe_head = wipe_head->next;

            struct mboxlock *namespacelock = mboxname_usernamespacelock(me->mailbox);

            if (!mboxlist_delayed_delete_isenabled() ||
                mboxname_isdeletedmailbox(me->mailbox, NULL)) {
                ret = mboxlist_deletemailbox(me->mailbox, 1, "", NULL, NULL,
                        MBOXLIST_DELETE_LOCALONLY|MBOXLIST_DELETE_FORCE);
            } else {
                ret = mboxlist_delayed_deletemailbox(me->mailbox, 1, "", NULL, NULL,
                        MBOXLIST_DELETE_LOCALONLY|MBOXLIST_DELETE_FORCE);
            }

            mboxname_release(&namespacelock);

            if (ret) {
                fprintf(stderr, "couldn't delete defunct mailbox %s\n",
                        me->mailbox);
                exit(1);
            }

            free(me);
        }

        /* Done with mupdate */
        mupdate_disconnect(&(d.h));
        sasl_done();
    }

    return;
}

static void do_undump(void)
{
    char buf[16384];
    int line = 0;

    while (fgets(buf, sizeof(buf), stdin)) {
        mbentry_t *newmbentry = mboxlist_entry_create();
        line++;

        sscanf(buf, "%m[^\t]\t%d %ms %m[^>]>%ms " TIME_T_FMT " %" SCNu32
               " %llu %llu %m[^\n]\n", &newmbentry->name, &newmbentry->mbtype,
               &newmbentry->partition, &newmbentry->acl, &newmbentry->uniqueid,
               &newmbentry->mtime, &newmbentry->uidvalidity, &newmbentry->foldermodseq,
               &newmbentry->createdmodseq, &newmbentry->legacy_specialuse);

        if (!newmbentry->acl) {
           /*
            * This can be valid, e.g. for folders created by
            *  0000 CREATE #calendars (TYPE CALENDAR)
            *  0001 CREATE #addressbooks (TYPE ADDRESSBOOK)
            *  0002 CREATE #calendars/Shared (TYPE CALENDAR)
            *  0003 CREATE #addressbooks/Shared (TYPE ADDRESSBOOK)
            * For these read the uniqueid, mtime, etc.
            */
            mboxlist_entry_free(&newmbentry);
            newmbentry = mboxlist_entry_create();
            sscanf(buf, "%m[^\t]\t%d %ms >%ms " TIME_T_FMT " %" SCNu32
                   " %llu %llu %m[^\n]\n", &newmbentry->name, &newmbentry->mbtype,
                   &newmbentry->partition, &newmbentry->uniqueid,
                   &newmbentry->mtime, &newmbentry->uidvalidity, &newmbentry->foldermodseq,
                   &newmbentry->createdmodseq, &newmbentry->legacy_specialuse);
        }

        if (!newmbentry->partition) {
            fprintf(stderr, "line %d: no partition found\n", line);
            mboxlist_entry_free(&newmbentry);
            continue;
        }

        char *partition = strchr(newmbentry->partition, '!');
        if (partition) {
            newmbentry->server = newmbentry->partition;
            newmbentry->partition = strdup(partition + 1);
            *partition = '\0';
        }

        if (strlen(newmbentry->name) >= MAX_MAILBOX_BUFFER) {
            fprintf(stderr, "line %d: mailbox name too long\n", line);
            mboxlist_entry_free(&newmbentry);
            continue;
        }
        if (strlen(newmbentry->partition) >= MAX_PARTITION_LEN) {
            fprintf(stderr, "line %d: partition name too long\n", line);
            mboxlist_entry_free(&newmbentry);
            continue;
        }

        /* generate a new entry */
<<<<<<< HEAD
        int r = mboxlist_update(newmbentry, /*localonly*/1);
=======
        newmbentry = mboxlist_entry_create();
        newmbentry->name = xstrdup(name);
        newmbentry->mbtype = mbtype;
        newmbentry->server = xstrdupnull(server);
        newmbentry->partition = xstrdupnull(partition);
        newmbentry->acl = xstrdupnull(acl);
        /* XXX - still missing all the new fields */

        r = mboxlist_updatelock(newmbentry, /*localonly*/1);
>>>>>>> ae1eb767
        mboxlist_entry_free(&newmbentry);

        if (r) break;
    }

    return;
}

enum {
    ROOT =      (1<<0),
    DOMAIN =    (1<<1),
    MBOX =      (1<<2)
};

struct found_data {
    int type;
    char mboxname[MAX_MAILBOX_BUFFER];
    char partition[MAX_MAILBOX_BUFFER];
    char path[MAX_MAILBOX_PATH+1];
};

struct found_list {
    int idx;
    int size;
    int alloc;
    struct found_data *data;
};

static void add_path(struct found_list *found, int type,
              const char *name, const char *part, const char *path)
{
    struct found_data *new;

    if (found->size == found->alloc) {
        /* reached the end of our allocated array, double it */
        found->alloc *= 2;
        found->data = xrealloc(found->data,
                               found->alloc * sizeof(struct found_data));
    }

    /* add our new node to the end of the array */
    new = &found->data[found->size++];
    new->type = type;
    strcpy(new->mboxname, name);
    strcpy(new->partition, part);
    strcpy(new->path, path);
}

static void add_part(struct found_list *found,
              const char *part, const char *path, int override)
{
    int i;

    /* see if we already added a partition having this name */
    for (i = 0; i < found->size; i++){
        if (!strcmp(found->data[i].partition, part)) {
            /* found it */
            if (override) {
                /* replace the path with the one containing cyrus.header */
                strcpy(found->data[i].path, path);
            }

            /* we already have the proper path, so we're done */
            return;
        }
    }

    /* add the new partition path */
    add_path(found, ROOT, "", part, path);
}

static void get_partitions(const char *key, const char *value, void *rock)
{
    static int check_meta = -1;
    struct found_list *found = (struct found_list *) rock;

    if (check_meta == -1) {
        /* see if cyrus.header might be contained in a metapartition */
        check_meta = (config_metapartition_files &
                      IMAP_ENUM_METAPARTITION_FILES_HEADER);
    }

    if (!strncmp(key, "partition-", 10)) {
        add_part(found, key+10, value, 0);
    }
    else if (check_meta && !strncmp(key, "metapartition-", 14)) {
        add_part(found, key+14, value, 1);
    }
    /* skip any other overflow strings */
}

static int compar_mbox(const void *v1, const void *v2)
{
    struct found_data *d1 = (struct found_data *) v1;
    struct found_data *d2 = (struct found_data *) v2;

    /* non-mailboxes get pushed to the end of the array,
       otherwise we do an ASCII sort */
    if (d1->type & MBOX) {
        if (d2->type & MBOX) return strcmp(d1->mboxname, d2->mboxname);
        else return -1;
    }
    else if (d2->type & MBOX) return 1;
    else return 0;
}

static int verify_cb(const mbentry_t *mbentry, void *rockp)
{
    // This function is called for every entry in the database,
    // and supplied an inventory in &found. *data however does
    // not pass dlist_parsemap() unlike is the case with dump_db().

    struct found_list *found = (struct found_list *) rockp;
    int r = 0;

    if (r) {
        printf("'%s' has a directory '%s' but no DB entry\n",
                found->data[found->idx].mboxname,
                found->data[found->idx].path
            );
    } else {
        // Walk the directories to see if the mailbox from data does have
        // paths on the filesystem.
        do {
            r = -1;
            if (
                    (found->idx >= found->size) ||              /* end of array */
                    !(found->data[found->idx].type & MBOX) ||   /* end of mailboxes */
                    (r = strcmp(mbentry->name, found->data[found->idx].mboxname)) < 0
            ) {
                printf("'%s' has a DB entry but no directory on partition '%s'\n",
                        mbentry->name, mbentry->partition);

            }
            else if (r > 0) {
                printf("'%s' has a directory '%s' but no DB entry\n",
                        found->data[found->idx].mboxname,
                        found->data[found->idx].path
                    );

                found->idx++;
            }
            else found->idx++;
        } while (r > 0);

    }

    return 0;
}

static void do_verify(void)
{
    struct found_list found;
    int i;

    found.idx = 0;
    found.size = 0;
    found.alloc = 10;
    found.data = xmalloc(found.alloc * sizeof(struct found_data));

    /* gather a list of partition paths to search */
    config_foreachoverflowstring(get_partitions, &found);

    /* scan all paths in our list, tagging valid mailboxes,
       and adding paths as we find them */
    for (i = 0; i < found.size; i++) {
        DIR *dirp;
        struct dirent *dirent;
        char name[MAX_MAILBOX_BUFFER];
        char part[MAX_MAILBOX_BUFFER];
        char path[MAX_MAILBOX_PATH+1];
        int type;

        if (config_hashimapspool && (found.data[i].type & ROOT)) {
            /* need to add hashed directories */
            int config_fulldirhash = libcyrus_config_getswitch(CYRUSOPT_FULLDIRHASH);
            char *tail;
            int j, c;

            /* make the toplevel partition /a */
            if (config_fulldirhash) {
                strcat(found.data[i].path, "/A");
                c = 'B';
            } else {
                strcat(found.data[i].path, "/a");
                c = 'b';
            }
            type = (found.data[i].type &= ~ROOT);

            /* make a template path for /b - /z */
            strcpy(name, found.data[i].mboxname);
            strcpy(part, found.data[i].partition);
            strcpy(path, found.data[i].path);
            tail = path + strlen(path) - 1;

            for (j = 1; j < 26; j++, c++) {
                *tail = c;
                add_path(&found, type, name, part, path);
            }

            if (config_virtdomains && !type) {
                /* need to add root domain directory */
                strcpy(tail, "domain");
                add_path(&found, DOMAIN | ROOT, name, part, path);
            }
        }

        if (!(dirp = opendir(found.data[i].path))) continue;
        while ((dirent = readdir(dirp))) {
            const char *fname = FNAME_HEADER;
            if (dirent->d_name[0] == '.') continue;
            else if (!strcmp(dirent->d_name, fname+1)) {
                /* XXX - check that it can be opened */
                found.data[i].type |= MBOX;
            }
            else if (!strchr(dirent->d_name, '.') ||
                     (found.data[i].type & DOMAIN)) {
                /* probably a directory, add it to the array */
                type = 0;
                strcpy(name, found.data[i].mboxname);

                if (config_virtdomains &&
                    (found.data[i].type == ROOT) &&
                    !strcmp(dirent->d_name, "domain")) {
                    /* root domain directory */
                    type = DOMAIN | ROOT;
                }
                else if (!name[0] && found.data[i].type & DOMAIN) {
                    /* toplevel domain directory */
                    strcat(name, dirent->d_name);
                    strcat(name, "!");
                    type = DOMAIN | ROOT;
                }
                else {
                    /* possibly a mailbox directory */
                    if (name[0] && !(found.data[i].type & DOMAIN)) strcat(name, ".");
                    strcat(name, dirent->d_name);
                }

                strcpy(part, found.data[i].partition);
                strcpy(path, found.data[i].path);
                strcat(path, "/");
                strcat(path, dirent->d_name);
                add_path(&found, type, name, part, path);
            }
        }

        closedir(dirp);
    }

    qsort(found.data, found.size, sizeof(struct found_data), compar_mbox);

    mboxlist_allmbox("", &verify_cb, &found, MBOXTREE_TOMBSTONES);
}

static void usage(void)
{
    fprintf(stderr, "DUMP:\n");
    fprintf(stderr, "  ctl_mboxlist [-C <alt_config>] -d [-x] [-y] [-p partition] [-f filename]\n");
    fprintf(stderr, "UNDUMP:\n");
    fprintf(stderr,
            "  ctl_mboxlist [-C <alt_config>] -u [-f filename]"
            "    [< mboxlist.dump]\n");
    fprintf(stderr, "MUPDATE populate:\n");
    fprintf(stderr, "  ctl_mboxlist [-C <alt_config>] -m [-a] [-w] [-i] [-f filename]\n");
    fprintf(stderr, "VERIFY:\n");
    fprintf(stderr, "  ctl_mboxlist [-C <alt_config>] -v [-f filename]\n");
    exit(1);
}

int main(int argc, char *argv[])
{
    const char *partition = NULL;
    char *mboxdb_fname = NULL;
    int dopurge = 0;
    int opt;
    enum mboxop op = NONE;
    char *alt_config = NULL;
    int dointermediary = 0;

    while ((opt = getopt(argc, argv, "C:awmdurcxf:p:viy")) != EOF) {
        switch (opt) {
        case 'C': /* alt config file */
            alt_config = optarg;
            break;

        case 'r':
            /* deprecated, but we still support it */
            fprintf(stderr, "ctl_mboxlist -r is deprecated: "
                    "use ctl_cyrusdb -r instead\n");
            syslog(LOG_WARNING, "ctl_mboxlist -r is deprecated: "
                   "use ctl_cyrusdb -r instead");
            if (op == NONE) op = RECOVER;
            else usage();
            break;

        case 'c':
            /* deprecated, but we still support it */
            fprintf(stderr, "ctl_mboxlist -c is deprecated: "
                    "use ctl_cyrusdb -c instead\n");
            syslog(LOG_WARNING, "ctl_mboxlist -c is deprecated: "
                   "use ctl_cyrusdb -c instead");
            if (op == NONE) op = CHECKPOINT;
            else usage();
            break;

        case 'f':
            if (!mboxdb_fname) {
                mboxdb_fname = optarg;
            } else {
                usage();
            }
            break;

        case 'd':
            if (op == NONE) op = DUMP;
            else usage();
            break;

        case 'u':
            if (op == NONE) op = UNDUMP;
            else usage();
            break;

        case 'm':
            if (op == NONE) op = M_POPULATE;
            else usage();
            break;

        case 'p':
            partition = optarg;
            break;

        case 'x':
            dopurge = 1;
            break;

        case 'a':
            local_authoritative = 1;
            break;

        case 'w':
            warn_only = 1;
            break;

        case 'v':
            if (op == NONE) op = VERIFY;
            else usage();
            break;

        case 'i':
            interactive = 1;
            break;

        case 'y':
            dointermediary = 1;
            break;

        default:
            usage();
            break;
        }
    }

    if (op != M_POPULATE && (local_authoritative || warn_only)) usage();
    if (op != DUMP && partition) usage();
    if (op != DUMP && dopurge) usage();
    if (op != DUMP && dointermediary) usage();

    if (op == RECOVER) {
        syslog(LOG_NOTICE, "running mboxlist recovery");
        libcyrus_config_setint(CYRUSOPT_DB_INIT_FLAGS, CYRUSDB_RECOVER);
    }

    cyrus_init(alt_config, "ctl_mboxlist", 0, 0);
    global_sasl_init(1,0,NULL);

    switch (op) {
    case RECOVER:
        /* this was done by the call to cyrus_init via libcyrus */
        syslog(LOG_NOTICE, "done running mboxlist recovery");
        break;

    case CHECKPOINT:
        syslog(LOG_NOTICE, "checkpointing mboxlist");
        mboxlist_init(MBOXLIST_SYNC);
        mboxlist_open(NULL);
        mboxlist_close();
        mboxlist_done();
        syslog(LOG_NOTICE, "done checkpointing mboxlist");
        break;

    case M_POPULATE:
        syslog(LOG_NOTICE, "%spopulating mupdate", warn_only ? "test " : "");
        GCC_FALLTHROUGH

    case DUMP:
        mboxlist_init(0);
        mboxlist_open(mboxdb_fname);

        do_dump(op, partition, dopurge, dointermediary);

        mboxlist_close();
        mboxlist_done();

        if (op == M_POPULATE) {
            syslog(LOG_NOTICE,
                   "done %spopulating mupdate", warn_only ? "test " : "");
        }
        break;

    case UNDUMP:
        mboxlist_init(0);
        mboxlist_open(mboxdb_fname);

        do_undump();

        mboxlist_close();
        mboxlist_done();
        break;

    case VERIFY:
        mboxlist_init(0);
        mboxlist_open(mboxdb_fname);

        do_verify();

        mboxlist_close();
        mboxlist_done();
        break;

    default:
        usage();
        cyrus_done();
        return 1;
    }

    cyrus_done();
    return 0;
}<|MERGE_RESOLUTION|>--- conflicted
+++ resolved
@@ -619,19 +619,7 @@
         }
 
         /* generate a new entry */
-<<<<<<< HEAD
-        int r = mboxlist_update(newmbentry, /*localonly*/1);
-=======
-        newmbentry = mboxlist_entry_create();
-        newmbentry->name = xstrdup(name);
-        newmbentry->mbtype = mbtype;
-        newmbentry->server = xstrdupnull(server);
-        newmbentry->partition = xstrdupnull(partition);
-        newmbentry->acl = xstrdupnull(acl);
-        /* XXX - still missing all the new fields */
-
-        r = mboxlist_updatelock(newmbentry, /*localonly*/1);
->>>>>>> ae1eb767
+        int r = mboxlist_updatelock(newmbentry, /*localonly*/1);
         mboxlist_entry_free(&newmbentry);
 
         if (r) break;
