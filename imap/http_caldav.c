--- conflicted
+++ resolved
@@ -1729,19 +1729,13 @@
     sep = mime->begin_stream(buf, mailbox, ical_prodid, buf_cstring(&attrib));
     write_body(HTTP_OK, txn, buf_cstring(buf), buf_len(buf));
 
-    struct caldav_db *caldavdb = caldav_open_mailbox(mailbox);
-
     struct mailbox_iter *iter =
         mailbox_iter_init(mailbox, syncmodseq,
                           syncmodseq ? 0 : ITER_SKIP_EXPUNGED|ITER_SKIP_DELETED);
 
-<<<<<<< HEAD
-    int count = 0;
-=======
     if (!syncmodseq) caldavdb = caldav_open_mailbox(mailbox);
 
     n = 0;
->>>>>>> 75b50164
     const message_t *msg;
     while ((msg = mailbox_iter_step(iter))) {
         const struct index_record *record = msg_record(msg);
@@ -1848,11 +1842,7 @@
                 }
 
                 /* Include this component in our iCalendar */
-<<<<<<< HEAD
-                if (count++ && *sep) {
-=======
                 if (n++ && *sep) {
->>>>>>> 75b50164
                     /* Add separator, if necessary */
                     buf_reset(buf);
                     buf_printf_markup(buf, 0, sep);
@@ -2358,38 +2348,6 @@
 }
 
 
-<<<<<<< HEAD
-struct timezone_rock {
-    icalcomponent *old;
-    icalcomponent *new;
-};
-
-static void add_timezone(icalparameter *param, void *data)
-{
-    struct timezone_rock *tzrock = (struct timezone_rock *) data;
-    const char *tzid = icalparameter_get_tzid(param);
-
-    /* Check if this tz is in our new object */
-    if (!icalcomponent_get_timezone(tzrock->new, tzid)) {
-        icalcomponent *vtz = NULL;
-
-        if (tzrock->old) {
-            /* Fetch tz from old object and add to new */
-            icaltimezone *tz = icalcomponent_get_timezone(tzrock->old, tzid);
-            if (tz) vtz = icalcomponent_new_clone(icaltimezone_get_component(tz));
-        }
-        else {
-            /* Fetch tz from builtin repository */
-            icaltimezone *tz = icaltimezone_get_builtin_timezone(tzid);
-
-            if (tz) vtz = icalcomponent_new_clone(icaltimezone_get_component(tz));
-        }
-
-        if (vtz) icalcomponent_add_component(tzrock->new, vtz);
-    }
-}
-
-
 #define STRIP_OWNER_CAL_DATA              \
     "CALDATA %(VPATCH {248+}\r\n"         \
     "BEGIN:VPATCH\r\n"                    \
@@ -2491,8 +2449,6 @@
 }
 
 
-=======
->>>>>>> 75b50164
 /* Perform a GET/HEAD request on a CalDAV resource */
 static int caldav_get(struct transaction_t *txn, struct mailbox *mailbox,
                       struct index_record *record, void *data, void **obj)
@@ -4938,18 +4894,6 @@
     }
 #endif /* HAVE_RSCALE */
 
-<<<<<<< HEAD
-    /* Check for duplicate iCalendar UID */
-    caldav_lookup_uid(db, uid, &cdata);
-    if (cdata->dav.imap_uid && (strcmp(cdata->dav.mailbox, mailbox->name) ||
-                                strcmp(cdata->dav.resource, resource))) {
-        ret = HTTP_FORBIDDEN;
-    }
-    else {
-        /* Check for changed UID */
-        caldav_lookup_resource(db, mailbox->name, resource, &cdata, 0);
-        if (cdata->dav.imap_uid && strcmpsafe(cdata->ical_uid, uid)) {
-=======
     /* Check for changed UID */
     caldav_lookup_resource(db, mailbox->name, resource, &cdata, 0);
     if (cdata->dav.imap_uid && strcmpsafe(cdata->ical_uid, uid)) {
@@ -4964,7 +4908,6 @@
                                     strcmp(cdata->dav.resource, resource))) {
             /* CALDAV:unique-scheduling-object-resource */
             txn->error.precond = CALDAV_UNIQUE_OBJECT;
->>>>>>> 75b50164
             ret = HTTP_FORBIDDEN;
         }
     }
