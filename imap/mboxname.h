/* mboxname.h -- Mailbox list manipulation routines
 *
 * Copyright (c) 1994-2008 Carnegie Mellon University.  All rights reserved.
 *
 * Redistribution and use in source and binary forms, with or without
 * modification, are permitted provided that the following conditions
 * are met:
 *
 * 1. Redistributions of source code must retain the above copyright
 *    notice, this list of conditions and the following disclaimer.
 *
 * 2. Redistributions in binary form must reproduce the above copyright
 *    notice, this list of conditions and the following disclaimer in
 *    the documentation and/or other materials provided with the
 *    distribution.
 *
 * 3. The name "Carnegie Mellon University" must not be used to
 *    endorse or promote products derived from this software without
 *    prior written permission. For permission or any legal
 *    details, please contact
 *      Carnegie Mellon University
 *      Center for Technology Transfer and Enterprise Creation
 *      4615 Forbes Avenue
 *      Suite 302
 *      Pittsburgh, PA  15213
 *      (412) 268-7393, fax: (412) 268-7395
 *      innovation@andrew.cmu.edu
 *
 * 4. Redistributions of any form whatsoever must retain the following
 *    acknowledgment:
 *    "This product includes software developed by Computing Services
 *     at Carnegie Mellon University (http://www.cmu.edu/computing/)."
 *
 * CARNEGIE MELLON UNIVERSITY DISCLAIMS ALL WARRANTIES WITH REGARD TO
 * THIS SOFTWARE, INCLUDING ALL IMPLIED WARRANTIES OF MERCHANTABILITY
 * AND FITNESS, IN NO EVENT SHALL CARNEGIE MELLON UNIVERSITY BE LIABLE
 * FOR ANY SPECIAL, INDIRECT OR CONSEQUENTIAL DAMAGES OR ANY DAMAGES
 * WHATSOEVER RESULTING FROM LOSS OF USE, DATA OR PROFITS, WHETHER IN
 * AN ACTION OF CONTRACT, NEGLIGENCE OR OTHER TORTIOUS ACTION, ARISING
 * OUT OF OR IN CONNECTION WITH THE USE OR PERFORMANCE OF THIS SOFTWARE.
 */

#ifndef INCLUDED_MBOXNAME_H
#define INCLUDED_MBOXNAME_H

#include "auth.h"
#include "util.h"

#define MAX_NAMESPACE_PREFIX 40

/* placeholder character for '.' in mailboxnames */
#define DOTCHAR '^'

/* list of our namespaces */
enum { NAMESPACE_INBOX = 0, 
       NAMESPACE_USER = 1, 
       NAMESPACE_SHARED = 2 };

/* structure holding server namespace info */
struct namespace {
    char hier_sep;
    int isalt;  /* are we using the alternate namespace? */
    int isadmin; /* current user is an admin */
    char prefix[3][MAX_NAMESPACE_PREFIX+1];
    int accessible[3];
    /* Convert the external mailbox 'name' to an internal name. */
    int (*mboxname_tointernal)(struct namespace *namespace, const char *name,
			       const char *userid, char *result);
    /* Convert the internal mailbox 'name' to an external name. */
    int (*mboxname_toexternal)(struct namespace *namespace, const char *name,
			       const char *userid, char *result);
    int (*mboxlist_findall)(struct namespace *namespace,
			    const char *pattern, int isadmin, const char *userid, 
			    struct auth_state *auth_state, int (*proc)(),
			    void *rock);
    int (*mboxlist_findsub)(struct namespace *namespace,
			    const char *pattern, int isadmin, const char *userid, 
			    struct auth_state *auth_state, int (*proc)(),
			    void *rock, int force);
};

#define NAMESPACE_INITIALIZER { '.', 0, 0, \
				{ "INBOX.", "user.", "" }, \
				{ 0, 0, 0, }, \
				NULL, NULL, NULL, NULL }

struct mboxlock {
    char *name;
    int lock_fd;
    int locktype;	/* LOCK_NONE or LOCK_SHARED or LOCK_EXCLUSIVE */
};

struct mboxname_parts {
    const char *domain;
    const char *userid;	    /* userid WITHOUT the domain */
    const char *box;
    int is_deleted;
    char *freeme;
};

int mboxname_lock(const char *mboxname, struct mboxlock **mboxlockptr,
		  int locktype);
void mboxname_release(struct mboxlock **mboxlockptr);

/* Create namespace based on config options. */
int mboxname_init_namespace(struct namespace *namespace, int isadmin);

struct namespace *mboxname_get_adminnamespace();

/*
 * Translate separator charactors in a mailboxname from its external
 * representation to its internal representation '.'.
 * If using the unixhierarchysep '/', all '.'s get translated to DOTCHAR.
 * length is the length of the string to translate (0 = strlen(name)).
 */
char *mboxname_hiersep_tointernal(struct namespace *namespace, char *name,
				  int length);

/*
 * Translate separator charactors in a mailboxname from its internal
 * representation '.' to its external representation.
 * If using the unixhierarchysep '/', all DOTCHAR get translated to '.'.
 * length is the length of the string to translate (0 = strlen(name)).
 */
char *mboxname_hiersep_toexternal(struct namespace *namespace, char *name,
                                  int length);

/* Return nonzero if 'userid' owns the (internal) mailbox 'name'. */
int mboxname_userownsmailbox(const char *userid, const char *name);

/*
 * If (internal) mailbox 'name' is a user's mailbox (optionally INBOX),
 * returns a pointer to the userid, otherwise returns NULL.
 */
char *mboxname_isusermailbox(const char *name, int isinbox);

/*
 * If (internal) mailbox 'name' is in the DELETED namespace.
 * If timestampp is not NULL, the delete timestamp encoded in
 * the name is parsed and filled in.
 * returns boolean
 */
int mboxname_isdeletedmailbox(const char *name, time_t *timestampp);

/*
 * Split an (internal) inboxname into it's constituent parts.
 * also: userid
 */
int mboxname_to_parts(const char *mboxname, struct mboxname_parts *parts);
int mboxname_userid_to_parts(const char *userid, struct mboxname_parts *parts);

/*
 * Create an (internal) mboxname from parts
 */

int mboxname_parts_to_internal(struct mboxname_parts *parts, char *target);

/*
 * Cleanup up a mboxname_parts structure.
 */
void mboxname_init_parts(struct mboxname_parts *parts);
void mboxname_free_parts(struct mboxname_parts *parts);


/*
 * If (internal) mailbox 'name' is a CALENDAR mailbox
 * returns boolean
 */
int mboxname_iscalendarmailbox(const char *name, int mbtype);

/*
 * If (internal) mailbox 'name' is a ADDRESSBOOK mailbox
 * returns boolean
 */
int mboxname_isaddressbookmailbox(const char *name, int mbtype);

/* check if one mboxname is a parent or same as the other */
int mboxname_is_prefix(const char *longstr, const char *shortstr);

/*
 * Translate (internal) inboxname into corresponding userid,
 * and vice-versa.
 */
const char *mboxname_to_userid(const char *mboxname);
/* returns a malloc'd mailbox */
char *mboxname_user_mbox(const char *userid, const char *subfolder);
char *mboxname_abook(const char *userid, const char *collection);
char *mboxname_cal(const char *userid, const char *collection);

/*
 * Check whether two mboxnames have the same userid.
 */
int mboxname_parts_same_userid(struct mboxname_parts *a,
			       struct mboxname_parts *b);
int mboxname_same_userid(const char *mboxname1, const char *mboxname2);


/*
 * Access files (or directories by leaving last parameter
 * zero) for a particular mailbox on partition.
 */
<<<<<<< HEAD
=======
void mboxname_hash(char *buf, size_t buf_len,
		   const char *root,
		   const char *name);

>>>>>>> 81c940b7
char *mboxname_datapath(const char *partition,
			const char *mboxname,
			const char *uniqueid,
			unsigned long uid);

char *mboxname_archivepath(const char *partition,
			   const char *mboxname,
			   unsigned long uid);

char *mboxname_metapath(const char *partition,
			const char *mboxname,
			const char *uniqueid,
			int metafile, int isnew);

char *mboxname_lockpath(const char *mboxname);
char *mboxname_lockpath_suffix(const char *mboxname, const char *suffix);

/*
 * Return nonzero if (internal) mailbox 'name' consists of legal characters.
 * If using the unixhierarchysep '/', DOTCHAR ('.' placeholder) is allowed.
 */
int mboxname_policycheck(const char *name);

void mboxname_todeleted(const char *name, char *result, int withtime);

/*
 * Given a writable buffer containing an internal mbox name,
 * convert that buffer in-place to be the name of the mbox'
 * parent (by truncating off the last component).
 * Returns 0 if no more truncation is possible, 1 otherwise.
 */
int mboxname_make_parent(char *namebuf);

char *mboxname_conf_getpath(struct mboxname_parts *parts,
			    const char *suffix);

/* ======================== COUNTERS ==================== */

struct mboxname_counters {
    uint32_t generation;
    uint32_t version;
    modseq_t highestmodseq;
    modseq_t mailmodseq;
    modseq_t caldavmodseq;
    modseq_t carddavmodseq;
    uint32_t uidvalidity;
    uint32_t crc;
};

int mboxname_read_counters(const char *mboxname, struct mboxname_counters *vals);
modseq_t mboxname_readmodseq(const char *mboxname);
modseq_t mboxname_nextmodseq(const char *mboxname, modseq_t last, int mbtype);
modseq_t mboxname_setmodseq(const char *mboxname, modseq_t val, int mbtype);
uint32_t mboxname_readuidvalidity(const char *mboxname);
uint32_t mboxname_nextuidvalidity(const char *mboxname, uint32_t last, int mbtype);
uint32_t mboxname_setuidvalidity(const char *mboxname, uint32_t val, int mbtype);

#endif<|MERGE_RESOLUTION|>--- conflicted
+++ resolved
@@ -199,13 +199,6 @@
  * Access files (or directories by leaving last parameter
  * zero) for a particular mailbox on partition.
  */
-<<<<<<< HEAD
-=======
-void mboxname_hash(char *buf, size_t buf_len,
-		   const char *root,
-		   const char *name);
-
->>>>>>> 81c940b7
 char *mboxname_datapath(const char *partition,
 			const char *mboxname,
 			const char *uniqueid,
@@ -213,6 +206,7 @@
 
 char *mboxname_archivepath(const char *partition,
 			   const char *mboxname,
+			   const char *uniqueid,
 			   unsigned long uid);
 
 char *mboxname_metapath(const char *partition,
