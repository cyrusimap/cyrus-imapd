/* mailbox.c -- Mailbox manipulation routines
 *
 * Copyright (c) 1994-2008 Carnegie Mellon University.  All rights reserved.
 *
 * Redistribution and use in source and binary forms, with or without
 * modification, are permitted provided that the following conditions
 * are met:
 *
 * 1. Redistributions of source code must retain the above copyright
 *    notice, this list of conditions and the following disclaimer.
 *
 * 2. Redistributions in binary form must reproduce the above copyright
 *    notice, this list of conditions and the following disclaimer in
 *    the documentation and/or other materials provided with the
 *    distribution.
 *
 * 3. The name "Carnegie Mellon University" must not be used to
 *    endorse or promote products derived from this software without
 *    prior written permission. For permission or any legal
 *    details, please contact
 *      Carnegie Mellon University
 *      Center for Technology Transfer and Enterprise Creation
 *      4615 Forbes Avenue
 *      Suite 302
 *      Pittsburgh, PA  15213
 *      (412) 268-7393, fax: (412) 268-7395
 *      innovation@andrew.cmu.edu
 *
 * 4. Redistributions of any form whatsoever must retain the following
 *    acknowledgment:
 *    "This product includes software developed by Computing Services
 *     at Carnegie Mellon University (http://www.cmu.edu/computing/)."
 *
 * CARNEGIE MELLON UNIVERSITY DISCLAIMS ALL WARRANTIES WITH REGARD TO
 * THIS SOFTWARE, INCLUDING ALL IMPLIED WARRANTIES OF MERCHANTABILITY
 * AND FITNESS, IN NO EVENT SHALL CARNEGIE MELLON UNIVERSITY BE LIABLE
 * FOR ANY SPECIAL, INDIRECT OR CONSEQUENTIAL DAMAGES OR ANY DAMAGES
 * WHATSOEVER RESULTING FROM LOSS OF USE, DATA OR PROFITS, WHETHER IN
 * AN ACTION OF CONTRACT, NEGLIGENCE OR OTHER TORTIOUS ACTION, ARISING
 * OUT OF OR IN CONNECTION WITH THE USE OR PERFORMANCE OF THIS SOFTWARE.
 */
#include <config.h>

#ifdef HAVE_UNISTD_H
#include <unistd.h>
#endif
#include <ctype.h>
#include <errno.h>
#ifdef HAVE_INTTYPES_H
# include <inttypes.h>
#elif defined(HAVE_STDINT_H)
# include <stdint.h>
#endif
#include <stdio.h>
#include <stdlib.h>
#include <string.h>
#include <sysexits.h>
#include <syslog.h>
#include <utime.h>

#ifdef HAVE_DIRENT_H
# include <dirent.h>
# define NAMLEN(dirent) strlen((dirent)->d_name)
#else
# define dirent direct
# define NAMLEN(dirent) (dirent)->d_namlen
# if HAVE_SYS_NDIR_H
#  include <sys/ndir.h>
# endif
# if HAVE_SYS_DIR_H
#  include <sys/dir.h>
# endif
# if HAVE_NDIR_H
#  include <ndir.h>
# endif
#endif

#include "annotate.h"
#include "assert.h"
#include "bsearch.h"
#ifdef WITH_DAV
#include "caldav_db.h"
#include "caldav_alarm.h"
#include "carddav_db.h"
#include "webdav_db.h"
#include "ical_support.h"
#include "vcard_support.h"
#endif /* WITH_DAV */
#ifdef USE_SIEVE
#include "sieve_db.h"
#include "sievedir.h"
#endif
#include "crc32.h"
#include "md5.h"
#include "global.h"
#include "imparse.h"
#include "cyr_lock.h"
#include "mailbox.h"
#include "mappedfile.h"
#include "message.h"
#include "map.h"
#include "mboxevent.h"
#include "mboxlist.h"
#include "parseaddr.h"
#include "proc.h"
#include "retry.h"
#include "seen.h"
#include "user.h"
#include "util.h"
#include "seqset.h"
#include "statuscache.h"
#include "strarray.h"
#include "sync_log.h"
#include "xmalloc.h"
#include "xstrlcpy.h"
#include "xstrlcat.h"
#include "xstats.h"
#include "xunlink.h"


#if defined ENABLE_OBJECTSTORE
#include "objectstore.h"
#include "objectstore_db.h"
#endif

/* generated headers are not necessarily in current directory */
#include "imap/imap_err.h"
#include "imap/mailbox_header_cache.h"

static mailbox_wait_cb_t *mailbox_wait_cb = NULL;
static void *mailbox_wait_cb_rock = NULL;

struct mailbox_iter {
    struct mailbox *mailbox;
    message_t *msg;
    modseq_t changedsince;
    uint32_t recno;
    uint32_t num_records;
    unsigned skipflags;
    seqset_t *uidset;
    int32_t step_inc;
    struct timespec until;
    unsigned nchecktime;
};

static struct mailbox *open_mailboxes = NULL;

#define zeromailbox(m) do { memset(&m, 0, sizeof(struct mailbox)); \
                            (m).index_fd = -1; \
                            (m).header_fd = -1; \
} while (0)

/* for repack */
struct mailbox_repack {
    struct mailbox *mailbox;
    struct mailbox newmailbox;
    seqset_t *seqset;
    struct synccrcs crcs;
    char *userid;
    ptrarray_t caches;
};

static struct MsgFlagMap msgflagmap[] = {
    {"AN", (int)FLAG_ANSWERED},
    {"FL", (int)FLAG_FLAGGED},
    {"DE", (int)FLAG_DELETED},
    {"DR", (int)FLAG_DRAFT},
    {"SE", (int)FLAG_SEEN},
    {"SN", (int)FLAG_INTERNAL_SNOOZED},
    {"SP", (int)FLAG_INTERNAL_SPLITCONVERSATION},
    {"NC", (int)FLAG_INTERNAL_NEEDS_CLEANUP},
    {"AR", (int)FLAG_INTERNAL_ARCHIVED},
    {"UN", (int)FLAG_INTERNAL_UNLINKED},
    {"EX", (int)FLAG_INTERNAL_EXPUNGED}
    /* ZZ -> invalid file found on disk */
};
/* The length of the msgflagmap list * 2 +
 * Total number of separators possible
 * = 33 bytes
 */
#define FLAGMAPSTR_MAXLEN (1 + 3 *(sizeof(msgflagmap) / sizeof(struct MsgFlagMap)))

static int mailbox_index_unlink(struct mailbox *mailbox);
static int mailbox_index_repack(struct mailbox *mailbox, int version);
static void mailbox_repack_abort(struct mailbox_repack **repackptr);
static int mailbox_lock_index_internal(struct mailbox *mailbox,
                                       int locktype);
static void cleanup_stale_expunged(struct mailbox *mailbox);
static bit32 mailbox_index_record_to_buf(struct index_record *record, int version,
                                         unsigned char *buf);

#ifdef WITH_DAV
EXPORTED struct webdav_db *mailbox_open_webdav(struct mailbox *);
static int mailbox_commit_dav(struct mailbox *mailbox);
static int mailbox_abort_dav(struct mailbox *mailbox);
#endif

#ifdef USE_SIEVE
static int mailbox_commit_sieve(struct mailbox *mailbox);
static int mailbox_abort_sieve(struct mailbox *mailbox);
static int mailbox_delete_sieve(struct mailbox *mailbox);
#endif

static inline void flags_to_str_internal(uint32_t flags, char *flagstr)
{
    size_t i, len = 0;
    size_t map_size;
    char *p;

    p = flagstr;
    memset(p, 0, FLAGMAPSTR_MAXLEN);
    map_size = sizeof(msgflagmap) / sizeof(struct MsgFlagMap);

    for (i = 0; i <  map_size && len < FLAGMAPSTR_MAXLEN; i++) {
        if (flags & msgflagmap[i].flag) {
            if (p != flagstr) {
                *p++ = '|';
                len++;
            }

            *p++ = msgflagmap[i].code[0];
            *p++ = msgflagmap[i].code[1];
            len += 2;
        }
    }
}

static void flags_to_str(struct index_record *record, char *flagstr)
{
    uint32_t flags = record->system_flags | record->internal_flags;

    flags_to_str_internal(flags, flagstr);
}

EXPORTED int open_mailboxes_exist()
{
    return open_mailboxes ? 1 : 0;
}

static struct mailbox *create_listitem(const char *lockname)
{
    struct mailbox *item = xzmalloc(sizeof(struct mailbox));
    zeromailbox(*item);

    item->next = open_mailboxes;
    open_mailboxes = item;

    item->refcount = 1;
    item->lockname = xstrdup(lockname);
    gettimeofday(&item->starttime, 0);

#if defined ENABLE_OBJECTSTORE
    if (config_getswitch(IMAPOPT_OBJECT_STORAGE_ENABLED))
        keep_user_message_db_open (1);
#endif

    return item;
}

static struct mailbox *find_listitem(const char *lockname)
{
    struct mailbox *item;

    for (item = open_mailboxes; item; item = item->next) {
        if (!strcmp(lockname, item->lockname))
            return item;
    }

    return NULL;
}

static void remove_listitem(struct mailbox *remitem)
{
    struct mailbox *item;
    struct mailbox *previtem = NULL;

    for (item = open_mailboxes; item; item = item->next) {
        if (item == remitem) {
            if (previtem)
                previtem->next = item->next;
            else
                open_mailboxes = item->next;

            free(remitem->lockname);
            free(remitem);

#if defined ENABLE_OBJECTSTORE
            if (!open_mailboxes && config_getswitch(IMAPOPT_OBJECT_STORAGE_ENABLED))  // time to close the database
                 keep_user_message_db_open (0);
#endif
            return;
        }
        previtem = item;
    }

    fatal("didn't find item in list", EX_SOFTWARE);
}

EXPORTED const char *mailbox_meta_fname(const struct mailbox *mailbox, int metafile)
{
    static char fnamebuf[MAX_MAILBOX_PATH];
    uint32_t legacy_dirs = (mailbox_mbtype(mailbox) & MBTYPE_LEGACY_DIRS);
    const char *src;

    src = mboxname_metapath(mailbox_partition(mailbox), mailbox_name(mailbox),
                            legacy_dirs ? NULL : mailbox_uniqueid(mailbox),
                            metafile, 0);
    if (!src) return NULL;

    xstrncpy(fnamebuf, src, MAX_MAILBOX_PATH);
    return fnamebuf;
}

EXPORTED const char *mailbox_meta_newfname(const struct mailbox *mailbox, int metafile)
{
    static char fnamebuf[MAX_MAILBOX_PATH];
    uint32_t legacy_dirs = (mailbox_mbtype(mailbox) & MBTYPE_LEGACY_DIRS);
    const char *src;

    src = mboxname_metapath(mailbox_partition(mailbox), mailbox_name(mailbox),
                            legacy_dirs ? NULL : mailbox_uniqueid(mailbox),
                            metafile, 1);
    if (!src) return NULL;

    xstrncpy(fnamebuf, src, MAX_MAILBOX_PATH);
    return fnamebuf;
}

EXPORTED int mailbox_meta_rename(struct mailbox *mailbox, int metafile)
{
    const char *fname = mailbox_meta_fname(mailbox, metafile);
    const char *newfname = mailbox_meta_newfname(mailbox, metafile);

    if (rename(newfname, fname))
        return IMAP_IOERROR;

    return 0;
}

static const char *mailbox_spool_fname(struct mailbox *mailbox, uint32_t uid)
{
    uint32_t legacy_dirs = (mailbox_mbtype(mailbox) & MBTYPE_LEGACY_DIRS);
    return mboxname_datapath(mailbox_partition(mailbox), mailbox_name(mailbox),
                             legacy_dirs ? NULL : mailbox_uniqueid(mailbox),
                             uid);
}

static const char *mailbox_archive_fname(struct mailbox *mailbox, uint32_t uid)
{
    uint32_t legacy_dirs = (mailbox_mbtype(mailbox) & MBTYPE_LEGACY_DIRS);
    return mboxname_archivepath(mailbox_partition(mailbox), mailbox_name(mailbox),
                                legacy_dirs ? NULL : mailbox_uniqueid(mailbox),
                                uid);
}

EXPORTED const char *mailbox_record_fname(struct mailbox *mailbox,
                                          const struct index_record *record)
{
    int object_storage_enabled = 0 ;
#if defined ENABLE_OBJECTSTORE
    object_storage_enabled = config_getswitch(IMAPOPT_OBJECT_STORAGE_ENABLED) ;
#endif

    if (!object_storage_enabled && (record->internal_flags & FLAG_INTERNAL_ARCHIVED))
        return mailbox_archive_fname(mailbox, record->uid);
    else
        return mailbox_spool_fname(mailbox, record->uid);
}

EXPORTED const char *mailbox_datapath(struct mailbox *mailbox, uint32_t uid)
{
    static char localbuf[MAX_MAILBOX_PATH];
    uint32_t legacy_dirs = (mailbox_mbtype(mailbox) & MBTYPE_LEGACY_DIRS);
    const char *src;

    src = mboxname_datapath(mailbox_partition(mailbox), mailbox_name(mailbox),
                            legacy_dirs ? NULL : mailbox_uniqueid(mailbox),
                            uid);
    if (!src) return NULL;

    xstrncpy(localbuf, src, MAX_MAILBOX_PATH);
    return localbuf;
}

/*
 *  Function to test if a header is in the cache
 *
 *  Assume cache entry version 1, unless other data is found
 *  in the table.
 */
static inline unsigned is_cached_header(const char *hdr)
{
    size_t len;
    struct mailbox_header_cache *thdr;

    len = strlen(hdr);
    if (len >= MAX_CACHED_HEADER_SIZE)
        return BIT32_MAX;

    thdr = mailbox_header_cache_lookup(hdr, len);

    if (thdr)
        return thdr->min_cache_version;

    /* Don't Cache X- headers unless explicitly configured to*/
    if (((hdr[0] == 'x') || (hdr[0] == 'X')) &&
        (hdr[1] == '-')) return BIT32_MAX;

    /* Everything else we cache in version 1 */
    return 1;
}

/*  External API to is_cached_header that prepares the string
 *
 *   Returns minimum version required for lookup to succeed
 *   or BIT32_MAX if header not cached
 */
EXPORTED unsigned mailbox_cached_header(const char *s)
{
    return is_cached_header(s);
}

/* Same as mailbox_cached_header, but for use on a header
 * as it appears in the message (i.e. :-terminated, not NUL-terminated)
 */
HIDDEN unsigned mailbox_cached_header_inline(const char *text)
{
    char buf[MAX_CACHED_HEADER_SIZE];
    int i;

    /* Scan for header */
    for (i=0; i < MAX_CACHED_HEADER_SIZE; i++) {
        if (!text[i] || text[i] == '\r' || text[i] == '\n') break;

        if (text[i] == ':') {
            buf[i] = '\0';
            return is_cached_header(buf);
        } else {
            buf[i] = text[i];
        }
    }

    return BIT32_MAX;
}

static const char *cache_base(const struct index_record *record)
{
    const char *base = record->crec.buf->s;
    return base + record->crec.offset;
}

static size_t cache_len(const struct index_record *record)
{
    return record->crec.len;
}

static struct buf *cache_buf(const struct index_record *record)
{
    static struct buf staticbuf;

    buf_init_ro(&staticbuf,
                cache_base(record),
                cache_len(record));

    return &staticbuf;
}

EXPORTED const char *cacheitem_base(const struct index_record *record, int field)
{
    const char *base = record->crec.buf->s;
    return base + record->crec.item[field].offset;
}

EXPORTED unsigned cacheitem_size(const struct index_record *record, int field)
{
    return record->crec.item[field].len;
}

EXPORTED struct buf *cacheitem_buf(const struct index_record *record, int field)
{
    static struct buf staticbuf;

    buf_init_ro(&staticbuf,
                cacheitem_base(record, field),
                cacheitem_size(record, field));

    return &staticbuf;
}

/* parse a single cache record from the mapped file - creates buf
 * records which point into the map, so you can't free it while
 * you still have them around! */
static int cache_parserecord(struct mappedfile *cachefile, uint64_t cache_offset,
                             struct cacherecord *crec)
{
    const struct buf *buf = mappedfile_buf(cachefile);
    size_t buf_size = mappedfile_size(cachefile);
    const char *cacheitem, *next;
    size_t offset;
    int cache_ent;

    offset = cache_offset;

    for (cache_ent = 0; cache_ent < NUM_CACHE_FIELDS; cache_ent++) {
        cacheitem = buf->s + offset;

        /* bounds checking */
        if (offset >= buf_size) {
            xsyslog(LOG_ERR, "IOERROR: offset greater than cache size",
                             "offset=<" SIZE_T_FMT "> "
                             "buf_size=<" SIZE_T_FMT "> "
                             "cache_ent=<%d>",
                             offset, buf_size, cache_ent);
            return IMAP_IOERROR;
        }

        if (offset + CACHE_ITEM_SIZE_SKIP + CACHE_ITEM_LEN(cacheitem) > buf_size) {
            xsyslog(LOG_ERR, "IOERROR: cache entry truncated",
                             "offset=<" SIZE_T_FMT "> "
                             "length=<%u> "
                             "buf_size=<" SIZE_T_FMT "> "
                             "cache_ent=<%d>",
                             offset, CACHE_ITEM_LEN(cacheitem),
                             buf_size, cache_ent);
            return IMAP_IOERROR;
        }

        /* copy locations */
        crec->item[cache_ent].len = CACHE_ITEM_LEN(cacheitem);
        crec->item[cache_ent].offset = offset + CACHE_ITEM_SIZE_SKIP;

        /* moving on */
        next = CACHE_ITEM_NEXT(cacheitem);
        if (next < cacheitem) {
            xsyslog(LOG_ERR, "IOERROR: cache offset negative", NULL);
            return IMAP_IOERROR;
        }

        offset = next - buf->s;
    }

    /* all fit within the cache, it's gold as far as we can tell */
    crec->buf = buf;
    crec->len = offset - cache_offset;
    crec->offset = cache_offset;

    return 0;
}

EXPORTED char *mailbox_cache_get_env(struct mailbox *mailbox,
                                     const struct index_record *record,
                                     int token)
{
    char *env;
    char *envtokens[NUMENVTOKENS];
    char *field;

    if (mailbox_cacherecord(mailbox, record))
        return NULL;

    if (cacheitem_size(record, CACHE_ENVELOPE) <= 2)
        return NULL;

    /* get field out of the envelope
     *
     * get a working copy; strip outer ()'s
     * +1 -> skip the leading paren
     * -2 -> don't include the size of the outer parens
     */
    env = xstrndup(cacheitem_base(record, CACHE_ENVELOPE) + 1,
                   cacheitem_size(record, CACHE_ENVELOPE) - 2);
    parse_cached_envelope(env, envtokens, VECTOR_SIZE(envtokens));

    field = xstrdupnull(envtokens[token]);

    /* free stuff */
    free(env);

    return field;
}

EXPORTED int mailbox_index_islocked(struct mailbox *mailbox, int write)
{
    if (mailbox->index_locktype & LOCK_EXCLUSIVE) return 1;
    if (mailbox->index_locktype & LOCK_SHARED && !write) return 1;
    return 0;
}

static int cache_append_record(struct mappedfile *mf, struct index_record *record)
{
    const struct buf *buf = cache_buf(record);
    size_t offset = mappedfile_size(mf);
    int n;

    n = mappedfile_pwritebuf(mf, buf, offset);
    if (n < 0) {
        syslog(LOG_ERR, "failed to append " SIZE_T_FMT " bytes to cache", buf->len);
        return IMAP_IOERROR;
    }

    record->cache_offset = offset;

    return 0;
}

static struct mappedfile *cache_getfile(ptrarray_t *list, const char *fname,
                                        int readonly, uint32_t generation)
{
    struct mappedfile *cachefile = NULL;
    int openflags = readonly ? 0 : MAPPEDFILE_CREATE | MAPPEDFILE_RW;
    int i;

    assert(fname != NULL);

    for (i = 0; i < list->count; i++) {
        cachefile = ptrarray_nth(list, i);
        if (!strcmp(fname, mappedfile_fname(cachefile)))
            return cachefile;
    }

    /* guess we didn't find it - open a new one */
    cachefile = NULL;
    if (mappedfile_open(&cachefile, fname, openflags)) {
        xsyslog(LOG_ERR, "IOERROR: failed to open cache file",
                         "fname=<%s>",
                         fname);
        return NULL;
    }

    if (!readonly && !mappedfile_size(cachefile)) {
        /* zero byte file?  Set the generation */
        uint32_t netgen = htonl(generation);
        mappedfile_pwrite(cachefile, (const char *) &netgen, 4, 0);
        mappedfile_commit(cachefile);
    }

    ptrarray_append(list, cachefile);

    return cachefile;
}

static struct mappedfile *mailbox_cachefile(struct mailbox *mailbox,
                                            const struct index_record *record)
{
    const char *fname;

    if (record->internal_flags & FLAG_INTERNAL_ARCHIVED)
        fname = mailbox_meta_fname(mailbox, META_ARCHIVECACHE);
    else
        fname = mailbox_meta_fname(mailbox, META_CACHE);

    int is_readonly = mailbox->is_readonly || mailbox->index_locktype == LOCK_SHARED;
    return cache_getfile(&mailbox->caches, fname, is_readonly, mailbox->i.generation_no);
}

static struct mappedfile *repack_cachefile(struct mailbox_repack *repack,
                                           const struct index_record *record)
{
    const char *fname;

    if (record->internal_flags & FLAG_INTERNAL_ARCHIVED)
        fname = mailbox_meta_newfname(repack->mailbox, META_ARCHIVECACHE);
    else
        fname = mailbox_meta_newfname(repack->mailbox, META_CACHE);

    return cache_getfile(&repack->caches, fname, /*readonly*/0, repack->newmailbox.i.generation_no);
}

/* return the offset for the start of the record! */
static int mailbox_append_cache(struct mailbox *mailbox,
                                struct index_record *record)
{
    struct mappedfile *cachefile;
    int r;

    assert(mailbox_index_islocked(mailbox, 1));

    /* already been written */
    if (record->cache_offset)
        return 0;

    /* no cache content */
    if (!record->crec.len) {
        /* make one! */
        const char *fname = mailbox_record_fname(mailbox, record);
        xsyslog(LOG_ERR, "IOERROR: no cache content, parsing and saving",
                         "mailbox=<%s> record=<%u>",
                         mailbox_name(mailbox), record->uid);
        r = message_parse(fname, record);
        if (r) return r;
        mailbox_index_dirty(mailbox);
        mailbox->i.options |= OPT_MAILBOX_NEEDS_REPACK;
    }

    cachefile = mailbox_cachefile(mailbox, record);
    if (!cachefile) {
        syslog(LOG_ERR, "Failed to open cache to %s for %u",
                mailbox_name(mailbox), record->uid);
        return IMAP_IOERROR; /* unable to append */
    }

    r = cache_append_record(cachefile, record);
    if (r) {
        syslog(LOG_ERR, "Failed to append cache to %s for %u",
               mailbox_name(mailbox), record->uid);
        return r;
    }

    return 0;
}

enum mbcache_rewrite_t {
    MBCACHE_NOPARSE,
    MBCACHE_PARSEONLY,
    MBCACHE_REWRITE
};

static int mailbox_cacherecord_internal(struct mailbox *mailbox,
                                        const struct index_record *record,
                                        enum mbcache_rewrite_t rewrite)
{
    struct mappedfile *cachefile;
    bit32 crc = 0;
    int r = IMAP_IOERROR;

    /* we do something nasty here to work around lazy loading while still
     * giving const protection to records which are only used for read */
    struct index_record *backdoor = (struct index_record *)record;

    /* do we already have a record loaded? */
    if (record->crec.len)
        return 0;

    /* make sure there's a file to read from */
    cachefile = mailbox_cachefile(mailbox, record);
    if (!cachefile)
        goto err;

    /* do we have an offset? */
    if (!record->cache_offset)
        goto err;

    /* try to parse the cache record */
    r = cache_parserecord(cachefile, record->cache_offset, &backdoor->crec);
    if (r) goto err;

    /* old-style record */
    if (!record->cache_crc)
        goto err;

    crc = crc32_buf(cache_buf(record));
    if (crc != record->cache_crc)
        r = IMAP_MAILBOX_CHECKSUM;

    if (r) goto err;
    return 0;

err:
    if (!cachefile)
        xsyslog(LOG_ERR, "IOERROR: missing cache file",
                         "mailbox=<%s> uid=<%u>",
                         mailbox_name(mailbox), record->uid);
    else if (!record->cache_offset)
        xsyslog(LOG_ERR, "IOERROR: missing cache offset",
                         "mailbox=<%s> uid=<%u>",
                         mailbox_name(mailbox), record->uid);
    else if (r)
        xsyslog(LOG_ERR, "IOERROR invalid cache record",
                         "mailbox=<%s> uid=<%u> error=<%s> crc=<%d> cache_offset=<%llu>",
                         mailbox_name(mailbox), record->uid, error_message(r),
                         crc, (unsigned long long) record->cache_offset);

    if (rewrite == MBCACHE_NOPARSE)
        return r;

    /* parse the file again */

    /* parse directly into the cache for this record */
    const char *fname = mailbox_record_fname(mailbox, record);
    if (!fname) {
        xsyslog(LOG_ERR, "IOERROR: no spool file",
                         "mailbox=<%s> uid=<%u>",
                         mailbox_name(mailbox), record->uid);
        return IMAP_IOERROR;
    }

    /* parse into the file and zero the cache offset */
    r = message_parse(fname, backdoor);
    if (r) {
        xsyslog(LOG_ERR, "IOERROR: failed to parse message",
                         "mailbox=<%s> uid=<%u>",
                         mailbox_name(mailbox), record->uid);
        return r;
    }
    backdoor->cache_offset = 0;

    if (rewrite == MBCACHE_REWRITE) {
        r = mailbox_append_cache(mailbox, backdoor);
        if (r) {
            xsyslog(LOG_ERR, "IOERROR: failed to append cache",
                             "mailbox=<%s> uid=<%u>",
                             mailbox_name(mailbox), record->uid);
            return r;
        }
    }

    return 0;
}

EXPORTED int mailbox_cacherecord(struct mailbox *mailbox, const struct index_record *record)
{
    enum mbcache_rewrite_t rewrite = mailbox_index_islocked(mailbox, 1) ? MBCACHE_REWRITE : MBCACHE_PARSEONLY;
    return mailbox_cacherecord_internal(mailbox, record, rewrite);
}

static int mailbox_abort_cache(struct mailbox *mailbox)
{
    if (!mailbox->caches.count)
        return 0;

    /* XXX - we need offsets into each file to use
       mappedfile_truncate */

    return 0;
}

static int mailbox_commit_cache(struct mailbox *mailbox)
{
    int i;

    for (i = 0; i < mailbox->caches.count; i++) {
        struct mappedfile *cachefile = ptrarray_nth(&mailbox->caches, i);
        int r = mappedfile_commit(cachefile);
        if (r) return r;
    }

    return 0;
}

EXPORTED void mailbox_set_uniqueid(struct mailbox *mailbox, const char *uniqueid)
{
    free(mailbox->h.uniqueid);
    mailbox->h.uniqueid = xstrdup(uniqueid);
    mailbox->header_dirty = 1;
}

EXPORTED void mailbox_set_mbtype(struct mailbox *mailbox, uint32_t mbtype)
{
    mailbox->h.mbtype = mbtype;
    mailbox->header_dirty = 1;
}

static int _map_local_record(const struct mailbox *mailbox, const char *fname, struct buf *buf)
{
    struct stat sbuf;
    int msgfd;

    msgfd = open(fname, O_RDONLY, 0666);
    if (msgfd == -1) return errno;

    if (fstat(msgfd, &sbuf) == -1) {
        xsyslog(LOG_ERR, "IOERROR: fstat failed",
                         "fname=<%s>",
                         fname);
        fatal("can't fstat message file", EX_OSFILE);
    }

    buf_refresh_mmap(buf, /*onceonly*/1, msgfd, fname, sbuf.st_size, mailbox_name(mailbox));
    close(msgfd);

    return 0;
}

EXPORTED int mailbox_map_record(struct mailbox *mailbox, const struct index_record *record, struct buf *buf)
{
    xstats_inc(MESSAGE_MAP);

    const char *fname = mailbox_record_fname(mailbox, record);
    int r = _map_local_record(mailbox, fname, buf);
    if (!r) return 0;

#if defined ENABLE_OBJECTSTORE
    if (config_getswitch(IMAPOPT_OBJECT_STORAGE_ENABLED)){
        r = objectstore_get(mailbox, record, fname);
        if (r) return r;
        r = _map_local_record(mailbox, fname, buf);
        remove(fname);
    }
#endif

    return r;
}


static void mailbox_release_resources(struct mailbox *mailbox)
{
    int i;

    if (mailbox->i.dirty)
        abort();

    /* just close the header */
    xclose(mailbox->header_fd);

    /* release and unmap index */
    if (mailbox->index_base)
        map_free(&mailbox->index_base, &mailbox->index_len);
    xclose(mailbox->index_fd);
    mailbox->index_locktype = 0; /* lock was released by closing fd */
    mailbox->is_readonly = 0; /* no longer have a readonly fd */

    /* release caches */
    for (i = 0; i < mailbox->caches.count; i++) {
        struct mappedfile *cachefile = ptrarray_nth(&mailbox->caches, i);
        mappedfile_close(&cachefile);
    }
    ptrarray_fini(&mailbox->caches);
}

/*
 * Open the index file for 'mailbox'
 */
static int mailbox_open_index(struct mailbox *mailbox, int index_locktype)
{
    assert(!mailbox->index_locktype);
    mailbox_release_resources(mailbox);

    /* open and map the index file */
    const char *fname = mailbox_meta_fname(mailbox, META_INDEX);
    if (!fname)
        return IMAP_MAILBOX_BADNAME;

    mailbox->is_readonly = (index_locktype & LOCK_SHARED) ? 1 : 0;
    mailbox->index_fd = open(fname, mailbox->is_readonly ? O_RDONLY : O_RDWR, 0);
    if (mailbox->index_fd == -1)
        return IMAP_IOERROR;

    return 0;
}


static int mailbox_relock(struct mailbox *mailbox, int locktype, int index_locktype)
{
    int r = 0;

    mailbox_unlock_index(mailbox, NULL);
    mailbox_release_resources(mailbox);
    mboxname_release(&mailbox->namelock);
    mboxname_release(&mailbox->local_namespacelock);
    r = mboxname_lock(mailbox->lockname, &mailbox->namelock, locktype);
    if (r) return r;
    r = mailbox_open_index(mailbox, index_locktype);
    if (r) return r;
    char *userid = mboxname_to_userid(mailbox_name(mailbox));
    int haslock = user_isnamespacelocked(userid);
    if (haslock) {
        if ((haslock & LOCK_SHARED) && (index_locktype & LOCK_EXCLUSIVE))
            r = IMAP_MAILBOX_LOCKED;
    }
    else {
        mailbox->local_namespacelock = user_namespacelock_full(userid, index_locktype);
    }
    free(userid);
    if (r) return r;
    r = mailbox_lock_index_internal(mailbox, index_locktype);
    return r;
}

/*
 * Open and read the header of the mailbox with name 'name'
 * The structure pointed to by 'mailbox' is initialized.
 */
static int mailbox_open_advanced(const char *name,
                                 int locktype,
                                 int index_locktype,
                                 const mbentry_t *mbe,
                                 struct mailbox **mailboxptr)
{
    int r = 0;
    assert(*mailboxptr == NULL);
    struct mboxlock *local_namespacelock = NULL;

    // lock the user namespace FIRST before anything else
    char *userid = mboxname_to_userid(name);
    int haslock = user_isnamespacelocked(userid);
    if (haslock) {
        if ((haslock & LOCK_SHARED) && (index_locktype & LOCK_EXCLUSIVE))
            r = IMAP_MAILBOX_LOCKED;
    }
    else {
        local_namespacelock = user_namespacelock_full(userid, index_locktype);
    }
    free(userid);
    if (r) return r;

    mbentry_t *mbentry = NULL;
    if (mbe) mbentry = mboxlist_entry_copy(mbe);
    else r = mboxlist_lookup_allow_all(name, &mbentry, NULL);

    /* pre-check for some conditions which mean that we don't want
       to go ahead and open this mailbox */
    if (!r && mbentry->mbtype & MBTYPE_DELETED)
        r = IMAP_MAILBOX_NONEXISTENT;
    if (!r && mbentry->mbtype & MBTYPE_MOVING)
        r = IMAP_MAILBOX_MOVED;
    if (!r && mbentry->mbtype & MBTYPE_INTERMEDIATE)
        r = IMAP_MAILBOX_NONEXISTENT;
    if (!r && !mbentry->partition)
        r = IMAP_MAILBOX_NONEXISTENT;

    /* XXX can we even get here for remote mbentries? */
    if (!r && !mbentry->uniqueid && mbentry_is_local_mailbox(mbentry)) {
        /* Theoretically it shouldn't be possible for an mbentry to not
         * have a uniqueid... so if it happens, complain loudly.
         */
        xsyslog(LOG_ERR, "mbentry has no uniqueid, needs reconstruct",
                         "mboxname=<%s>", name);
    }

    if (r) {
        mboxlist_entry_free(&mbentry);
        mboxname_release(&local_namespacelock);
        return r;
    }

    uint32_t legacy_dirs = (mbentry->mbtype & MBTYPE_LEGACY_DIRS);
    const char *lockname = legacy_dirs ? name : mbentry->uniqueid;
    struct mailbox *mailbox = find_listitem(lockname);

    /* already open?  just use this one */
    if (mailbox) {
        if (local_namespacelock) mailbox->local_namespacelock = local_namespacelock;
        mboxlist_entry_free(&mbentry);
        /* can't promote a readonly index */
        if ((mailbox->index_locktype & LOCK_SHARED) && (index_locktype & LOCK_EXCLUSIVE))
            return IMAP_MAILBOX_LOCKED;

        /* if we have a readonly FD, we need to reopen */
        if (mailbox->is_readonly && index_locktype != LOCK_SHARED) {
            r = mailbox_open_index(mailbox, index_locktype);
            if (r) return r;
        }

        mailbox->refcount++;

        if (!mailbox->index_locktype) goto lockindex;

        goto done;
    }

    mailbox = create_listitem(lockname);

    r = mboxname_lock(mailbox->lockname, &mailbox->namelock, locktype);
    if (r) {
        /* locked is not an error - just means we asked for NONBLOCKING */
        if (r != IMAP_MAILBOX_LOCKED)
            xsyslog(LOG_ERR, "IOERROR: lock failed",
                             "mailbox=<%s> error=<%s>",
                             name, error_message(r));
        mboxname_release(&local_namespacelock);
        mboxlist_entry_free(&mbentry);
        remove_listitem(mailbox);
        return r;
    }
    if (local_namespacelock) mailbox->local_namespacelock = local_namespacelock;

    if (!mbentry->name) mbentry->name = xstrdup(name);
    mailbox->mbentry = mbentry;

    r = mailbox_open_index(mailbox, index_locktype);
    if (r) {
        xsyslog(LOG_ERR, "IOERROR: opening index failed",
                         "mailbox=<%s> error=<%s>",
                         mailbox_name(mailbox), error_message(r));
        goto done;
    }

lockindex:
    r = mailbox_lock_index(mailbox, index_locktype);

    /* we always nuke expunged if the version is less than 12 */
    if (mailbox->i.minor_version < 12)
        cleanup_stale_expunged(mailbox);

done:
    if (r) mailbox_close(&mailbox);
    else *mailboxptr = mailbox;

    return r;
}

EXPORTED int mailbox_open_irl(const char *name, struct mailbox **mailboxptr)
{
    return mailbox_open_advanced(name, LOCK_SHARED, LOCK_SHARED,
                                 NULL, mailboxptr);
}

EXPORTED int mailbox_open_iwl(const char *name, struct mailbox **mailboxptr)
{
    return mailbox_open_advanced(name, LOCK_SHARED, LOCK_EXCLUSIVE,
                                 NULL, mailboxptr);
}

EXPORTED int mailbox_open_irlnb(const char *name, struct mailbox **mailboxptr)
{
    return mailbox_open_advanced(name,
                                 LOCK_SHARED|LOCK_NONBLOCK,
                                 /* cannot do nonblocking lock on index...why? */
                                 LOCK_SHARED,
                                 NULL, mailboxptr);
}

EXPORTED int mailbox_open_exclusive(const char *name, struct mailbox **mailboxptr)
{
    return mailbox_open_advanced(name, LOCK_EXCLUSIVE, LOCK_EXCLUSIVE,
                                 NULL, mailboxptr);
}

EXPORTED int mailbox_open_from_mbe(const mbentry_t *mbe, struct mailbox **mailboxptr)
{
    return mailbox_open_advanced(mbe->name, LOCK_EXCLUSIVE, LOCK_EXCLUSIVE,
                                 mbe, mailboxptr);
}

EXPORTED const mbentry_t *mailbox_mbentry(const struct mailbox *mailbox)
{
    return mailbox->mbentry;
}

EXPORTED const char *mailbox_name(const struct mailbox *mailbox)
{
    return mailbox->mbentry->name;
}

EXPORTED const char *mailbox_uniqueid(const struct mailbox *mailbox)
{
    mbentry_t *mbentry = mailbox->mbentry;

    return mbentry->uniqueid ? mbentry->uniqueid : mailbox->h.uniqueid;
}

EXPORTED const char *mailbox_partition(const struct mailbox *mailbox)
{
    return mailbox->mbentry->partition;
}

EXPORTED const char *mailbox_acl(const struct mailbox *mailbox)
{
    return mailbox->mbentry->acl;
}

EXPORTED uint32_t mailbox_mbtype(const struct mailbox *mailbox)
{
    return mailbox->mbentry->mbtype;
}

EXPORTED modseq_t mailbox_foldermodseq(const struct mailbox *mailbox)
{
    return mailbox->mbentry->foldermodseq;
}

EXPORTED const char *mailbox_quotaroot(const struct mailbox *mailbox)
{
    return mailbox->h.quotaroot;
}

EXPORTED uint32_t mailbox_uidvalidity(const struct mailbox *mailbox)
{
    return mailbox->i.uidvalidity;
}

EXPORTED char *mailbox_visible_users(const struct mailbox *mailbox)
{
    const char *aclstr = mailbox_acl(mailbox);
    const char *p, *q;
    strarray_t users = STRARRAY_INITIALIZER;
    static strarray_t *admins = NULL;
    if (!admins) admins = strarray_split(config_getstring(IMAPOPT_ADMINS), NULL, 0);

    p = aclstr;

    while (p && *p) {
        char *name,*val;

        q = strchr(p, '\t');
        if (!q) break;

        name = xstrndup(p, q-p);
        q++;

        p = strchr(q, '\t');
        if (p) {
            val = xstrndup(q, p-q);
            p++;
        }
        else
            val = xstrdup(q);

        // only readable
        if (!strchr(val, 'r')) goto done;
        // not admin or special name
        if (strcmp(name, "anyone")) goto done;
        if (strcmp(name, "anonymous")) goto done;
        if (strarray_contains(admins, name)) goto done;
        // OK, this belongs
        if (strncmp(name, "group:", 6)) {
            strarray_appendm(&users, name);
            name = NULL;
        }
        else {
            mboxlist_lookup_usergroups(name, &users);
        }
done:
        free(name);
        free(val);
    }

    strarray_sort(&users, cmpstringp_raw);
    strarray_uniq(&users);
    char *res = strarray_join(&users, "\t");
    strarray_fini(&users);

    return res;
}

EXPORTED void mailbox_index_dirty(struct mailbox *mailbox)
{
    assert(mailbox_index_islocked(mailbox, 1));
    mailbox->i.dirty = 1;
}

EXPORTED modseq_t mailbox_modseq_dirty(struct mailbox *mailbox)
{
    assert(mailbox_index_islocked(mailbox, 1));

    if (mailbox->silentchanges) {
        mailbox->modseq_dirty = 1;
        mailbox_index_dirty(mailbox);
        return mailbox->i.highestmodseq;
    }

    if (!mailbox->modseq_dirty) {
        mailbox->i.highestmodseq = mboxname_setmodseq(mailbox_name(mailbox),
                                   mailbox->i.highestmodseq,
                                   mailbox_mbtype(mailbox), /*flags*/0);
        mailbox->last_updated = time(0);
        mailbox->modseq_dirty = 1;
        mailbox_index_dirty(mailbox);
    }

    mailbox->i.highestmodseq++;

    return mailbox->i.highestmodseq;
}

EXPORTED int mailbox_setversion(struct mailbox *mailbox, int version)
{
    return mailbox_index_repack(mailbox, version);
}

static void _delayed_cleanup(void *rock)
{
    const char *mboxname = (const char *)rock;
    struct mailbox *mailbox = NULL;

    /* don't do the potentially expensive work of repacking mailboxes
     * if we are in the middle of a shutdown */
    if (in_shutdown) goto done;

    int r = mailbox_open_advanced(mboxname, LOCK_EXCLUSIVE|LOCK_NONBLOCK,
                                  LOCK_EXCLUSIVE, NULL, &mailbox);
    if (r) goto done;

    if (mailbox->i.options & OPT_MAILBOX_NEEDS_REPACK) {
        mailbox_index_repack(mailbox, mailbox->i.minor_version);
        // clear the flags here too so we don't try to repack again
        mailbox->i.options &= ~(OPT_MAILBOX_NEEDS_REPACK|OPT_MAILBOX_NEEDS_UNLINK);
    }
    else if (mailbox->i.options & OPT_MAILBOX_NEEDS_UNLINK) {
        mailbox_index_unlink(mailbox);
    }
    /* or we missed out - someone else beat us to it, all good */

 done:
    mailbox_close(&mailbox);
}

/*
 * Close the mailbox 'mailbox', freeing all associated resources.
 */
EXPORTED void mailbox_close(struct mailbox **mailboxptr)
{
    int flag;
    struct mailbox *mailbox = *mailboxptr;

    /* be safe against double-close */
    if (!mailbox) return;

    *mailboxptr = NULL;

    /* open multiple times?  Just close this one */
    if (mailbox->refcount > 1) {
        mailbox->refcount--;
        return;
    }

    if (mailbox->i.options & OPT_MAILBOX_DELETED) {
        int r = mailbox_relock(mailbox, LOCK_EXCLUSIVE, LOCK_EXCLUSIVE);
        /* double check just in case a new mailbox with the same name got created
         * in a race condition and isn't deleted! */
        if (!r && (mailbox->i.options & OPT_MAILBOX_DELETED)) {
            mailbox_delete_cleanup(mailbox, mailbox_partition(mailbox), mailbox_name(mailbox),
                                   (mailbox_mbtype(mailbox) & MBTYPE_LEGACY_DIRS) ?
                                   NULL : mailbox_uniqueid(mailbox));
        }
    }
    else if (!in_shutdown && (mailbox->i.options & MAILBOX_CLEANUP_MASK)) {
        // there's cleanup to do!  Schedule it for after we've replied to the user
        libcyrus_delayed_action(mailbox_meta_fname(mailbox, META_HEADER),
                                _delayed_cleanup, free, xstrdup(mailbox_name(mailbox)));
    }

    /* drop the index lock */
    mailbox_unlock_index(mailbox, NULL);
    mailbox_release_resources(mailbox);

    mboxlist_entry_free(&mailbox->mbentry);
    xzfree(mailbox->h.name);
    xzfree(mailbox->h.uniqueid);
    xzfree(mailbox->h.quotaroot);
    xzfree(mailbox->h.acl);

    for (flag = 0; flag < MAX_USER_FLAGS; flag++) {
        xzfree(mailbox->h.flagname[flag]);
    }

    mboxname_release(&mailbox->namelock);
    mboxname_release(&mailbox->local_namespacelock);

    remove_listitem(mailbox);
}

struct parseentry_rock {
    struct mailbox_header *h;
    struct buf aclbuf;
    int doingacl;
    int doingflags;
    int nflags;
};

static int parseentry_cb(int type, struct dlistsax_data *d)
{
    struct parseentry_rock *rock = (struct parseentry_rock *)d->rock;

    const char *key = buf_cstring(&d->kbuf);

    switch(type) {
    case DLISTSAX_KVLISTSTART:
        if (!strcmp(key, "A")) {
            rock->doingacl = 1;
        }
        break;
    case DLISTSAX_KVLISTEND:
        if (rock->doingacl) {
            xzfree(rock->h->acl);
            rock->h->acl = buf_release(&rock->aclbuf);
            rock->doingacl = 0;
        }
        break;
    case DLISTSAX_LISTSTART:
        if (!strcmp(key, "U")) {
            rock->doingflags = 1;
            rock->nflags = 0;
        }
        break;
    case DLISTSAX_LISTEND:
        if (rock->doingflags) {
            rock->doingflags = 0;

            /* zero out the rest */
            while (rock->nflags < MAX_USER_FLAGS) {
                xzfree(rock->h->flagname[rock->nflags]);
                rock->nflags++;
            }
        }
        break;
    case DLISTSAX_STRING:
        if (rock->doingacl) {
            buf_append(&rock->aclbuf, &d->kbuf);
            buf_putc(&rock->aclbuf, '\t');
            buf_appendcstr(&rock->aclbuf, d->data);
            buf_putc(&rock->aclbuf, '\t');
        }
        else if (rock->doingflags) {
            xzfree(rock->h->flagname[rock->nflags]);
            rock->h->flagname[rock->nflags++] = xstrdupnull(d->data);
        }
        else {
            if (!strcmp(key, "I")) {
                xzfree(rock->h->uniqueid);
                rock->h->uniqueid = xstrdupnull(d->data);
            }
            else if (!strcmp(key, "N")) {
                xzfree(rock->h->name);
                rock->h->name = xstrdupnull(d->data);
            }
            else if (!strcmp(key, "T")) {
                rock->h->mbtype = mboxlist_string_to_mbtype(d->data);
            }
            else if (!strcmp(key, "Q")) {
                xzfree(rock->h->quotaroot);
                rock->h->quotaroot = xstrdupnull(d->data);
            }
        }
    }

    return 0;
}

/*
 * parse data read from cyrus.header into its parts.
 *
 * full dlist format is:
 *  A: _a_cl
 *  I: unique_i_d
 *  N: _n_ame
 *  Q: _q_uotaroot
 *  T: _t_ype
 *  U: user_f_lags
 */
static int _parse_header_data(struct mailbox *mailbox,
                              const char *data, size_t datalen)
{
    if (!datalen) return IMAP_MAILBOX_BADFORMAT;

    struct parseentry_rock rock = { &mailbox->h, BUF_INITIALIZER, 0, 0, 0 };
    int r = dlist_parsesax(data, datalen, 0, parseentry_cb, &rock);

    buf_free(&rock.aclbuf); // should be noop, but cleans up after errors

    return r;
}

/*
 * Read the header of 'mailbox'
 * new format:
 * MAGIC
 * dlist (see above)
 *
 * old format:
 * MAGIC
 * quotaroot TAB uniqueid
 * userflag1 SPACE userflag2 SPACE userflag3 [...] (with no trailing space)
 * user1 TAB user1acl TAB user2 TAB user2acl TAB (with trailing tab!)
 */
static int mailbox_read_header(struct mailbox *mailbox, const char *fname)
{
    int r = 0;
    int flag;
    const char *name, *p, *tab, *eol;
    struct stat sbuf;
    const char *base = NULL;
    size_t len = 0;
    unsigned magic_size = sizeof(MAILBOX_HEADER_MAGIC) - 1;

    /* can't be dirty if we're reading it */
    if (mailbox->header_dirty)
        abort();

    xclose(mailbox->header_fd);

    if (!fname) fname = mailbox_meta_fname(mailbox, META_HEADER);
    assert(fname != NULL);
    mailbox->header_fd = open(fname, O_RDONLY, 0);

    if (mailbox->header_fd == -1) {
        r = IMAP_IOERROR;
        goto done;
    }

    if (fstat(mailbox->header_fd, &sbuf) == -1) {
        xclose(mailbox->header_fd);
        r = IMAP_IOERROR;
        goto done;
    }

    map_refresh(mailbox->header_fd, 1, &base, &len,
                sbuf.st_size, "header", mailbox_name(mailbox));
    mailbox->header_file_ino = sbuf.st_ino;
    mailbox->header_file_crc = crc32_map(base, sbuf.st_size);

    /* Check magic number */
    if ((unsigned) sbuf.st_size < magic_size ||
        strncmp(base, MAILBOX_HEADER_MAGIC, magic_size)) {
        r = IMAP_MAILBOX_BADFORMAT;
        goto done;
    }

    /* Read quota data line */
    p = base + sizeof(MAILBOX_HEADER_MAGIC)-1;
    tab = memchr(p, '\t', sbuf.st_size - (p - base));
    eol = memchr(p, '\n', sbuf.st_size - (p - base));
    if (!eol) {
        r = IMAP_MAILBOX_BADFORMAT;
        goto done;
    }

    xzfree(mailbox->h.quotaroot);
    xzfree(mailbox->h.uniqueid);
    xzfree(mailbox->h.acl);

    /* check for DLIST mboxlist */
    if (*p == '%') {
        r = _parse_header_data(mailbox, p, eol - p);
        goto done;
    }

    /* quotaroot (if present) */
    if (!tab || tab > eol) {
        syslog(LOG_DEBUG, "mailbox '%s' has old cyrus.header",
               mailbox_name(mailbox));
        tab = eol;
    }
    if (p < tab) {
        mailbox->h.quotaroot = xstrndup(p, tab - p);
    }

    /* read uniqueid (should always exist unless old format) */
    if (tab < eol) {
        p = tab + 1;
        if (p == eol) {
            r = IMAP_MAILBOX_BADFORMAT;
            goto done;
        }
        tab = memchr(p, '\t', sbuf.st_size - (p - base));
        if (!tab || tab > eol) tab = eol;
        mailbox->h.uniqueid = xstrndup(p, tab - p);
    }
    else {
        /* ancient cyrus.header file without a uniqueid field! */
        xsyslog(LOG_ERR, "mailbox header has no uniqueid, needs reconstruct",
                         "mboxname=<%s>",
                         mailbox_name(mailbox));
    }

    /* Read names of user flags */
    p = eol + 1;
    eol = memchr(p, '\n', sbuf.st_size - (p - base));
    if (!eol) {
        r = IMAP_MAILBOX_BADFORMAT;
        goto done;
    }
    name = p;
    /* read the names of flags */
    for (flag = 0; name <= eol && flag < MAX_USER_FLAGS; flag++) {
        xzfree(mailbox->h.flagname[flag]);
        p = memchr(name, ' ', eol-name);
        if (!p) p = eol;
        if (name != p)
            mailbox->h.flagname[flag] = xstrndup(name, p-name);
        name = p+1;
    }
    /* zero out the rest */
    for (; flag < MAX_USER_FLAGS; flag++) {
        xzfree(mailbox->h.flagname[flag]);
    }

    /* Read ACL */
    p = eol + 1;
    eol = memchr(p, '\n', sbuf.st_size - (p - base));
    if (!eol) {
        r = IMAP_MAILBOX_BADFORMAT;
        goto done;
    }

    mailbox->h.acl = xstrndup(p, eol-p);

done:
    if (base) map_free(&base, &len);
    return r;
}

/* set a new ACL - only dirty if changed */
EXPORTED void mailbox_set_acl(struct mailbox *mailbox, const char *acl)
{
    if (!strcmpsafe(mailbox->h.acl, acl))
        return; /* no change */

    /* patch our mbentry copy: XXX: this really should be the other way
     * around that we update and then WRITE our entry! */
    free(mailbox->mbentry->acl);
    mailbox->mbentry->acl = xstrdup(acl);

    /* update the copy in the header and mark the header dirty */
    free(mailbox->h.acl);
    mailbox->h.acl = xstrdup(acl);
    mailbox->header_dirty = 1;
}

/* set a new QUOTAROOT - only dirty if changed */
EXPORTED void mailbox_set_quotaroot(struct mailbox *mailbox, const char *quotaroot)
{
    if (mailbox->h.quotaroot) {
        if (quotaroot && !strcmp(mailbox->h.quotaroot, quotaroot))
            return; /* no change */
        xzfree(mailbox->h.quotaroot);
    }
    else {
        if (!quotaroot)
            return; /* no change */
    }

    if (quotaroot)
        mailbox->h.quotaroot = xstrdup(quotaroot);

    /* either way, it's changed, so dirty */
    mailbox->header_dirty = 1;
}

static int _too_many_flags(const char *flag, int num)
{
    if (num < 100) return 0;
    if (num >= MAX_USER_FLAGS) return 1;
    int too_many = 1;

    /* check if this is a required user flag */
    const char *val = config_getstring(IMAPOPT_MAILBOX_INITIAL_FLAGS);
    if (val) {
        strarray_t *flags = strarray_split(val, NULL, 0);
        // it's not too many if there's still space and it's an initial flag
        if (strarray_contains_case(flags, flag))
            too_many = 0;
        strarray_free(flags);
    }

    return too_many;
}

/* find or create a user flag - dirty header if change needed.  If 'create'
 * is 1, then only 100 flags may be created.  If >1, then you can use all 128 */
EXPORTED int mailbox_user_flag(struct mailbox *mailbox, const char *flag,
                      int *flagnum, int create)
{
    int userflag;
    int emptyflag = -1;

    for (userflag = 0; userflag < MAX_USER_FLAGS; userflag++) {
        // keep track of the first empty slot
        if (!mailbox->h.flagname[userflag]) {
            if (emptyflag == -1)
                emptyflag = userflag;
            continue;
        }

        // name matches?  We've found the flag
        if (!strcasecmp(flag, mailbox->h.flagname[userflag]))
            break;
    }

    if (userflag == MAX_USER_FLAGS) {
        if (!create)
            return IMAP_NOTFOUND;

        if (emptyflag == -1)
            return IMAP_USERFLAG_EXHAUSTED;

        /* stop imapd exhausting flags */
        if (create == 1 && _too_many_flags(flag, emptyflag)) {
            xsyslog(LOG_ERR, "IOERROR: out of flags",
                             "mailbox=<%s> flag=<%s>",
                             mailbox_name(mailbox), flag);
            return IMAP_USERFLAG_EXHAUSTED;
        }

        /* need to be index locked to make flag changes */
        if (!mailbox_index_islocked(mailbox, 1))
            return IMAP_MAILBOX_LOCKED;

        if (!imparse_isatom(flag))
            return IMAP_INVALID_IDENTIFIER;

        /* set the flag and mark the header dirty */
        userflag = emptyflag;
        mailbox->h.flagname[emptyflag] = xstrdup(flag);
        mailbox->header_dirty = 1;
    }

    if (flagnum) *flagnum = userflag;

    return 0;
}

/* Remove a user flag from the mailbox, so that the slot can
 * be reused.  Called from cyr_expire when we've made certain
 * that no record uses the flag anymore. */
EXPORTED int mailbox_remove_user_flag(struct mailbox *mailbox, int flagnum)
{
    if (flagnum < 0 || flagnum >= MAX_USER_FLAGS)
        return IMAP_INTERNAL;   /* invalid flag number */

    if (!mailbox->h.flagname[flagnum])
        return 0;               /* already gone */

    /* need to be index locked to make flag changes */
    if (!mailbox_index_islocked(mailbox, 1))
        return IMAP_MAILBOX_LOCKED;

    xzfree(mailbox->h.flagname[flagnum]);
    mailbox->header_dirty = 1;
    return 0;
}

EXPORTED int mailbox_record_hasflag(struct mailbox *mailbox,
                           const struct index_record *record,
                           const char *flag)
{
    int userflag;

    if (!mailbox) return 0;
    if (!flag) return 0;
    if (!record) return 0;

    if (flag[0] == '\\') {
        if (!strcasecmp(flag, "\\answered"))
            return ((record->system_flags & FLAG_ANSWERED) ? 1 : 0);
        if (!strcasecmp(flag, "\\deleted"))
            return ((record->system_flags & FLAG_DELETED) ? 1 : 0);
        if (!strcasecmp(flag, "\\draft"))
            return ((record->system_flags & FLAG_DRAFT) ? 1 : 0);
        if (!strcasecmp(flag, "\\flagged"))
            return ((record->system_flags & FLAG_FLAGGED) ? 1 : 0);
        if (!strcasecmp(flag, "\\seen")) {
            /* NOTE: this is a special case because it depends
             * who the userid is.  We will only return the user
             * or global seen value */
            return ((record->system_flags & FLAG_SEEN) ? 1 : 0);
        }
        /* unknown system flag is never present */
        return 0;
    }

    if (mailbox_user_flag(mailbox, flag, &userflag, 0))
        return 0;

    return ((record->user_flags[userflag/32] & (1<<(userflag&31))) ? 1 : 0);
}

EXPORTED strarray_t *mailbox_extract_flags(const struct mailbox *mailbox,
                                           const struct index_record *record,
                                           const char *userid)
{
    int i;
    strarray_t *flags = strarray_new();

    /* Note: we don't handle the external seen db here, on
     * the grounds that it would add complexity without
     * actually being useful to annotators */
    if (mailbox_internal_seen(mailbox, userid) && (record->system_flags & FLAG_SEEN))
        strarray_append(flags, "\\Seen");

    if ((record->system_flags & FLAG_DELETED))
        strarray_append(flags, "\\Deleted");
    if ((record->system_flags & FLAG_DRAFT))
        strarray_append(flags, "\\Draft");
    if ((record->system_flags & FLAG_FLAGGED))
        strarray_append(flags, "\\Flagged");
    if ((record->system_flags & FLAG_ANSWERED))
        strarray_append(flags, "\\Answered");

    for (i = 0 ; i < MAX_USER_FLAGS ; i++) {
        if (mailbox->h.flagname[i] &&
            (record->user_flags[i/32] & 1<<(i&31)))
            strarray_append(flags, mailbox->h.flagname[i]);
    }

    return flags;
}

static int load_annot_cb(const char *mailbox __attribute__((unused)),
                         uint32_t uid __attribute__((unused)),
                         const char *entry, const char *userid,
                         const struct buf *value,
                         const struct annotate_metadata *mdata __attribute__((unused)),
                         void *rock)
{
    struct entryattlist **eal = (struct entryattlist **)rock;
    const char *attrib = (userid[0] ? "value.priv" : "value.shared");
    setentryatt(eal, entry, attrib, value);
    return 0;
}

EXPORTED struct entryattlist *mailbox_extract_annots(const struct mailbox *mailbox,
                                                     const struct index_record *record)
{
    struct entryattlist *annots = NULL;
    int r = annotatemore_findall_mailbox(mailbox, record->uid, "*", /*modseq*/0,
                                         load_annot_cb, &annots, /*flags*/0);
    if (r) return NULL;
    return annots;
}

static int mailbox_buf_to_index_header(const char *buf, size_t len,
                                       struct index_header *i)
{
    uint32_t crc;
    bit32 qannot;
    size_t headerlen;

    if (len < OFFSET_MINOR_VERSION+4)
        return IMAP_MAILBOX_BADFORMAT;

    memset(i, 0, sizeof(struct index_header));

    i->generation_no = ntohl(*((bit32 *)(buf+OFFSET_GENERATION_NO)));
    i->format = ntohl(*((bit32 *)(buf+OFFSET_FORMAT)));
    i->minor_version = ntohl(*((bit32 *)(buf+OFFSET_MINOR_VERSION)));
    switch (i->minor_version) {
    case 6:
    case 7:
        headerlen = 76;
        break;
    case 8:
        headerlen = 92;
        break;
    case 9:
    case 10:
        headerlen = 96;
        break;
    case 12:
    case 13:
        headerlen = 128;
        break;
    case 14:
    case 15:
    case 16:
    case 17:
    case 18:
    case 19:
        headerlen = 160;
        break;
    default:
        return IMAP_MAILBOX_BADFORMAT;
    }
    if (len < headerlen)
        return IMAP_MAILBOX_BADFORMAT;

    /* v19 rearranged fields so modseq_t & quota_t fall on 8-byte boundaries */
    if (i->minor_version >= 19) {
        i->start_offset = ntohl(*((bit32 *)(buf+OFFSET_START_OFFSET)));
        i->record_size = ntohl(*((bit32 *)(buf+OFFSET_RECORD_SIZE)));
        i->num_records = ntohl(*((bit32 *)(buf+OFFSET_NUM_RECORDS)));
        i->last_appenddate = ntohl(*((bit32 *)(buf+OFFSET_LAST_APPENDDATE)));
        i->last_uid = ntohl(*((bit32 *)(buf+OFFSET_LAST_UID)));
        i->quota_mailbox_used = align_ntohll(buf+OFFSET_QUOTA_MAILBOX_USED);
        i->pop3_last_login = ntohl(*((bit32 *)(buf+OFFSET_POP3_LAST_LOGIN)));
        i->uidvalidity = ntohl(*((bit32 *)(buf+OFFSET_UIDVALIDITY)));
        i->deleted = ntohl(*((bit32 *)(buf+OFFSET_DELETED)));
        i->answered = ntohl(*((bit32 *)(buf+OFFSET_ANSWERED)));
        i->flagged = ntohl(*((bit32 *)(buf+OFFSET_FLAGGED)));
        i->options = ntohl(*((bit32 *)(buf+OFFSET_MAILBOX_OPTIONS)));
        i->leaked_cache_records =
            ntohl(*((bit32 *)(buf+OFFSET_LEAKED_CACHE)));
        i->highestmodseq = align_ntohll(buf+OFFSET_HIGHESTMODSEQ);
        i->deletedmodseq = align_ntohll(buf+OFFSET_DELETEDMODSEQ);
        i->exists = ntohl(*((bit32 *)(buf+OFFSET_EXISTS)));
        i->first_expunged = ntohl(*((bit32 *)(buf+OFFSET_FIRST_EXPUNGED)));
        i->last_repack_time = ntohl(*((bit32 *)(buf+OFFSET_LAST_REPACK_TIME)));
        i->header_file_crc = ntohl(*((bit32 *)(buf+OFFSET_HEADER_FILE_CRC)));
        i->synccrcs.basic = ntohl(*((bit32 *)(buf+OFFSET_SYNCCRCS_BASIC)));
        i->recentuid = ntohl(*((bit32 *)(buf+OFFSET_RECENTUID)));
        i->recenttime = ntohl(*((bit32 *)(buf+OFFSET_RECENTTIME)));
        i->pop3_show_after = ntohl(*((bit32 *)(buf+OFFSET_POP3_SHOW_AFTER)));

        qannot = ntohl(*((bit32 *)(buf+OFFSET_QUOTA_ANNOT_USED)));
        /* this field is stored as a 32b unsigned on disk but 64b signed
         * in memory, so we need to be careful about sign extension */
        i->quota_annot_used = (quota_t)((unsigned long long)qannot);

        i->synccrcs.annot = ntohl(*((bit32 *)(buf+OFFSET_SYNCCRCS_ANNOT)));
        i->unseen = ntohl(*((bit32 *)(buf+OFFSET_UNSEEN)));
        i->createdmodseq = align_ntohll(buf+OFFSET_MAILBOX_CREATEDMODSEQ);
        i->changes_epoch = ntohl(*((bit32 *)(buf+OFFSET_CHANGES_EPOCH)));
        i->quota_deleted_used = align_ntohll(buf+OFFSET_QUOTA_DELETED_USED);
        i->quota_expunged_used = align_ntohll(buf+OFFSET_QUOTA_EXPUNGED_USED);

        goto crc;
    }

    i->start_offset = ntohl(*((bit32 *)(buf+OFFSET_START_OFFSET)));
    i->record_size = ntohl(*((bit32 *)(buf+OFFSET_RECORD_SIZE)));
    i->num_records = ntohl(*((bit32 *)(buf+OFFSET_NUM_RECORDS)));
    i->last_appenddate = ntohl(*((bit32 *)(buf+OFFSET_LAST_APPENDDATE)));
    i->last_uid = ntohl(*((bit32 *)(buf+OFFSET_LAST_UID)));
    i->quota_mailbox_used = align_ntohll(buf+OFFSET_QUOTA_MAILBOX_USED);
    i->pop3_last_login = ntohl(*((bit32 *)(buf+OFFSET_POP3_LAST_LOGIN)));
    i->uidvalidity = ntohl(*((bit32 *)(buf+OFFSET_UIDVALIDITY)));
    i->deleted = ntohl(*((bit32 *)(buf+OFFSET_DELETED)));
    i->answered = ntohl(*((bit32 *)(buf+OFFSET_ANSWERED)));
    i->flagged = ntohl(*((bit32 *)(buf+OFFSET_FLAGGED)));
    i->options = ntohl(*((bit32 *)(buf+PRE19_OFFSET_MAILBOX_OPTIONS)));
    i->leaked_cache_records = ntohl(*((bit32 *)(buf+PRE19_OFFSET_LEAKED_CACHE)));
    if (i->minor_version < 8) goto done;

    i->highestmodseq = align_ntohll(buf+PRE19_OFFSET_HIGHESTMODSEQ);
    if (i->minor_version < 12) goto done;

    i->deletedmodseq = align_ntohll(buf+PRE19_OFFSET_DELETEDMODSEQ);
    i->exists = ntohl(*((bit32 *)(buf+PRE19_OFFSET_EXISTS)));
    i->first_expunged = ntohl(*((bit32 *)(buf+OFFSET_FIRST_EXPUNGED)));
    i->last_repack_time = ntohl(*((bit32 *)(buf+OFFSET_LAST_REPACK_TIME)));
    i->header_file_crc = ntohl(*((bit32 *)(buf+OFFSET_HEADER_FILE_CRC)));
    i->synccrcs.basic = ntohl(*((bit32 *)(buf+OFFSET_SYNCCRCS_BASIC)));
    i->recentuid = ntohl(*((bit32 *)(buf+OFFSET_RECENTUID)));
    i->recenttime = ntohl(*((bit32 *)(buf+OFFSET_RECENTTIME)));

    if (i->minor_version < 13) goto crc;

    i->pop3_show_after = ntohl(*((bit32 *)(buf+OFFSET_POP3_SHOW_AFTER)));
    qannot = ntohl(*((bit32 *)(buf+OFFSET_QUOTA_ANNOT_USED)));
    /* this field is stored as a 32b unsigned on disk but 64b signed
     * in memory, so we need to be careful about sign extension */
    i->quota_annot_used = (quota_t)((unsigned long long)qannot);
    i->synccrcs.annot = ntohl(*((bit32 *)(buf+OFFSET_SYNCCRCS_ANNOT)));

    if (i->minor_version < 14) goto crc;

    i->unseen = ntohl(*((bit32 *)(buf+OFFSET_UNSEEN)));

    if (i->minor_version < 16) goto crc;

    i->createdmodseq = align_ntohll(buf+OFFSET_MAILBOX_CREATEDMODSEQ);

    if (i->minor_version < 17) goto crc;

    i->changes_epoch = ntohl(*((bit32 *)(buf+PRE19_OFFSET_CHANGES_EPOCH)));

    if (i->minor_version < 18) goto crc;

    i->quota_deleted_used = align_ntohll(buf+PRE19_OFFSET_QUOTA_DELETED_USED);
    i->quota_expunged_used = align_ntohll(buf+PRE19_OFFSET_QUOTA_EXPUNGED_USED);

crc:
    /* CRC is always the last 4 bytes */
    crc = ntohl(*((bit32 *)(buf+headerlen-4)));
    if (crc != crc32_map(buf, headerlen-4))
        return IMAP_MAILBOX_CHECKSUM;

done:
    if (!i->exists)
        i->options |= OPT_POP3_NEW_UIDL;

    if (!i->highestmodseq)
        i->highestmodseq = 1;

    if (i->minor_version < 12) {
        i->deletedmodseq = i->highestmodseq;
        i->exists = i->num_records;
    }

    if (i->minor_version < 17) {
        i->changes_epoch = i->last_repack_time ? i->last_repack_time : time(0);
    }

    return 0;
}

static int mailbox_refresh_index_map(struct mailbox *mailbox)
{
    size_t need_size;
    struct stat sbuf;

    /* check if we need to extend the mmaped space for the index file
     * (i.e. new records appended since last read) */
    need_size = mailbox->i.start_offset +
                mailbox->i.num_records * mailbox->i.record_size;
    if (mailbox->index_size < need_size) {
        if (fstat(mailbox->index_fd, &sbuf) == -1)
            return IMAP_IOERROR;

        if (sbuf.st_size < (int)need_size)
            return IMAP_MAILBOX_BADFORMAT;

        mailbox->index_size = sbuf.st_size;

    }

    /* always refresh, we may be using map_nommap */
    map_refresh(mailbox->index_fd, 1, &mailbox->index_base,
                &mailbox->index_len, mailbox->index_size,
                "index", mailbox_name(mailbox));

    return 0;
}

static int mailbox_read_index_header(struct mailbox *mailbox)
{
    int r;

    /* no dirty mailboxes please */
    if (mailbox->i.dirty)
        abort();

    /* need to be locked to ensure a consistent read - otherwise
     * a busy mailbox will get CRC errors due to rewrite happening
     * under our feet! */
    if (!mailbox_index_islocked(mailbox, 0))
        return IMAP_MAILBOX_LOCKED;

    /* and of course it needs to exist and have at least enough
     * header to read the version number */
    if (!mailbox->index_base)
        return IMAP_MAILBOX_BADFORMAT;

    r = mailbox_buf_to_index_header(mailbox->index_base, mailbox->index_len,
                                    &mailbox->i);
    if (r) return r;

    r = mailbox_refresh_index_map(mailbox);
    if (r) return r;

    return 0;
}

/*
 * Read an index record from a mapped index file
 */
#ifdef HAVE_DECLARE_OPTIMIZE
static int mailbox_buf_to_index_record(const char *buf, int version,
                                       struct index_record *record, int dirty)
    __attribute__((optimize("-O3")));
#endif
static int mailbox_buf_to_index_record(const char *buf, int version,
                                       struct index_record *record, int dirty)
{
    uint32_t crc;
    uint32_t stored_system_flags = 0;
    int n;

    /* tracking fields - initialise */
    memset(record, 0, sizeof(struct index_record));

    /* parse the shared bits first */
    record->uid = ntohl(*((bit32 *)(buf+OFFSET_UID)));
    record->internaldate = ntohl(*((bit32 *)(buf+OFFSET_INTERNALDATE)));
    record->sentdate = ntohl(*((bit32 *)(buf+OFFSET_SENTDATE)));
    record->size = ntohl(*((bit32 *)(buf+OFFSET_SIZE)));
    record->header_size = ntohl(*((bit32 *)(buf+OFFSET_HEADER_SIZE)));
    record->gmtime = ntohl(*((bit32 *)(buf+OFFSET_GMTIME)));
    uint64_t cache_offset_field = ntohl(*((bit32 *)(buf+OFFSET_CACHE_OFFSET)));
    record->last_updated = ntohl(*((bit32 *)(buf+OFFSET_LAST_UPDATED)));
    stored_system_flags = ntohl(*((bit32 *)(buf+OFFSET_SYSTEM_FLAGS)));

    /* de-serialise system flags and internal flags */
    record->system_flags = stored_system_flags & 0x0000ffff;
    record->internal_flags = stored_system_flags & 0xffff0000;

    for (n = 0; n < MAX_USER_FLAGS/32; n++) {
        record->user_flags[n] = ntohl(*((bit32 *)(buf+OFFSET_USER_FLAGS+4*n)));
    }
    uint64_t cache_version_field = ntohl(*((bit32 *)(buf+OFFSET_CACHE_VERSION)));

    /* keep the low bits of the version field for the version */
    record->cache_version = cache_version_field & 0xffff;
    /* use the high bits of the version field to extend the cache offset */
    record->cache_offset = cache_offset_field | ((cache_version_field & 0xffff0000) << 16);

    if (version < 8)
        return 0;

    if (version < 10) {
        /* modseq was at 72 before the GUID move */
        record->modseq = ntohll(*((bit64 *)(buf+72)));
        return 0;
    }

    message_guid_import(&record->guid, buf+OFFSET_MESSAGE_GUID);
    record->modseq = ntohll(*((bit64 *)(buf+OFFSET_MODSEQ)));
    if (version < 12)
        return 0;

    /* THRID got inserted before cache_crc32 in version 12 */
    if (version < 13) {
        record->cache_crc = ntohl(*((bit32 *)(buf+88)));

        if (dirty) return 0;
        /* check CRC32 */
        crc = crc32_map(buf, 92);
        if (crc != ntohl(*((bit32 *)(buf+92))))
            return IMAP_MAILBOX_CHECKSUM;
        return 0;
    }

    record->cid = ntohll(*(bit64 *)(buf+OFFSET_THRID));
    if (version > 14) {
        record->savedate = ntohl(*((bit32 *)(buf+OFFSET_SAVEDATE)));
    }

    /* createdmodseq was added in version 16, pushing the CRCs down */
    if (version < 16) {
        record->cache_crc = ntohl(*((bit32 *)(buf+96)));

        if (dirty) return 0;
        /* check CRC32 */
        crc = crc32_map(buf, 100);
        if (crc != ntohl(*((bit32 *)(buf+100))))
            return IMAP_MAILBOX_CHECKSUM;
        return 0;
    }

    record->createdmodseq = ntohll(*(bit64 *)(buf+OFFSET_CREATEDMODSEQ));
    record->cache_crc = ntohl(*((bit32 *)(buf+OFFSET_CACHE_CRC)));

    if (dirty) return 0;
    /* check CRC32 */
    crc = crc32_map(buf, OFFSET_RECORD_CRC);
    if (crc != ntohl(*((bit32 *)(buf+OFFSET_RECORD_CRC))))
        return IMAP_MAILBOX_CHECKSUM;

    return 0;
}

static struct index_change *_find_change(struct mailbox *mailbox, uint32_t recno)
{
    uint32_t changeno = mailbox->index_change_map[recno % INDEX_MAP_SIZE];

    while (changeno) {
        if (mailbox->index_changes[changeno-1].record.recno == recno)
            return &mailbox->index_changes[changeno-1];
        changeno = mailbox->index_changes[changeno-1].mapnext;
    }

    return NULL;
}

static int _store_change(struct mailbox *mailbox, struct index_record *record, int flags)
{
    struct index_change *change = _find_change(mailbox, record->recno);

    if (!change) {
        mailbox->index_change_count++;

        /* allocate a space if required */
        if (mailbox->index_change_count > mailbox->index_change_alloc) {
            mailbox->index_change_alloc += 256;
            mailbox->index_changes = xrealloc(mailbox->index_changes, sizeof(struct index_change) * mailbox->index_change_alloc);
        }

        change = &mailbox->index_changes[mailbox->index_change_count-1];
        memset(change, 0, sizeof(struct index_change));

        /* stitch into place */
        uint32_t pos = record->recno % INDEX_MAP_SIZE;
        change->mapnext = mailbox->index_change_map[pos];
        mailbox->index_change_map[pos] = mailbox->index_change_count; /* always non-zero */
    }

    /* finally always copy the data into place */
    change->record = *record;
    change->flags = flags;

    if (mailbox_cacherecord(mailbox, record)) {
        /* failed to load cache record */
        free(change->msgid);
        change->msgid = xstrdup("unknown");
    }
    else {
        char *c_env = xstrndup(cacheitem_base(record, CACHE_ENVELOPE) + 1,
                               cacheitem_size(record, CACHE_ENVELOPE) - 2);
        char *envtokens[NUMENVTOKENS];
        parse_cached_envelope(c_env, envtokens, NUMENVTOKENS);
        free(change->msgid);
        change->msgid = xstrdup(envtokens[ENV_MSGID] ? envtokens[ENV_MSGID] : "unknown");
        free(c_env);
    }

    annotate_state_t *astate = NULL;
    int r = mailbox_get_annotate_state(mailbox, record->uid, &astate);
    if (r) return r;

    struct buf annotval = BUF_INITIALIZER;
    if (record->cid && record->basecid && record->basecid != record->cid)
        buf_printf(&annotval, "%016llx", record->basecid);

    r = annotate_state_writesilent(astate, IMAP_ANNOT_NS "basethrid", "", &annotval);
    buf_free(&annotval);

    if (r) return r;

    return 0;
}

static int _commit_one(struct mailbox *mailbox, struct index_change *change)
{
    indexbuffer_t ibuf;
    unsigned char *buf = ibuf.buf;
    size_t offset;
    struct index_record *record = &change->record;
    uint32_t recno = record->recno;

    mailbox_index_record_to_buf(&change->record, mailbox->i.minor_version, buf);

    offset = mailbox->i.start_offset + ((recno-1) * mailbox->i.record_size);

    /* any failure here is a disaster! */
    if (lseek(mailbox->index_fd, offset, SEEK_SET) == -1) {
        xsyslog(LOG_ERR, "IOERROR: seeking index record failed",
                         "mailbox=<%s> record=<%u>",
                         mailbox_name(mailbox), recno);
        return IMAP_IOERROR;
    }

    if (retry_write(mailbox->index_fd, buf, mailbox->i.record_size)
        != mailbox->i.record_size)
    {
        xsyslog(LOG_ERR, "IOERROR: writing index record failed",
                         "mailbox=<%s> record=<%u>",
                         mailbox_name(mailbox), recno);
        return IMAP_IOERROR;
    }

    /* audit logging */
    if (config_auditlog) {
        char flagstr[FLAGMAPSTR_MAXLEN];
        flags_to_str(record, flagstr);
        if (change->flags & CHANGE_ISAPPEND)
            /* note: messageid doesn't have <> wrappers because it already includes them */
            syslog(LOG_NOTICE, "auditlog: append sessionid=<%s> "
                   "mailbox=<%s> uniqueid=<%s> uid=<%u> modseq=<%llu> "
                   "sysflags=<%s> guid=<%s> cid=<%s> messageid=%s size=<%u>",
                   session_id(), mailbox_name(mailbox), mailbox_uniqueid(mailbox), record->uid,
                   record->modseq, flagstr,
                   message_guid_encode(&record->guid), conversation_id_encode(record->cid),
                   change->msgid, record->size);

        if ((record->internal_flags & FLAG_INTERNAL_EXPUNGED) && !(change->flags & CHANGE_WASEXPUNGED))
            syslog(LOG_NOTICE, "auditlog: expunge sessionid=<%s> "
                   "mailbox=<%s> uniqueid=<%s> uid=<%u> modseq=<%llu> "
                   "sysflags=<%s> guid=<%s> cid=<%s> size=<%u>",
                   session_id(), mailbox_name(mailbox), mailbox_uniqueid(mailbox), record->uid,
                   record->modseq, flagstr,
                   message_guid_encode(&record->guid), conversation_id_encode(record->cid),
                   record->size);

        if ((record->internal_flags & FLAG_INTERNAL_UNLINKED) && !(change->flags & CHANGE_WASUNLINKED))
            syslog(LOG_NOTICE, "auditlog: unlink sessionid=<%s> "
                   "mailbox=<%s> uniqueid=<%s> uid=<%u> modseq=<%llu> "
                   "sysflags=<%s> guid=<%s>",
                   session_id(), mailbox_name(mailbox), mailbox_uniqueid(mailbox), record->uid,
                   record->modseq, flagstr,
                   message_guid_encode(&record->guid));
    }

    return 0;
}

static void _cleanup_changes(struct mailbox *mailbox)
{
    uint32_t i;
    for (i = 0; i < mailbox->index_change_count; i++) {
        free(mailbox->index_changes[i].msgid);
    }
    free(mailbox->index_changes);
    mailbox->index_changes = NULL;
    mailbox->index_change_count = 0;
    mailbox->index_change_alloc = 0;
    memset(mailbox->index_change_map, 0, sizeof(uint32_t)*INDEX_MAP_SIZE);
}

/* qsort function for changes */
static int change_compar(const void *a, const void *b)
{
    struct index_change *ac = (struct index_change *)a;
    struct index_change *bc = (struct index_change *)b;

    if (ac->record.recno > bc->record.recno)
        return 1;
    if (ac->record.recno < bc->record.recno)
        return -1;
    return 0;
}

static int _commit_changes(struct mailbox *mailbox)
{
    uint32_t i;
    int r;

    if (!mailbox->index_change_count) return 0;
    assert(mailbox_index_islocked(mailbox, 1));
    mailbox->i.dirty = 1;

    /* in which we throw away all our next pointers, but we don't care any more.
     * we just want to write in sensible order.  Otherwise, there's no need to
     * do this sort at all */
    qsort(mailbox->index_changes, mailbox->index_change_count,
          sizeof(struct index_change), change_compar);

    for (i = 0; i < mailbox->index_change_count; i++) {
        r = _commit_one(mailbox, &mailbox->index_changes[i]);
        if (r) return r; /* DAMN, we're screwed */
    }

    _cleanup_changes(mailbox);

    /* recalculate the size */
    mailbox->index_size = mailbox->i.start_offset + (mailbox->i.num_records * mailbox->i.record_size);

    r = mailbox_refresh_index_map(mailbox);
    if (r) return r;

    return 0;
}

EXPORTED int mailbox_reload_index_record_dirty(struct mailbox *mailbox,
                                               struct index_record *record)
{
    unsigned recno = record->recno;
    unsigned offset = mailbox->i.start_offset + (recno-1) * mailbox->i.record_size;

    if (offset + mailbox->i.record_size > mailbox->index_size) {
        xsyslog(LOG_ERR, "IOERROR: index record past end of file",
                         "mailbox=<%s> record=<%u>",
                         mailbox_name(mailbox), recno);
        return IMAP_IOERROR;
    }

    const char *buf = mailbox->index_base + offset;
    mailbox_buf_to_index_record(buf, mailbox->i.minor_version, record, 1);
    record->recno = recno;

    return 0;
}


/*
 * Read an index record from a mailbox
 */
static int mailbox_read_index_record(struct mailbox *mailbox,
                                     uint32_t recno,
                                     struct index_record *record)
{
    const char *buf;
    unsigned offset;
    int r;
    struct index_change *change = _find_change(mailbox, recno);

    if (change) {
        *record = change->record;
        return 0;
    }

    offset = mailbox->i.start_offset + (recno-1) * mailbox->i.record_size;

    if (offset + mailbox->i.record_size > mailbox->index_size) {
        xsyslog(LOG_ERR, "IOERROR: index record past end of file",
                         "mailbox=<%s> record=<%u>",
                         mailbox_name(mailbox), recno);
        return IMAP_IOERROR;
    }

    buf = mailbox->index_base + offset;

    r = mailbox_buf_to_index_record(buf, mailbox->i.minor_version, record, 0);

    record->recno = recno;

    return r;
}

EXPORTED int mailbox_read_basecid(struct mailbox *mailbox, const struct index_record *record)
{
    if (record->basecid) return 0;

    if (record->internal_flags & FLAG_INTERNAL_SPLITCONVERSATION) {
        struct buf annotval = BUF_INITIALIZER;
        mailbox_annotation_lookup(mailbox, record->uid, IMAP_ANNOT_NS "basethrid", "", &annotval);
        if (annotval.len == 16) {
            const char *p = buf_cstring(&annotval);
            /* we have a new canonical CID */
            struct index_record *backdoor = (struct index_record *)record;
            parsehex(p, &p, 16, &backdoor->basecid);
        }
        buf_free(&annotval);
    }

    return 0;
}

EXPORTED int mailbox_has_conversations_full(struct mailbox *mailbox, int allow_deleted)
{
    char *path;

    /* not needed */
    if (!config_getswitch(IMAPOPT_CONVERSATIONS))
        return 0;

    /* we never store data about deleted mailboxes */
    if (!allow_deleted && mboxname_isdeletedmailbox(mailbox_name(mailbox), NULL))
        return 0;

    /* we never store data about submission mailboxes */
    if (mboxname_issubmissionmailbox(mailbox_name(mailbox), mailbox_mbtype(mailbox)))
        return 0;

    path = conversations_getmboxpath(mailbox_name(mailbox));
    if (!path) return 0;
    free(path);

    return 1;
}

#ifdef WITH_DAV
HIDDEN struct caldav_db *mailbox_open_caldav(struct mailbox *mailbox)
{
    if (!mailbox->local_caldav) {
        mailbox->local_caldav = caldav_open_mailbox(mailbox);
        int r = caldav_begin(mailbox->local_caldav);
        if (r) {
            caldav_abort(mailbox->local_caldav);
            caldav_close(mailbox->local_caldav);
            mailbox->local_caldav = NULL;
        }
    }
    return mailbox->local_caldav;
}

HIDDEN struct carddav_db *mailbox_open_carddav(struct mailbox *mailbox)
{
    if (!mailbox->local_carddav) {
        mailbox->local_carddav = carddav_open_mailbox(mailbox);
        int r = carddav_begin(mailbox->local_carddav);
        if (r) {
            carddav_abort(mailbox->local_carddav);
            carddav_close(mailbox->local_carddav);
            mailbox->local_carddav = NULL;
        }
    }
    return mailbox->local_carddav;
}

EXPORTED struct webdav_db *mailbox_open_webdav(struct mailbox *mailbox)
{
    if (!mailbox->local_webdav) {
        mailbox->local_webdav = webdav_open_mailbox(mailbox);
        int r = webdav_begin(mailbox->local_webdav);
        if (r) {
            webdav_abort(mailbox->local_webdav);
            webdav_close(mailbox->local_webdav);
            mailbox->local_webdav = NULL;
        }
    }
    return mailbox->local_webdav;
}
#endif

static uint32_t mailbox_getuid(struct mailbox *mailbox, uint32_t recno)
{
    struct index_record record;
    record.uid = 0;
    /* XXX - cheaper memory-access reads? */
    mailbox_read_index_record(mailbox, recno, &record);
    return record.uid;
}


/*
 * Returns the recno of the message with UID 'uid'.
 * If no message with UID 'uid', returns the message with
 * the highest UID not greater than 'uid'.
 * NOTE: this function can return 0 if 'uid' is less than
 * the UID of the first record in the mailbox
 */
static uint32_t mailbox_finduid(struct mailbox *mailbox, uint32_t uid)
{
    uint32_t low = 1;
    uint32_t high = mailbox->i.num_records;
    uint32_t mid;
    uint32_t miduid;

    while (low <= high) {
        mid = (high - low)/2 + low;
        miduid = mailbox_getuid(mailbox, mid);
        if (miduid == uid)
            return mid;
        else if (miduid > uid)
            high = mid - 1;
        else
            low = mid + 1;
    }
    return high;
}

/*
 * Perform a binary search on the mailbox index file to read the record
 * for uid 'uid' into 'record'.  If 'oldrecord' is not NULL then it is
 * assumed to point a correct and current index record from an earlier
 * call, and the search is bounded by that record.  Returns 0 on success
 * or an IMAP error code on failure.
 */
EXPORTED int mailbox_find_index_record(struct mailbox *mailbox, uint32_t uid,
                                       struct index_record *record)
{
    uint32_t recno = mailbox_finduid(mailbox, uid);
    /* no records? */
    if (!recno) return IMAP_NOTFOUND;

    int r = mailbox_read_index_record(mailbox, recno, record);
    /* failed read? */
    if (r) return r;

    /* wasn't the actual record? */
    if (record->uid != uid) return IMAP_NOTFOUND;

    return 0;
}

/*
 * Lock the index file for 'mailbox'.  Reread index file header if necessary.
 */
static int mailbox_lock_index_internal(struct mailbox *mailbox, int index_locktype)
{
    struct stat sbuf;
    int r = 0;
    const char *header_fname = mailbox_meta_fname(mailbox, META_HEADER);
    const char *index_fname = mailbox_meta_fname(mailbox, META_INDEX);

    assert(mailbox->index_fd != -1);

    if (index_locktype == LOCK_EXCLUSIVE) {
        r = lock_blocking(mailbox->index_fd, index_fname);
    }
    else if (index_locktype == LOCK_SHARED) {
        r = lock_shared(mailbox->index_fd, index_fname);
    }
    else {
        /* this function does not support nonblocking locks */
        fatal("invalid locktype for index", EX_SOFTWARE);
    }

    if (!r) {
        if (fstat(mailbox->index_fd, &sbuf) != 0) {
            r = IMAP_MAILBOX_BADFORMAT;
        }
        else if (sbuf.st_size < OFFSET_NUM_RECORDS) {
            r = IMAP_MAILBOX_BADFORMAT;
        }
        else {
            mailbox->index_ino = sbuf.st_ino;
            mailbox->index_mtime = sbuf.st_mtime;
            mailbox->index_size = sbuf.st_size;
            map_refresh(mailbox->index_fd, 0, &mailbox->index_base,
                        &mailbox->index_len, mailbox->index_size,
                        "index", mailbox_name(mailbox));
        }
    }

    if (r) {
        lock_unlock(mailbox->index_fd, index_fname);
        xsyslog(LOG_ERR, "IOERROR: lock index failed",
                         "mailbox=<%s> error=<%s>",
                         mailbox_name(mailbox), error_message(r));
        return IMAP_IOERROR;
    }

    mailbox->index_locktype = index_locktype;
    gettimeofday(&mailbox->starttime, 0);

    r = stat(header_fname, &sbuf);
    if (r == -1) {
        xsyslog(LOG_ERR, "IOERROR: stat header failed",
                         "mailbox=<%s> header=<%s>",
                         mailbox_name(mailbox), header_fname);
        mailbox_unlock_index(mailbox, NULL);
        return IMAP_IOERROR;
    }

    /* has the header file changed? */
    if (sbuf.st_ino != mailbox->header_file_ino) {
        r = mailbox_read_header(mailbox, NULL);
        if (r) {
            xsyslog(LOG_ERR, "IOERROR: read header failed",
                             "mailbox=<%s> error=<%s>",
                             mailbox_name(mailbox), error_message(r));
            mailbox_unlock_index(mailbox, NULL);
            return r;
        }
    }

    /* note: it's guaranteed by our outer cyrus.lock lock that the
     * cyrus.index and cyrus.cache files are never rewritten, so
     * we're safe to just extend the map if needed */
    r = mailbox_read_index_header(mailbox);
    if (r) {
        xsyslog(LOG_ERR, "IOERROR: refreshing index failed",
                         "mailbox=<%s> error=<%s>",
                         mailbox_name(mailbox), error_message(r));
        mailbox_unlock_index(mailbox, NULL);
        return r;
    }

    /* check the CRC */
    if (mailbox->header_file_crc && mailbox->i.header_file_crc &&
        mailbox->header_file_crc != mailbox->i.header_file_crc) {
        syslog(LOG_WARNING, "Header CRC mismatch for mailbox %s: %08X %08X",
               mailbox_name(mailbox), (unsigned int)mailbox->header_file_crc,
               (unsigned int)mailbox->i.header_file_crc);
    }

    return 0;
}

EXPORTED int mailbox_lock_index(struct mailbox *mailbox, int index_locktype)
{
    int r = 0;
    int need_relock = 0;

    if (mailbox->index_locktype) {
	if (mailbox->index_locktype & LOCK_EXCLUSIVE)
            return 0; // exclusive lock is good for anything
	if (index_locktype & LOCK_SHARED)
            return 0; // shared lock is OK if that's all we need
        // we're going to need to re-lock
        need_relock = 1;
    }
    else {
        // if the user isn't locked, we always need to relock
        char *userid = mboxname_to_userid(mailbox_name(mailbox));
        if (!user_isnamespacelocked(userid))
            need_relock = 1;
        free(userid);
    }

    if (need_relock)
        return mailbox_relock(mailbox, LOCK_SHARED, index_locktype);

    r = mailbox_lock_index_internal(mailbox, index_locktype);
    if (r) return r;

    /* otherwise, sanity checks for regular use, but not for internal
     * use during cleanup */

    /* we may be in the process of deleting this mailbox */
    if (mailbox->i.options & OPT_MAILBOX_DELETED) {
        mailbox_unlock_index(mailbox, NULL);
        return IMAP_MAILBOX_NONEXISTENT;
    }

    return 0;
}

/*
 * Release lock on the index file for 'mailbox'
 */
EXPORTED void mailbox_unlock_index(struct mailbox *mailbox, struct statusdata *sdata)
{
    struct statusdata mysdata = STATUSDATA_INIT;
    struct timeval endtime;
    double timediff;
    int r;
    const char *index_fname = mailbox_meta_fname(mailbox, META_INDEX);

    if (mailbox->refcount > 1)
        return;

    /* this is kinda awful, but too much code expects it to work, and the
     * refcounting isn't good about partial commit/abort and all the
     * unwinding, so here you are.  At least if you mailbox_abort, then
     * it resets the dirty flags, so this becomes a NOOP during close */
    /* naughty - you can't unlock a dirty mailbox! */
    r = mailbox_commit(mailbox);
    if (r) {
        xsyslog(LOG_ERR, "IOERROR: failed to commit mailbox, "
                            "probably need to reconstruct",
                         "mailbox=<%s>",
                         mailbox_name(mailbox));
        abort();
    }

    // we always write if given new statusdata, or if we changed the mailbox
    int write_status = !!sdata;
    if (mailbox->has_changed) {
        sync_log_mailbox(mailbox_name(mailbox));

        if (!sdata && !(mailbox->i.options & OPT_MAILBOX_DELETED) && !strcmpsafe(mailbox_name(mailbox), mailbox->h.name)) {
            status_fill_mailbox(mailbox, &mysdata);
            sdata = &mysdata;
        }

        mailbox->has_changed = 0;
        write_status = 1;
    }

    if (write_status)
        statuscache_invalidate(mailbox_name(mailbox), sdata);

    if (mailbox->index_locktype) {
        if (lock_unlock(mailbox->index_fd, index_fname))
            xsyslog(LOG_ERR, "IOERROR: unlocking index failed",
                             "mailbox=<%s>",
                             mailbox_name(mailbox));
        mailbox->index_locktype = 0;

        gettimeofday(&endtime, 0);
        timediff = timesub(&mailbox->starttime, &endtime);
        if (timediff > 1.0) {
            syslog(LOG_NOTICE, "mailbox: longlock %s for %0.1f seconds",
                mailbox_name(mailbox), timediff);
        }
    }

    if (mailbox->local_cstate) {
        int r = conversations_commit(&mailbox->local_cstate);
        if (r) {
            xsyslog(LOG_ERR, "IOERROR: Error committing to conversations database",
                    "mailbox=<%s> error=<%s>",
                    mailbox_name(mailbox), error_message(r));
        }
    }

    /* release caches */
    int i;
    for (i = 0; i < mailbox->caches.count; i++) {
        struct mappedfile *cachefile = ptrarray_nth(&mailbox->caches, i);
        mappedfile_close(&cachefile);
    }
    ptrarray_fini(&mailbox->caches);

    // release the namespacelock here
    mboxname_release(&mailbox->local_namespacelock);
}

static char *mailbox_header_data_cstring(struct mailbox *mailbox)
{
    struct buf buf = BUF_INITIALIZER;
    struct dlist *dl = dlist_newkvlist(NULL, NULL);
    int nflags = 0;
    int flag;

    dlist_setatom(dl, "T", mboxlist_mbtype_to_string(mailbox->h.mbtype));

    dlist_setatom(dl, "N", mailbox->h.name);

    dlist_setatom(dl, "I", mailbox->h.uniqueid);

    if (mailbox->h.quotaroot)
        dlist_setatom(dl, "Q", mailbox->h.quotaroot);

    if (mailbox->h.acl)
        dlist_stitch(dl, mailbox_acl_to_dlist(mailbox->h.acl));

    for (flag = 0; flag < MAX_USER_FLAGS; flag++) {
        if (mailbox->h.flagname[flag])
             nflags = flag+1;
    }
    if (nflags) {
        struct dlist *fl = dlist_newlist(dl, "U");

        // this could be inserting NIL values for removed flags
        for (flag = 0; flag < nflags; flag++) {
            dlist_setatom(fl, NULL, mailbox->h.flagname[flag]);
        }
    }

    dlist_printbuf(dl, 0, &buf);

    dlist_free(&dl);

    return buf_release(&buf);
}

/*
 * Write the header file for 'mailbox'
 */
static int mailbox_commit_header(struct mailbox *mailbox)
{
    int fd;
    int r = 0;
    const char *newfname;
    struct iovec iov[10];
    int niov;

    if (!mailbox->header_dirty)
        return 0; /* nothing to write! */

    /* we actually do all header actions under an INDEX lock, because
     * we need to write the crc32 to be consistent! */
    assert(mailbox_index_islocked(mailbox, 1));

    newfname = mailbox_meta_newfname(mailbox, META_HEADER);

    fd = open(newfname, O_CREAT | O_TRUNC | O_RDWR, 0666);
    if (fd == -1) {
        xsyslog(LOG_ERR, "IOERROR: open failed",
                         "newfname=<%s>",
                         newfname);
        return IMAP_IOERROR;
    }

    /* Write magic header, do NOT write the trailing NUL */
    r = write(fd, MAILBOX_HEADER_MAGIC,
              sizeof(MAILBOX_HEADER_MAGIC) - 1);

    if (r != -1) {
        char *data = mailbox_header_data_cstring(mailbox);
        niov = 0;
        WRITEV_ADDSTR_TO_IOVEC(iov, niov, data);
        WRITEV_ADD_TO_IOVEC(iov, niov, "\n", 1);
        r = retry_writev(fd, iov, niov);
        free(data);
    }

    if (r == -1 || fsync(fd)) {
        xsyslog(LOG_ERR, "IOERROR: write failed",
                         "newfname=<%s>",
                         newfname);
        close(fd);
        xunlink(newfname);
        return IMAP_IOERROR;
    }

    close(fd);

    /* rename the new header file over the old one */
    r = mailbox_meta_rename(mailbox, META_HEADER);
    if (r) return r;
    mailbox->header_dirty = 0; /* we wrote it out, so not dirty any more */

    /* re-read the header */
    r = mailbox_read_header(mailbox, NULL);
    if (r) return r;

    /* copy the new CRC into the index header */
    mailbox->i.header_file_crc = mailbox->header_file_crc;
    mailbox_index_dirty(mailbox);

    return 0;
}

static bit32 mailbox_index_header_to_buf(struct index_header *i, unsigned char *buf)
{
    bit32 crc;
    bit32 options = i->options & MAILBOX_OPT_VALID;
    size_t headerlen = INDEX_HEADER_SIZE;

    memset(buf, 0, INDEX_HEADER_SIZE); /* buffer is always this big, and aligned */

    assert (i->minor_version >= 6);

    /* v19 rearranged fields so modseq_t & quota_t fall on 8-byte boundaries */
    if (i->minor_version >= 19) {
        *((bit32 *)(buf+OFFSET_GENERATION_NO)) = htonl(i->generation_no);
        *((bit32 *)(buf+OFFSET_FORMAT)) = htonl(i->format);
        *((bit32 *)(buf+OFFSET_MINOR_VERSION)) = htonl(i->minor_version);
        *((bit32 *)(buf+OFFSET_START_OFFSET)) = htonl(i->start_offset);
        *((bit32 *)(buf+OFFSET_RECORD_SIZE)) = htonl(i->record_size);
        *((bit32 *)(buf+OFFSET_NUM_RECORDS)) = htonl(i->num_records);
        *((bit32 *)(buf+OFFSET_LAST_APPENDDATE)) = htonl(i->last_appenddate);
        *((bit32 *)(buf+OFFSET_LAST_UID)) = htonl(i->last_uid);
        align_htonll(buf+OFFSET_QUOTA_MAILBOX_USED, i->quota_mailbox_used);
        *((bit32 *)(buf+OFFSET_POP3_LAST_LOGIN)) = htonl(i->pop3_last_login);
        *((bit32 *)(buf+OFFSET_UIDVALIDITY)) = htonl(i->uidvalidity);
        *((bit32 *)(buf+OFFSET_DELETED)) = htonl(i->deleted);
        *((bit32 *)(buf+OFFSET_ANSWERED)) = htonl(i->answered);
        *((bit32 *)(buf+OFFSET_FLAGGED)) = htonl(i->flagged);
        *((bit32 *)(buf+OFFSET_MAILBOX_OPTIONS)) = htonl(options);
        *((bit32 *)(buf+OFFSET_LEAKED_CACHE)) = htonl(i->leaked_cache_records);
        align_htonll(buf+OFFSET_HIGHESTMODSEQ, i->highestmodseq);
        align_htonll(buf+OFFSET_DELETEDMODSEQ, i->deletedmodseq);
        *((bit32 *)(buf+OFFSET_EXISTS)) = htonl(i->exists);
        *((bit32 *)(buf+OFFSET_FIRST_EXPUNGED)) = htonl(i->first_expunged);
        *((bit32 *)(buf+OFFSET_LAST_REPACK_TIME)) = htonl(i->last_repack_time);
        *((bit32 *)(buf+OFFSET_HEADER_FILE_CRC)) = htonl(i->header_file_crc);
        *((bit32 *)(buf+OFFSET_SYNCCRCS_BASIC)) = htonl(i->synccrcs.basic);
        *((bit32 *)(buf+OFFSET_RECENTUID)) = htonl(i->recentuid);
        *((bit32 *)(buf+OFFSET_RECENTTIME)) = htonl(i->recenttime); 
        *((bit32 *)(buf+OFFSET_POP3_SHOW_AFTER)) = htonl(i->pop3_show_after);

        /* this field is 64b in memory but 32b on disk - as it counts
        * bytes stored in dbs and the dbs are 32b anyway there should
        * be no problem */
        *((bit32 *)(buf+OFFSET_QUOTA_ANNOT_USED)) =
            htonl((bit32)i->quota_annot_used);

        *((bit32 *)(buf+OFFSET_SYNCCRCS_ANNOT)) = htonl(i->synccrcs.annot);
        *((bit32 *)(buf+OFFSET_UNSEEN)) = htonl(i->unseen);
        align_htonll(buf+OFFSET_MAILBOX_CREATEDMODSEQ, i->createdmodseq);
        *((bit32 *)(buf+OFFSET_CHANGES_EPOCH)) = htonl(i->changes_epoch);
        align_htonll(buf+OFFSET_QUOTA_DELETED_USED, i->quota_deleted_used);
        align_htonll(buf+OFFSET_QUOTA_EXPUNGED_USED, i->quota_expunged_used);
        goto crc;
    }

    *((bit32 *)(buf+OFFSET_GENERATION_NO)) = htonl(i->generation_no);
    *((bit32 *)(buf+OFFSET_FORMAT)) = htonl(i->format);
    *((bit32 *)(buf+OFFSET_MINOR_VERSION)) = htonl(i->minor_version);
    *((bit32 *)(buf+OFFSET_START_OFFSET)) = htonl(i->start_offset);
    *((bit32 *)(buf+OFFSET_RECORD_SIZE)) = htonl(i->record_size);
    /* this was moved to make upgrades clean, because num_records was
     * the same as exists back then, we didn't keep expunged in the
     * record - but we always have to write NUM_RECORDS so that expunged
     * handing over repack works */
    *((bit32 *)(buf+OFFSET_NUM_RECORDS)) = htonl(i->num_records);
    *((bit32 *)(buf+OFFSET_LAST_APPENDDATE)) = htonl(i->last_appenddate);
    *((bit32 *)(buf+OFFSET_LAST_UID)) = htonl(i->last_uid);

    /* quotas may be 64bit now */
    align_htonll(buf+OFFSET_QUOTA_MAILBOX_USED, i->quota_mailbox_used);

    *((bit32 *)(buf+OFFSET_POP3_LAST_LOGIN)) = htonl(i->pop3_last_login);
    *((bit32 *)(buf+OFFSET_UIDVALIDITY)) = htonl(i->uidvalidity);
    *((bit32 *)(buf+OFFSET_DELETED)) = htonl(i->deleted);
    *((bit32 *)(buf+OFFSET_ANSWERED)) = htonl(i->answered);
    *((bit32 *)(buf+OFFSET_FLAGGED)) = htonl(i->flagged);
    if (i->minor_version < 8) {
        /* this was called OFFSET_POP3_NEW_UIDL and was only zero or one */
        *((bit32 *)(buf+PRE19_OFFSET_MAILBOX_OPTIONS)) = htonl(options&1);
        return 0; /* no CRC32 support */
    }

    /* otherwise we have options and modseqs */
    *((bit32 *)(buf+PRE19_OFFSET_MAILBOX_OPTIONS)) = htonl(options);
    *((bit32 *)(buf+PRE19_OFFSET_LEAKED_CACHE)) = htonl(i->leaked_cache_records);
    align_htonll(buf+PRE19_OFFSET_HIGHESTMODSEQ, i->highestmodseq);

    /* and that's where it stopped until version 2.4.0 with index version 12 (ignoring
     * version 11, which doesn't exist in the wild */
    if (i->minor_version < 12) {
        return 0;
    }

    align_htonll(buf+PRE19_OFFSET_DELETEDMODSEQ, i->deletedmodseq);
    *((bit32 *)(buf+PRE19_OFFSET_EXISTS)) = htonl(i->exists);
    *((bit32 *)(buf+OFFSET_FIRST_EXPUNGED)) = htonl(i->first_expunged);
    *((bit32 *)(buf+OFFSET_LAST_REPACK_TIME)) = htonl(i->last_repack_time);
    *((bit32 *)(buf+OFFSET_HEADER_FILE_CRC)) = htonl(i->header_file_crc);
    *((bit32 *)(buf+OFFSET_SYNCCRCS_BASIC)) = htonl(i->synccrcs.basic);
    *((bit32 *)(buf+OFFSET_RECENTUID)) = htonl(i->recentuid);
    *((bit32 *)(buf+OFFSET_RECENTTIME)) = htonl(i->recenttime);
    if (i->minor_version > 12) {
        /* these were added in version 13, but replaced zero-byte fields in
         * in version 12, so if we don't write them then the CRC will still
         * be correct for version 12, since the header size didn't change */
        *((bit32 *)(buf+OFFSET_POP3_SHOW_AFTER)) = htonl(i->pop3_show_after);
        /* this field is 64b in memory but 32b on disk - as it counts
        * bytes stored in dbs and the dbs are 32b anyway there should
        * be no problem */
        *((bit32 *)(buf+OFFSET_QUOTA_ANNOT_USED)) = htonl((bit32)i->quota_annot_used);
        *((bit32 *)(buf+OFFSET_SYNCCRCS_ANNOT)) = htonl(i->synccrcs.annot);
    }

    if (i->minor_version > 13) {
        *((bit32 *)(buf+OFFSET_UNSEEN)) = htonl(i->unseen);
    }
    else {
        /* we expanded the file size in version 14 */
        headerlen = 128;
    }

    if (i->minor_version > 15) {
        align_htonll(buf+OFFSET_MAILBOX_CREATEDMODSEQ, i->createdmodseq);
    }

    if (i->minor_version > 16) {
        *((bit32 *)(buf+PRE19_OFFSET_CHANGES_EPOCH)) = htonl(i->changes_epoch);
    }

    if (i->minor_version > 17) {
        align_htonll(buf+PRE19_OFFSET_QUOTA_DELETED_USED,
                     i->quota_deleted_used);
        align_htonll(buf+PRE19_OFFSET_QUOTA_EXPUNGED_USED,
                     i->quota_expunged_used);
    }

crc:
    /* Update checksum */
    crc = htonl(crc32_map((char *)buf, headerlen-4));
    *((bit32 *)(buf+headerlen-4)) = crc;

    return crc;
}

HIDDEN int mailbox_commit_quota(struct mailbox *mailbox)
{
    int res;
    int changed = 0;
    quota_t quota_usage[QUOTA_NUMRESOURCES];

    /* not dirty */
    if (!mailbox->quota_dirty)
        return 0;

    mailbox->quota_dirty = 0;

    /* no quota root means we don't track quota.  That's OK */
    if (!mailbox_quotaroot(mailbox))
        return 0;

    mailbox_get_usage(mailbox, quota_usage);
    for (res = 0; res < QUOTA_NUMRESOURCES; res++) {
        quota_usage[res] -= mailbox->quota_previously_used[res];
        if (quota_usage[res] != 0) {
            changed++;
        }
    }
    /* unchanged */
    if (!changed)
        return 0;

    assert(mailbox_index_islocked(mailbox, 1));

    quota_update_useds(mailbox_quotaroot(mailbox), quota_usage,
                       mailbox_name(mailbox), mailbox->silentchanges);
    /* XXX - fail upon issue?  It's tempting */

    return 0;
}


/*
 * Abort the changes to a mailbox
 */
EXPORTED int mailbox_abort(struct mailbox *mailbox)
{
    int r;

    // we can't abort with additional references, just have to die
    assert(mailbox->refcount == 1);

#ifdef WITH_DAV
    r = mailbox_abort_dav(mailbox);
    if (r) return r;
#endif

#ifdef USE_SIEVE
    r = mailbox_abort_sieve(mailbox);
    if (r) return r;
#endif

    /* try to commit sub parts first */
    r = mailbox_abort_cache(mailbox);
    if (r) return r;

    annotate_state_abort(&mailbox->annot_state);

    if (mailbox->local_cstate)
        conversations_abort(&mailbox->local_cstate);

    if (!mailbox->i.dirty)
        return 0;

    assert(mailbox_index_islocked(mailbox, 1));

    /* remove all dirty flags! */
    mailbox->i.dirty = 0;
    mailbox->modseq_dirty = 0;
    mailbox->header_dirty = 0;

    /* removed cached changes */
    _cleanup_changes(mailbox);

    /* we re-read the header and index header to wipe
     * away all the changed values */
    r = mailbox_read_header(mailbox, NULL);
    if (r) return r;

    r = mailbox_read_index_header(mailbox);
    if (r) return r;

    return 0;
}

/*
 * Write the index header for 'mailbox'
 */
EXPORTED int mailbox_commit(struct mailbox *mailbox)
{
    /* open multiple times?  we can't commit yet, so just skip committing */
    if (mailbox->refcount > 1)
        return 0;

    /* XXX - ibuf for alignment? */
    static unsigned char buf[INDEX_HEADER_SIZE];
    int n, r;

    /* try to commit sub parts first */
#ifdef WITH_DAV
    r = mailbox_commit_dav(mailbox);
    if (r) return r;
#endif

#ifdef USE_SIEVE
    r = mailbox_commit_sieve(mailbox);
    if (r) return r;
#endif

    r = mailbox_commit_cache(mailbox);
    if (r) return r;

    r = mailbox_commit_quota(mailbox);
    if (r) return r;

    r = annotate_state_commit(&mailbox->annot_state);
    if (r) return r;

    r = mailbox_commit_header(mailbox);
    if (r) return r;

    r = _commit_changes(mailbox);
    if (r) return r;

    if (!mailbox->i.dirty)
        return 0;

    if (!mboxname_isdeletedmailbox(mailbox_name(mailbox), NULL)) {
        mboxname_setmodseq(mailbox_name(mailbox),
                           mailbox->i.highestmodseq,
                           mailbox_mbtype(mailbox), /*flags*/0);
    }

    /* always update xconvmodseq, it might have been done by annotations */
    r = mailbox_update_xconvmodseq(mailbox, mailbox->i.highestmodseq, /*force*/0);
    if (r) return r;

    mailbox_index_header_to_buf(&mailbox->i, buf);

    lseek(mailbox->index_fd, 0, SEEK_SET);
    n = retry_write(mailbox->index_fd, buf, mailbox->i.start_offset);
    if (n < 0 || fsync(mailbox->index_fd)) {
        xsyslog(LOG_ERR, "IOERROR: writing index header failed",
                         "mailbox=<%s>",
                         mailbox_name(mailbox));
        return IMAP_IOERROR;
    }

    if (config_auditlog && mailbox->modseq_dirty)
        syslog(LOG_NOTICE, "auditlog: modseq sessionid=<%s> "
               "mailbox=<%s> uniqueid=<%s> highestmodseq=<" MODSEQ_FMT
               "> deletedmodseq=<" MODSEQ_FMT "> crcs=<%u/%u>",
            session_id(), mailbox_name(mailbox), mailbox_uniqueid(mailbox),
            mailbox->i.highestmodseq, mailbox->i.deletedmodseq,
            mailbox->i.synccrcs.basic, mailbox->i.synccrcs.annot);

    if (mailbox->modseq_dirty) {
        struct mboxevent *mboxevent = mboxevent_new(EVENT_MAILBOX_MODSEQ);
        mboxevent_extract_mailbox(mboxevent, mailbox);
        mboxevent_set_access(mboxevent, NULL, NULL, "", mailbox_name(mailbox), 0);
        mboxevent_notify(&mboxevent);
        mboxevent_free(&mboxevent);
    }

    /* remove all dirty flags! */
    mailbox->i.dirty = 0;
    mailbox->modseq_dirty = 0;
    mailbox->header_dirty = 0;

    /* label changes for later logging */
    mailbox->has_changed = 1;

    return 0;
}

/*
 * Put an index record into a buffer suitable for writing to a file.
 */
static bit32 mailbox_index_record_to_buf(struct index_record *record, int version,
                                  unsigned char *buf)
{
    int n;
    bit32 crc;
    uint32_t system_flags = 0;

    memset(buf, 0, INDEX_RECORD_SIZE);

    /* keep the low bits of the offset in the offset field */
    uint32_t cache_offset_field = record->cache_offset & 0xffffffff;
    /* mix in the high bits of the offset to the top half of the version field */
    uint32_t cache_version_field = (uint32_t)record->cache_version | (record->cache_offset & 0xffff00000000) >> 16;

    *((bit32 *)(buf+OFFSET_UID)) = htonl(record->uid);
    *((bit32 *)(buf+OFFSET_INTERNALDATE)) = htonl(record->internaldate);
    *((bit32 *)(buf+OFFSET_SENTDATE)) = htonl(record->sentdate);
    *((bit32 *)(buf+OFFSET_SIZE)) = htonl(record->size);
    *((bit32 *)(buf+OFFSET_HEADER_SIZE)) = htonl(record->header_size);
    if (version >= 12) {
        *((bit32 *)(buf+OFFSET_GMTIME)) = htonl(record->gmtime);
    }
    else {
        /* content_offset was always the same */
        *((bit32 *)(buf+OFFSET_GMTIME)) = htonl(record->header_size);
    }
    *((bit32 *)(buf+OFFSET_CACHE_OFFSET)) = htonl(cache_offset_field);
    *((bit32 *)(buf+OFFSET_LAST_UPDATED)) = htonl(record->last_updated);

    /* serialise system flags and internal flags */
    system_flags = record->system_flags | record->internal_flags;
    *((bit32 *)(buf+OFFSET_SYSTEM_FLAGS)) = htonl(system_flags);

    for (n = 0; n < MAX_USER_FLAGS/32; n++) {
        *((bit32 *)(buf+OFFSET_USER_FLAGS+4*n)) = htonl(record->user_flags[n]);
    }
    if (version > 14) {
        *((bit32 *)(buf+OFFSET_SAVEDATE)) = htonl(record->savedate);
    }
    else {
        *((bit32 *)(buf+OFFSET_SAVEDATE)) = 0; // blank out old content_lines
    }
    *((bit32 *)(buf+OFFSET_CACHE_VERSION)) = htonl(cache_version_field);

    /* versions less than 8 had no modseq */
    if (version < 8) {
        return 0;
    }

    /* versions 8 and 9 only had a smaller UUID, which we will ignore,
     * but the modseq existed and was at offset 72 and 76 */
    if (version < 10) {
        *((bit64 *)(buf+72)) = htonll(record->modseq);
        return 0;
    }

    /* otherwise we have the GUID and MODSEQ in their current place */
    message_guid_export(&record->guid, (char *)buf+OFFSET_MESSAGE_GUID);
    *((bit64 *)(buf+OFFSET_MODSEQ)) = htonll(record->modseq);

    /* version 12 added the CACHE_CRC and RECORD_CRC, but at a lower point */
    if (version < 13) {
        *((bit32 *)(buf+88)) = htonl(record->cache_crc);
        /* calculate the checksum */
        crc = crc32_map((char *)buf, 92);
        *((bit32 *)(buf+92)) = htonl(crc);
        return crc;
    }

    *((bit64 *)(buf+OFFSET_THRID)) = htonll(record->cid);

    /* version 16 added createdmodseq, pushing the CRCs down */
    if (version < 16) {
        *((bit32 *)(buf+96)) = htonl(record->cache_crc);
        crc = crc32_map((char *)buf, 100);
        *((bit32 *)(buf+100)) = htonl(crc);
        return crc;
    }

    *((bit64 *)(buf+OFFSET_CREATEDMODSEQ)) = htonll(record->createdmodseq);
    *((bit32 *)(buf+OFFSET_CACHE_CRC)) = htonl(record->cache_crc);

    /* calculate the checksum */
    crc = crc32_map((char *)buf, OFFSET_RECORD_CRC);
    *((bit32 *)(buf+OFFSET_RECORD_CRC)) = htonl(crc);

    return crc;
}


static void mailbox_quota_dirty(struct mailbox *mailbox)
{
    /* track quota use */
    if (!mailbox->quota_dirty) {
        mailbox->quota_dirty = 1;
        mailbox_get_usage(mailbox, mailbox->quota_previously_used);
    }
}

#define UPDATE_COUNT(count, is_add) do {        \
    if (is_add) count++;                        \
    else if (count) count--;                    \
} while (0)

#define UPDATE_QUOTA_USED(quota_used, size, is_add) do {                \
    if (is_add) quota_used += size;                                     \
    /* corruption prevention - check we don't go negative */            \
    else if (quota_used > size) quota_used -= size;                     \
    else quota_used = 0;                                                \
} while (0)

static void header_update_counts(struct index_header *i,
                                 const struct index_record *record,
                                 int is_add)
{
    /* we don't track counts for UNLINKED records */
    if (record->internal_flags & FLAG_INTERNAL_UNLINKED)
        return;

    /* we don't track flag counts for EXPUNGED records */
    if (record->internal_flags & FLAG_INTERNAL_EXPUNGED) {
        UPDATE_QUOTA_USED(i->quota_expunged_used, record->size, is_add);
        return;
    }

    /* update mailbox header fields */
    if (record->system_flags & FLAG_ANSWERED) {
        UPDATE_COUNT(i->answered, is_add);
    }

    if (record->system_flags & FLAG_FLAGGED) {
        UPDATE_COUNT(i->flagged, is_add);
    }

    if (record->system_flags & FLAG_DELETED) {
        UPDATE_COUNT(i->deleted, is_add);
        UPDATE_QUOTA_USED(i->quota_deleted_used, record->size, is_add);
    }

    if (!(record->system_flags & FLAG_SEEN)) {
        UPDATE_COUNT(i->unseen, is_add);
    }

    UPDATE_COUNT(i->exists, is_add);
    UPDATE_QUOTA_USED(i->quota_mailbox_used, record->size, is_add);
}

/*************************** Sync CRC ***************************/

struct annot_calc_rock
{
    struct mailbox *mailbox;
    uint32_t annot;
    quota_t used;
};

/* this is the algorithm from version 2.4, it's locked in */
static uint32_t crc_basic(const struct mailbox *mailbox,
                          const struct index_record *record)
{
    char buf[4096];
    uint32_t flagcrc = 0;
    int flag;

    /* expunged flags have no sync CRC */
    if (record->internal_flags & FLAG_INTERNAL_EXPUNGED)
        return 0;

    /* calculate an XORed CRC32 over all the flags on the message, so no
     * matter what order they are store in the header, the final value
     * is the same */
    if (record->system_flags & FLAG_DELETED)
        flagcrc ^= crc32_cstring("\\deleted");
    if (record->system_flags & FLAG_ANSWERED)
        flagcrc ^= crc32_cstring("\\answered");
    if (record->system_flags & FLAG_FLAGGED)
        flagcrc ^= crc32_cstring("\\flagged");
    if (record->system_flags & FLAG_DRAFT)
        flagcrc ^= crc32_cstring("\\draft");
    if (record->system_flags & FLAG_SEEN)
        flagcrc ^= crc32_cstring("\\seen");

    for (flag = 0; flag < MAX_USER_FLAGS; flag++) {
        if (!mailbox->h.flagname[flag])
            continue;
        if (!(record->user_flags[flag/32] & (1<<(flag&31))))
            continue;
        /* need to compare without case being significant */
        strlcpy(buf, mailbox->h.flagname[flag], 4096);
        lcase(buf);
        flagcrc ^= crc32_cstring(buf);
    }

    snprintf(buf, sizeof(buf), "%u " MODSEQ_FMT " " TIME_T_FMT " (%u) " TIME_T_FMT " %s",
            record->uid, record->modseq, record->last_updated,
            flagcrc,
            record->internaldate,
            message_guid_encode(&record->guid));

    return crc32_cstring(buf);
}

static uint32_t crc_annot(unsigned int uid, const char *entry,
                          const char *userid, const struct buf *value)
{
    struct buf buf = BUF_INITIALIZER;
    uint32_t res = 0;

    // ignore everything with a NULL userid, it's bogus!
    if (!userid) return 0;

    buf_printf(&buf, "%u %s %s ", uid, entry, userid);
    buf_append(&buf, value);
    res = crc32_buf(&buf);
    buf_free(&buf);

    return res;
}

static int mailbox_is_virtannot(struct mailbox *mailbox, const char *entry)
{
    if (mailbox->i.minor_version < 13) return 0;
    // thrid was introduced in v13
    if (!strcmp(entry, IMAP_ANNOT_NS "thrid")) return 1;

    if (mailbox->i.minor_version < 15) return 0;
    // savedate was introduced in v15
    if (!strcmp(entry, IMAP_ANNOT_NS "savedate")) return 1;

    if (mailbox->i.minor_version < 16) return 0;
    // createdmodseq was introduced in v16
    if (!strcmp(entry, IMAP_ANNOT_NS "createdmodseq")) return 1;

    return 0;
}


static uint32_t crc_virtannot(struct mailbox *mailbox,
                              const struct index_record *record)
{
    if (record->internal_flags & FLAG_INTERNAL_EXPUNGED)
        return 0;

    uint32_t crc = 0;
    struct buf buf = BUF_INITIALIZER;

    if (record->cid && mailbox->i.minor_version >= 13) {
        buf_printf(&buf, "%llx", record->cid);
        crc ^= crc_annot(record->uid, IMAP_ANNOT_NS "thrid", "", &buf);
        buf_reset(&buf);
    }

    if (record->savedate && mailbox->i.minor_version >= 15) {
        buf_printf(&buf, TIME_T_FMT, record->savedate);
        crc ^= crc_annot(record->uid, IMAP_ANNOT_NS "savedate", "", &buf);
        buf_reset(&buf);
    }

    if (record->createdmodseq && mailbox->i.minor_version >= 16) {
        buf_printf(&buf, "%llu", record->createdmodseq);
        crc ^= crc_annot(record->uid, IMAP_ANNOT_NS "createdmodseq", "", &buf);
        buf_reset(&buf);
    }

    buf_free(&buf);
    return crc;
}

EXPORTED void mailbox_annot_changed(struct mailbox *mailbox,
                           unsigned int uid,
                           const char *entry,
                           const char *userid,
                           const struct buf *oldval,
                           const struct buf *newval,
                           int silent)
{
    /* update sync_crc - NOTE, only per-message annotations count */
    if (uid) {
        /* check that the record isn't already expunged */
        struct index_record record;
        int r = mailbox_find_index_record(mailbox, uid, &record);
        if (r || record.internal_flags & FLAG_INTERNAL_EXPUNGED)
            return;
        if (!mailbox_is_virtannot(mailbox, entry)) {
            if (oldval->len)
                mailbox->i.synccrcs.annot ^= crc_annot(uid, entry, userid, oldval);
            if (newval->len)
                mailbox->i.synccrcs.annot ^= crc_annot(uid, entry, userid, newval);
        }
    }

    if (!silent) {
        /* we are dirtying modseq for any annotation change */
        mailbox_modseq_dirty(mailbox);
        /* and we're dirtying foldermodseq if it's a mailbox level annotation */
        if (!uid) mboxlist_update_foldermodseq(mailbox_name(mailbox), mailbox->i.highestmodseq);
    }
    /* we always dirty the quota */
    mailbox_quota_dirty(mailbox);

    /* corruption prevention - check we don't go negative */
    if (mailbox->i.quota_annot_used > (quota_t)oldval->len)
        mailbox->i.quota_annot_used -= oldval->len;
    else
        mailbox->i.quota_annot_used = 0;

    mailbox->i.quota_annot_used += newval->len;
}

static int calc_one_annot(const char *mboxname __attribute__((unused)),
                          uint32_t uid,
                          const char *entry,
                          const char *userid,
                          const struct buf *value,
                          const struct annotate_metadata *mdata __attribute__((unused)),
                          void *rock)
{
    struct annot_calc_rock *cr = (struct annot_calc_rock *)rock;

    /* update sync_crc - NOTE, only per-message annotations count */
    if (uid && !mailbox_is_virtannot(cr->mailbox, entry))
        cr->annot ^= crc_annot(uid, entry, userid, value);

    /* always count the size */
    cr->used += value->len;

    return 0;
}

static void mailbox_annot_update_counts(struct mailbox *mailbox,
                                        const struct index_record *record,
                                        int is_add)
{
    struct annot_calc_rock cr = { mailbox, 0, 0 };

    /* expunged records don't count */
    if (record && record->internal_flags & FLAG_INTERNAL_EXPUNGED) return;

    annotatemore_findall_mailbox(mailbox, record ? record->uid : 0, /* all entries*/"*",
                         /*modseq*/0, calc_one_annot, &cr, /*flags*/0);

    if (record)
        mailbox->i.synccrcs.annot ^= cr.annot;

    if (is_add)
        mailbox->i.quota_annot_used += cr.used;
    else {
        /* corruption prevention - check we don't go negative */
        if (mailbox->i.quota_annot_used > cr.used)
            mailbox->i.quota_annot_used -= cr.used;
        else
            mailbox->i.quota_annot_used = 0;
    }
}

/*
 * Calculate a sync CRC for the entire @mailbox using CRC algorithm
 * version @vers, optionally forcing recalculation
 */
EXPORTED struct synccrcs mailbox_synccrcs(struct mailbox *mailbox, int force)
{
    annotate_state_t *astate = NULL;
    const message_t *msg;
    struct synccrcs crcs = { CRC_INIT_BASIC, CRC_INIT_ANNOT };

    if (!force)
        return mailbox->i.synccrcs;

    /* hold annotations DB open - failure to load is an error */
    if (mailbox_get_annotate_state(mailbox, ANNOTATE_ANY_UID, &astate))
        return crcs;

    /* and make sure it stays locked for the whole process */
    annotate_state_begin(astate);

    struct mailbox_iter *iter = mailbox_iter_init(mailbox, 0, ITER_SKIP_EXPUNGED);
    while ((msg = mailbox_iter_step(iter))) {
        const struct index_record *record = msg_record(msg);
        crcs.basic ^= crc_basic(mailbox, record);
        crcs.annot ^= crc_virtannot(mailbox, record);

        struct annot_calc_rock cr = { mailbox, 0, 0 };
        annotatemore_findall_mailbox(mailbox, record->uid, /* all entries*/"*",
                             /*modseq*/0, calc_one_annot, &cr, /*flags*/0);

        crcs.annot ^= cr.annot;
    }
    mailbox_iter_done(&iter);

    /* possibly upgrade the stored value */
    if (mailbox_index_islocked(mailbox, /*write*/1)) {
        mailbox->i.synccrcs = crcs;
        mailbox_index_dirty(mailbox);
    }

    /* return the newly calculated CRC */
    return crcs;
}

static void mailbox_index_update_counts(struct mailbox *mailbox,
                                        const struct index_record *record,
                                        int is_add)
{
    mailbox_quota_dirty(mailbox);
    mailbox_index_dirty(mailbox);
    header_update_counts(&mailbox->i, record, is_add);

    mailbox->i.synccrcs.basic ^= crc_basic(mailbox, record);
    mailbox->i.synccrcs.annot ^= crc_virtannot(mailbox, record);
}

EXPORTED int mailbox_index_recalc(struct mailbox *mailbox)
{
    annotate_state_t *astate = NULL;
    const message_t *msg;
    int r = 0;

    assert(mailbox_index_islocked(mailbox, 1));

    /* cache the old used quota */
    mailbox_quota_dirty(mailbox);
    mailbox_index_dirty(mailbox);

    mailbox->i.answered = 0;
    mailbox->i.flagged = 0;
    mailbox->i.deleted = 0;
    mailbox->i.unseen = 0;
    mailbox->i.exists = 0;
    mailbox->i.quota_mailbox_used = 0;
    mailbox->i.quota_annot_used = 0;
    mailbox->i.quota_deleted_used = 0;
    mailbox->i.quota_expunged_used = 0;
    mailbox->i.synccrcs.basic = CRC_INIT_BASIC;
    mailbox->i.synccrcs.annot = CRC_INIT_ANNOT;

    /* mailbox level annotations */
    mailbox_annot_update_counts(mailbox, NULL, 1);

    /* hold annotations DB open */
    r = mailbox_get_annotate_state(mailbox, ANNOTATE_ANY_UID, &astate);
    if (r) goto out;

    /* and make sure it stays locked for the whole process */
    annotate_state_begin(astate);

    struct mailbox_iter *iter = mailbox_iter_init(mailbox, 0, 0);
    while ((msg = mailbox_iter_step(iter))) {
        const struct index_record *record = msg_record(msg);
        mailbox_index_update_counts(mailbox, record, 1);
        mailbox_annot_update_counts(mailbox, record, 1);
    }
    mailbox_iter_done(&iter);

out:
    return r;
}

#ifdef WITH_DAV
static int mailbox_update_carddav(struct mailbox *mailbox,
                                  const struct index_record *new)
{
    struct carddav_db *carddavdb = NULL;
    struct param *param;
    struct body *body = NULL;
    struct carddav_data *cdata = NULL;
    const char *resource = NULL;
    char *xval = NULL;
    int r = 0;

    r = mailbox_cacherecord(mailbox, new);
    if (r) goto done;

    /* Get resource URL from filename param in Content-Disposition header */
    message_read_bodystructure(new, &body);
    for (param = body->disposition_params; param; param = param->next) {
        if (!strcmp(param->attribute, "FILENAME")) {
            resource = param->value;
        }
        else if (!strcmp(param->attribute, "FILENAME*")) {
            resource = xval = charset_parse_mimexvalue(param->value, NULL);
        }
    }

    assert(resource);

    carddavdb = mailbox_open_carddav(mailbox);

    /* find existing record for this resource */
    const mbentry_t mbentry = { .name = (char *)mailbox_name(mailbox),
                                .uniqueid = (char *)mailbox_uniqueid(mailbox) };

    carddav_lookup_resource(carddavdb, &mbentry, resource, &cdata, /*tombstones*/1);

    /* does it still come from this UID? */
    if (cdata->dav.imap_uid > new->uid) {
        r = IMAP_NO_MSGGONE;
        goto done;
    }

    if (new->internal_flags & FLAG_INTERNAL_UNLINKED) {
        /* is there an existing record? */
        if (!cdata->dav.imap_uid) goto done;

        /* delete entry */
        r = carddav_delete(carddavdb, cdata->dav.rowid);
    }
    else if (cdata->dav.imap_uid == new->uid) {
        /* just a flag change on an existing record */
        int ispinned = (new->system_flags & FLAG_FLAGGED) ? 1 : 0;

        cdata->dav.modseq = new->modseq;
        cdata->dav.alive = (new->internal_flags & FLAG_INTERNAL_EXPUNGED) ? 0 : 1;
        r = carddav_update(carddavdb, cdata, ispinned);
    }
    else {
        /* Create mapping entry from resource name to UID */
        int ispinned = (new->system_flags & FLAG_FLAGGED) ? 1 : 0;

        cdata->dav.imap_uid = new->uid;
        cdata->dav.modseq = new->modseq;
        cdata->dav.createdmodseq = new->createdmodseq;
        cdata->dav.alive = (new->internal_flags & FLAG_INTERNAL_EXPUNGED) ? 0 : 1;

        if (!cdata->dav.creationdate)
            cdata->dav.creationdate = new->internaldate;

        /* Load message containing the resource and parse vcard data */
#ifdef HAVE_LIBICALVCARD
        vcardcomponent *vcard = record_to_vcard_x(mailbox, new);

        if (!vcard) {
            xsyslog(LOG_ERR, "record_to_vcard_x() failed",
                    "record=<%u> mailbox=<%s>",
                    cdata->dav.imap_uid, mailbox_name(mailbox));
            r = IMAP_MAILBOX_BADFORMAT; // XXX better error?
            goto done;
        }

        r = carddav_writecard_x(carddavdb, cdata, vcard, ispinned);

        vcardcomponent_free(vcard);
#else
        struct vparse_card *vcard = record_to_vcard(mailbox, new);

        if (!vcard || !vcard->objects) {
            xsyslog(LOG_ERR, "record_to_vcard() failed",
                    "record=<%u> mailbox=<%s>",
                    cdata->dav.imap_uid, mailbox_name(mailbox));
            r = IMAP_MAILBOX_BADFORMAT; // XXX better error?
            vparse_free_card(vcard);
            goto done;
        }

        r = carddav_writecard(carddavdb, cdata, vcard->objects, ispinned);

        vparse_free_card(vcard);
#endif /* HAVE_LIBICALVCARD */
    }

done:
    message_free_body(body);
    free(body);
    free(xval);

    return r;
}

static int mailbox_update_caldav(struct mailbox *mailbox,
                                 const struct index_record *new)
{
    struct caldav_db *caldavdb = NULL;
    struct param *param;
    struct body *body = NULL;
    struct caldav_data *cdata = NULL;
    const char *resource = NULL;
    const char *sched_tag = NULL;
    unsigned tzbyref = 0, shared = 0;
    char *xval = NULL;
    int r = 0;

    r = mailbox_cacherecord(mailbox, new);
    if (r) goto done;

    /* get resource URL from filename param in Content-Disposition header */
    message_read_bodystructure(new, &body);
    for (param = body->disposition_params; param; param = param->next) {
        if (!strcmp(param->attribute, "FILENAME")) {
            resource = param->value;
        }
        else if (!strcmp(param->attribute, "FILENAME*")) {
            resource = xval = charset_parse_mimexvalue(param->value, NULL);
        }
        else if (!strcmp(param->attribute, "SCHEDULE-TAG")) {
            sched_tag = param->value;
        }
        else if (!strcmp(param->attribute, "TZ-BY-REF")) {
            tzbyref = !strcasecmp(param->value, "TRUE");
        }
        else if (!strcmp(param->attribute, "PER-USER-DATA")) {
            shared = !strcasecmp(param->value, "TRUE");
        }
    }

    assert(resource);

    caldavdb = mailbox_open_caldav(mailbox);

    /* Find existing record for this resource */
    const mbentry_t mbentry = { .name = (char *)mailbox_name(mailbox),
                                .uniqueid = (char *)mailbox_uniqueid(mailbox) };

    caldav_lookup_resource(caldavdb, &mbentry, resource, &cdata, /*tombstones*/1);

    assert(cdata->dav.resource);

    /* has this record already been replaced?  Don't write anything */
    if (cdata->dav.imap_uid > new->uid) {
        /* remove associated alarms */
        caldav_alarm_delete_record(cdata->dav.mailbox, new->uid);

        r = IMAP_NO_MSGGONE;
        goto done;
    }

    if (new->internal_flags & FLAG_INTERNAL_UNLINKED) {
        /* is there an existing record? */
        if (!cdata->dav.imap_uid) goto done;

        /* remove associated alarms */
        caldav_alarm_delete_record(cdata->dav.mailbox, cdata->dav.imap_uid);

        /* delete entry */
        r = caldav_delete(caldavdb, cdata->dav.rowid);
    }
    else if (cdata->dav.imap_uid == new->uid) {
        if (new->internal_flags & FLAG_INTERNAL_EXPUNGED) {
            /* remove associated alarms */
            caldav_alarm_delete_record(cdata->dav.mailbox, cdata->dav.imap_uid);
        }
        else if (!new->silentupdate) {
            /* make sure record is up to date - see add below for description of
             * why we don't touch silent records */
            caldav_alarm_touch_record(mailbox, new, 0);
        }

        /* just a flags update to an existing record */
        cdata->dav.modseq = new->modseq;
        cdata->dav.alive = (new->internal_flags & FLAG_INTERNAL_EXPUNGED) ? 0 : 1;
        r = caldav_write(caldavdb, cdata);
    }
    else {
        /* Load message containing the resource and parse ical data */
        icalcomponent *ical = record_to_ical(mailbox, new, NULL);

        if (!ical) {
            syslog(LOG_ERR, "record_to_ical failed for record %u:%s",
                   cdata->dav.imap_uid, mailbox_name(mailbox));
            r = IMAP_MAILBOX_BADFORMAT; // XXX better error?
            goto done;
        }

        /* remove old ones */
        if (cdata->dav.imap_uid) {
            r = caldav_alarm_delete_record(cdata->dav.mailbox, cdata->dav.imap_uid);
            if (r) goto alarmdone;
        }

        cdata->dav.creationdate = new->internaldate;
        cdata->dav.imap_uid = new->uid;
        cdata->dav.modseq = new->modseq;
        cdata->dav.createdmodseq = new->createdmodseq;
        cdata->dav.alive = (new->internal_flags & FLAG_INTERNAL_EXPUNGED) ? 0 : 1;
        cdata->sched_tag = sched_tag;
        cdata->comp_flags.tzbyref = tzbyref;
        cdata->comp_flags.shared = shared;

        /* add new ones unless this record is expunged */
        /* we need to skip silent records (replication)
         * because the lastalarm annotation won't be set yet -
         * instead, we have an explicit sync from the annotation
         * which is done after the annotations are written in sync_support.c */
        if (cdata->dav.alive && !new->silentupdate) {
            r = caldav_alarm_add_record(mailbox, new, ical);
            if (r) goto alarmdone;
        }

        r = caldav_writeical(caldavdb, cdata, ical);

     alarmdone:
        icalcomponent_free(ical);
    }

done:
    message_free_body(body);
    free(body);
    free(xval);

    return r;
}

static int mailbox_update_webdav(struct mailbox *mailbox,
                                 const struct index_record *new)
{
    struct webdav_db *webdavdb = NULL;
    struct param *param;
    struct body *body = NULL;
    struct webdav_data *wdata = NULL;
    struct buf resource = BUF_INITIALIZER;
    int r = 0;

    r = mailbox_cacherecord(mailbox, new);
    if (r) goto done;

    /* Get resource URL from filename param in Content-Disposition header */
    message_read_bodystructure(new, &body);
    for (param = body->disposition_params; param; param = param->next) {
        if (!strcmp(param->attribute, "FILENAME")) {
            buf_setcstr(&resource, param->value);
        }
        else if (!strcmp(param->attribute, "FILENAME*")) {
            buf_initmcstr(&resource,
                          charset_parse_mimexvalue(param->value, NULL));
        }
    }
    if (!buf_len(&resource))
        buf_printf(&resource, "imapuid-%u", new->uid);

    webdavdb = mailbox_open_webdav(mailbox);

    /* Find existing record for this resource */
    const mbentry_t mbentry = { .name = (char *)mailbox_name(mailbox),
                                .uniqueid = (char *)mailbox_uniqueid(mailbox) };

    webdav_lookup_resource(webdavdb, &mbentry, buf_cstring(&resource), &wdata, /*tombstones*/1);

    /* if updated by a newer UID, skip - this record doesn't refer to the current item */
    if (wdata->dav.imap_uid > new->uid) {
        r = IMAP_NO_MSGGONE;
        goto done;
    }

    if (new->internal_flags & FLAG_INTERNAL_UNLINKED) {
        /* is there an existing record? */
        if (!wdata->dav.imap_uid) goto done;

        /* delete entry */
        r = webdav_delete(webdavdb, wdata->dav.rowid);
    }
    else if (wdata->dav.imap_uid == new->uid) {
        /* just a flags update to an existing record */
        wdata->dav.modseq = new->modseq;
        wdata->dav.alive = (new->internal_flags & FLAG_INTERNAL_EXPUNGED) ? 0 : 1;
        wdata->ref_count *= wdata->dav.alive;
        r = webdav_write(webdavdb, wdata);
    }
    else {
        struct buf msg_buf = BUF_INITIALIZER;
        struct message_guid guid;

        /* Load message containing the resource */
        r = mailbox_map_record(mailbox, new, &msg_buf);
        if (r) goto done;

        /* Calculate GUID for body content only */
        message_guid_generate(&guid, buf_base(&msg_buf) + new->header_size,
                              buf_len(&msg_buf) - new->header_size);
        buf_free(&msg_buf);

        wdata->dav.creationdate = new->internaldate;
        wdata->dav.imap_uid = new->uid;
        wdata->dav.modseq = new->modseq;
        wdata->dav.createdmodseq = new->createdmodseq;
        wdata->dav.alive = (new->internal_flags & FLAG_INTERNAL_EXPUNGED) ? 0 : 1;
        wdata->ref_count *= wdata->dav.alive;
        wdata->filename = body->description;
        wdata->type = lcase(body->type);
        wdata->subtype = lcase(body->subtype);
        wdata->res_uid = message_guid_encode(&guid);

        r = webdav_write(webdavdb, wdata);
    }

done:
    buf_free(&resource);
    if (body) {
        message_free_body(body);
        free(body);
    }

    return r;
}

static int mailbox_update_dav(struct mailbox *mailbox,
                              const struct index_record *old,
                              const struct index_record *new)
{

    /* conditions in which there's nothing to do */
    if (!new) return 0;

    /* phantom record - never really existed here */
    if (!old && (new->internal_flags & FLAG_INTERNAL_UNLINKED))
        return 0;

    /* just [un]archiving the message */
    if (old &&
        (old->internal_flags ^ new->internal_flags) & FLAG_INTERNAL_ARCHIVED) {
        return 0;
    }

    /* never have DAV on deleted mailboxes */
    if (mboxname_isdeletedmailbox(mailbox_name(mailbox), NULL))
        return 0;

    switch (mbtype_isa(mailbox_mbtype(mailbox))) {
    case MBTYPE_ADDRESSBOOK:
        return mailbox_update_carddav(mailbox, new);
    case MBTYPE_CALENDAR:
        return mailbox_update_caldav(mailbox, new);
    case MBTYPE_COLLECTION:
        return mailbox_update_webdav(mailbox, new);
    }

    return 0;
}

static int mailbox_commit_dav(struct mailbox *mailbox)
{
    int r;

    if (mailbox->local_caldav) {
        r = caldav_commit(mailbox->local_caldav);
        caldav_close(mailbox->local_caldav);
        mailbox->local_caldav = NULL;
        if (r) return r;
    }

    if (mailbox->local_carddav) {
        r = carddav_commit(mailbox->local_carddav);
        carddav_close(mailbox->local_carddav);
        mailbox->local_carddav = NULL;
        if (r) return r;
    }

    if (mailbox->local_webdav) {
        r = webdav_commit(mailbox->local_webdav);
        webdav_close(mailbox->local_webdav);
        mailbox->local_webdav = NULL;
        if (r) return r;
    }

    return 0;
}

static int mailbox_abort_dav(struct mailbox *mailbox)
{
    int r;

    if (mailbox->local_caldav) {
        r = caldav_abort(mailbox->local_caldav);
        caldav_close(mailbox->local_caldav);
        mailbox->local_caldav = NULL;
        if (r) return r;
    }

    if (mailbox->local_carddav) {
        r = carddav_abort(mailbox->local_carddav);
        carddav_close(mailbox->local_carddav);
        mailbox->local_carddav = NULL;
        if (r) return r;
    }

    if (mailbox->local_webdav) {
        r = webdav_abort(mailbox->local_webdav);
        webdav_close(mailbox->local_webdav);
        mailbox->local_webdav = NULL;
        if (r) return r;
    }

    return 0;
}

#endif // WITH_DAV

#ifdef WITH_JMAP
#include "jmap_util.h"

static int mailbox_update_email_alarms(struct mailbox *mailbox,
                                       const struct index_record *old,
                                       const struct index_record *new)
{
    int r = 0;

    if (!(mailbox->i.options & OPT_IMAP_HAS_ALARMS))
        return 0;

    /* never have alarms on deleted mailboxes */
    if (mboxname_isdeletedmailbox(mailbox_name(mailbox), NULL))
        return 0;

    /* remove associated alarms if deleted */
    if (!new || new->internal_flags & FLAG_INTERNAL_EXPUNGED) {
        r = caldav_alarm_delete_record(mailbox_name(mailbox), new->uid);
    }

    /* remove associated alarms if canceled or final */
    else if (mbtype_isa(mailbox_mbtype(mailbox)) == MBTYPE_JMAPSUBMIT &&
             (new->system_flags & (FLAG_FLAGGED | FLAG_ANSWERED))) {
        r = caldav_alarm_delete_record(mailbox_name(mailbox), new->uid);
    }

    /* touch or create otherwise */
    else if (old && (old->uid == new->uid)) {
        r = caldav_alarm_touch_record(mailbox, new, 0);
    }
    else {
        message_t *m = message_new_from_record(mailbox, new);
        struct buf buf = BUF_INITIALIZER;
        json_t *submission = NULL;

        /* Parse the submission object from the header field */
        r = message_get_field(m, JMAP_SUBMISSION_HDR, MESSAGE_RAW, &buf);
        if (!r) {
            json_error_t jerr;
            submission = json_loadb(buf_base(&buf), buf_len(&buf),
                                    JSON_DISABLE_EOF_CHECK, &jerr);

            r = caldav_alarm_add_record(mailbox, new, submission);
            if (submission) json_decref(submission);
        }

        if (m) message_unref(&m);
        buf_free(&buf);
    }

    return r;
}

EXPORTED int mailbox_add_email_alarms(struct mailbox *mailbox)
{
    const message_t *msg;
    int r = 0;

    if (!(mailbox->i.options & OPT_IMAP_HAS_ALARMS))
        return 0;

    if (mboxname_isdeletedmailbox(mailbox_name(mailbox), NULL))
        return 0;

    struct mailbox_iter *iter = mailbox_iter_init(mailbox, 0, ITER_SKIP_UNLINKED);
    while ((msg = mailbox_iter_step(iter))) {
        const struct index_record *record = msg_record(msg);
        r = mailbox_update_email_alarms(mailbox, NULL, record);
        if (r) break;
    }
    mailbox_iter_done(&iter);

    return r;
}
#endif // WITH_JMAP

#ifdef USE_SIEVE
static struct sieve_db *mailbox_open_sieve(struct mailbox *mailbox)
{
    if (!mailbox->sievedir) {
        char *userid = mboxname_to_userid(mailbox_name(mailbox));
        mailbox->sievedir = xstrdup(user_sieve_path(userid));
        free(userid);
    }
    if (!mailbox->local_sieve) {
        mailbox->local_sieve = sievedb_open_mailbox(mailbox);
        int r = sievedb_begin(mailbox->local_sieve);
        if (r) {
            sievedb_abort(mailbox->local_sieve);
            sievedb_close(mailbox->local_sieve);
            mailbox->local_sieve = NULL;
        }
    }
    return mailbox->local_sieve;
}

static int mailbox_update_sieve(struct mailbox *mailbox,
                              const struct index_record *old,
                              const struct index_record *new)
{
    struct sieve_db *sievedb = NULL;
    struct param *param;
    struct body *body = NULL;
    struct sieve_data *sdata = NULL;
    char *id = NULL;
    const char *name = NULL;
    struct buf msg_buf = BUF_INITIALIZER;
    int isexpunged = (new->internal_flags & FLAG_INTERNAL_EXPUNGED ? 1 : 0);
    int isactive = (new->system_flags & FLAG_FLAGGED ? 1 : 0);
    int r = 0;

    if (mbtype_isa(mailbox_mbtype(mailbox)) != MBTYPE_SIEVE) return 0;

    /* never have Sieve on deleted mailboxes */
    if (mboxname_isdeletedmailbox(mailbox_name(mailbox), NULL)) return 0;

    /* conditions in which there's nothing to do */
    if (!new) return 0;

    /* phantom record - never really existed here */
    if (!old && isexpunged) return 0;

    r = mailbox_cacherecord(mailbox, new);
    if (r) goto done;

    /* Get script id from filename param in Content-Disposition header */
    message_read_bodystructure(new, &body);
    for (param = body->disposition_params; param; param = param->next) {
        if (!strcmp(param->attribute, "FILENAME")) {
            ssize_t idlen = strlen(param->value) - strlen(SIEVE_EXTENSION);

            if (idlen > 0 && !strcmp(param->value + idlen, SIEVE_EXTENSION)) {
                id = xstrndup(param->value, idlen);
            }
        }
    }

    assert(id);

    /* Get script name from Subject */
    name = body->subject;

    sievedb = mailbox_open_sieve(mailbox);

    /* Find existing record for this id */
    sievedb_lookup_id(sievedb, id, &sdata, /*tombstones*/1);

    /* if updated by a newer UID, skip - this record doesn't refer to the current item */
    if (sdata->imap_uid > new->uid) goto done;

    if (new->internal_flags & FLAG_INTERNAL_UNLINKED) {
        /* is there an existing record? */
        if (!sdata->imap_uid) goto done;

        /* delete entry */
        r = sievedb_delete(sievedb, sdata->rowid);
    }
    else if (sdata->imap_uid == new->uid) {
        /* just a flags update to an existing record */
        if (isexpunged) {
            r = sievedir_delete_script(mailbox->sievedir, name);
        }
        else if (isactive) {
            if (!sdata->isactive) {
                r = sievedir_activate_script(mailbox->sievedir, name);
            }
        }
        else if (sdata->isactive) {
            r = sievedir_deactivate_script(mailbox->sievedir);
        }

        if (r) {
                xsyslog(LOG_ERR, "sievedir I/O failure on existing script",
                        "mailbox=<%s> script=<%s>",
                        mailbox_name(mailbox), name);
            r = IMAP_IOERROR;
            goto done;
        }

        sdata->modseq = new->modseq;
        sdata->alive = !isexpunged;
        sdata->isactive = isactive;
        r = sievedb_write(sievedb, sdata);
    }
    else {
        /* Load message containing the script */
        r = mailbox_map_record(mailbox, new, &msg_buf);
        if (r) goto done;

        const char *content = buf_cstring(&msg_buf) + new->header_size;
        char *errors = NULL;

        r = sievedir_put_script(mailbox->sievedir, name, content, &errors);
        if (r) {
            if (r == SIEVEDIR_INVALID) {
                xsyslog(LOG_ERR, "sieve parse failure",
                        "mailbox=<%s> script=<%s> err=<%s>",
                        mailbox_name(mailbox), name, errors ? errors : "");
            }
            else {
                xsyslog(LOG_ERR, "sieve bytecode failure",
                        "mailbox=<%s> script=<%s>",
                        mailbox_name(mailbox), name);
            }

            r = IMAP_SYNC_BADSIEVE;
            goto done;
        }
        else if (isactive) {
            r = sievedir_activate_script(mailbox->sievedir, name);

            if (r) {
                xsyslog(LOG_ERR, "sievedir I/O failure on new/updated script",
                        "mailbox=<%s> script=<%s>",
                        mailbox_name(mailbox), name);
                r = IMAP_IOERROR;
                goto done;
            }
        }

        sdata->lastupdated = new->internaldate;
        sdata->mailbox = mailbox_uniqueid(mailbox);
        sdata->imap_uid = new->uid;
        sdata->modseq = new->modseq;
        sdata->createdmodseq = new->createdmodseq;
        sdata->alive = !isexpunged;
        sdata->isactive = isactive;
        sdata->id = id;
        sdata->name = name;
        sdata->contentid = message_guid_encode(&body->content_guid);

        if (!sdata->creationdate)
            sdata->creationdate = new->internaldate;

        r = sievedb_write(sievedb, sdata);
    }

done:
    if (body) {
        message_free_body(body);
        free(body);
    }
    buf_free(&msg_buf);
    free(id);

    return r;
}


static int mailbox_delete_sieve(struct mailbox *mailbox)
{
    struct sieve_db *sievedb = NULL;

    if (mbtype_isa(mailbox_mbtype(mailbox)) != MBTYPE_SIEVE) return 0;

    sievedb = sievedb_open_mailbox(mailbox);
    if (sievedb) {
        int r = sievedb_delmbox(sievedb);
        sievedb_close(sievedb);
        if (r) return r;
    }

    return 0;
}

static int mailbox_commit_sieve(struct mailbox *mailbox)
{
    int r;

    free(mailbox->sievedir);
    mailbox->sievedir = NULL;

    if (mailbox->local_sieve) {
        r = sievedb_commit(mailbox->local_sieve);
        sievedb_close(mailbox->local_sieve);
        mailbox->local_sieve = NULL;
        if (r) return r;
    }

    return 0;
}

static int mailbox_abort_sieve(struct mailbox *mailbox)
{
    int r;

    free(mailbox->sievedir);
    mailbox->sievedir = NULL;

    if (mailbox->local_sieve) {
        r = sievedb_abort(mailbox->local_sieve);
        sievedb_close(mailbox->local_sieve);
        mailbox->local_sieve = NULL;
        if (r) return r;
    }

    return 0;
}

EXPORTED int mailbox_add_sieve(struct mailbox *mailbox)
{
    const message_t *msg;
    int r = 0;

    if (mbtype_isa(mailbox_mbtype(mailbox)) != MBTYPE_SIEVE)
        return 0;

    if (mboxname_isdeletedmailbox(mailbox_name(mailbox), NULL))
        return 0;

    struct mailbox_iter *iter = mailbox_iter_init(mailbox, 0, ITER_SKIP_UNLINKED);
    while ((msg = mailbox_iter_step(iter))) {
        const struct index_record *record = msg_record(msg);
        r = mailbox_update_sieve(mailbox, NULL, record);
        if (r) break;
        /* in THEORY there maybe changes here that we should be saving... */
    }
    mailbox_iter_done(&iter);

    return r;
}
#endif // USE_SIEVE

EXPORTED struct conversations_state *mailbox_get_cstate_full(struct mailbox *mailbox, int allow_deleted)
{
    if (!mailbox_has_conversations_full(mailbox, allow_deleted))
        return NULL;

    /* we already own it? */
    if (mailbox->local_cstate)
        return mailbox->local_cstate;

    /* already exists, use that one */
    struct conversations_state *cstate = conversations_get_mbox(mailbox_name(mailbox));
    if (cstate) return cstate;

    /* open the conversations DB - don't bother checking return code since it'll
     * only be set if it opens successfully, and we can only return NULL or an
     * object */
    int is_readonly = mailbox->is_readonly || mailbox->index_locktype == LOCK_SHARED;
    conversations_open_mbox(mailbox_name(mailbox), is_readonly, &mailbox->local_cstate);
    return mailbox->local_cstate;
}

static int mailbox_update_conversations(struct mailbox *mailbox,
                                        const struct index_record *old,
                                        struct index_record *new)
{
    struct conversations_state *cstate = mailbox_get_cstate(mailbox);

    if (!cstate)
        return 0;

    /* handle unlinked items as if they didn't exist */
    if (old && (old->internal_flags & FLAG_INTERNAL_UNLINKED)) old = NULL;
    if (new && (new->internal_flags & FLAG_INTERNAL_UNLINKED)) new = NULL;

    if (!old && !new)
        return 0;

    int ignorelimits = new ? new->ignorelimits : 1;
    return conversations_update_record(cstate, mailbox, old, new,
                                       /*allowrenumber*/1, ignorelimits, mailbox->silentchanges);
}


EXPORTED int mailbox_get_xconvmodseq(struct mailbox *mailbox, modseq_t *modseqp)
{
    conv_status_t status = CONV_STATUS_INIT;
    int r;

    if (modseqp)
        *modseqp = 0;

    struct conversations_state *cstate = mailbox_get_cstate(mailbox);
    if (!cstate) return 0;

    r = conversation_getstatus(cstate,
                               CONV_FOLDER_KEY_MBOX(cstate, mailbox), &status);
    if (r) return r;

    *modseqp = status.threadmodseq;

    return 0;
}

/* Used in replication */
EXPORTED int mailbox_update_xconvmodseq(struct mailbox *mailbox, modseq_t newmodseq, int force)
{
    conv_status_t status = CONV_STATUS_INIT;
    int r;

    struct conversations_state *cstate = mailbox_get_cstate(mailbox);
    if (!cstate) return 0;

    r = conversation_getstatus(cstate,
                               CONV_FOLDER_KEY_MBOX(cstate, mailbox), &status);
    if (r) return r;

    if (newmodseq > status.threadmodseq || (force && newmodseq < status.threadmodseq)) {
        status.threadmodseq = newmodseq;
        r = conversation_setstatus(cstate,
                                   CONV_FOLDER_KEY_MBOX(cstate, mailbox), &status);
    }

    return r;
}

/* NOTE: maybe make this able to return error codes if we have
 * support for transactional mailbox updates later.  For now,
 * we expect callers to have already done all sanity checking */
static int mailbox_update_indexes(struct mailbox *mailbox,
                                  const struct index_record *old,
                                  struct index_record *new)
{
    int r = 0;

    // 'new' is not static because conversations might change the CID
    r = mailbox_update_conversations(mailbox, old, new);
    if (r) return r;

#ifdef WITH_DAV
    r = mailbox_update_dav(mailbox, old, new);
    if (r && r != IMAP_NO_MSGGONE) return r;
#endif

#ifdef WITH_JMAP
    r = mailbox_update_email_alarms(mailbox, old, new);
    if (r) return r;
#endif

#ifdef USE_SIEVE
    r = mailbox_update_sieve(mailbox, old, new);
    if (r) return r;
#endif

    /* NOTE - we do these last, once the counts are updated */

    if (old)
        mailbox_index_update_counts(mailbox, old, 0);
    if (new)
        mailbox_index_update_counts(mailbox, new, 1);

    return 0;
}

EXPORTED int mailbox_reload_index_record(struct mailbox *mailbox,
                                         struct index_record *record)
{
    if (record->recno)
        return mailbox_read_index_record(mailbox, record->recno, record);
    else
        return mailbox_find_index_record(mailbox, record->uid, record);
}

/*
 * Rewrite an index record in a mailbox - updates all
 * necessary tracking fields automatically.
 */
EXPORTED int mailbox_rewrite_index_record(struct mailbox *mailbox,
                                          struct index_record *record)
{
    int r;
    struct index_record oldrecord;
    int expunge_mode = config_getenum(IMAPOPT_EXPUNGE_MODE);
    int immediate = (expunge_mode == IMAP_ENUM_EXPUNGE_MODE_IMMEDIATE ||
                     expunge_mode == IMAP_ENUM_EXPUNGE_MODE_SEMIDELAYED ||
                     mailbox->i.minor_version < 12);
    int changeflags = 0;

    assert(mailbox_index_islocked(mailbox, 1));
    assert(record->recno > 0 &&
           record->recno <= mailbox->i.num_records);

    r = mailbox_read_index_record(mailbox, record->recno, &oldrecord);
    if (r) {
        xsyslog(LOG_ERR, "IOERROR: re-reading record failed",
                         "mailbox=<%s> record=<%u>",
                         mailbox_name(mailbox), record->uid);
        return r;
    }
    mailbox_read_basecid(mailbox, &oldrecord);

    /* OK, we need to decide how to handle basecid.  Three cases here:
     * 1) basecid is already set - keep it
     * 2) basecid is zero, but the system flag says it should be readable, set it from oldrecord
     * 3) basecid is zero, system flag is zero - keep zero
     * we only need code for case #2
     */
    if (!record->basecid && (record->internal_flags & FLAG_INTERNAL_SPLITCONVERSATION))
        record->basecid = oldrecord.basecid;

    if (oldrecord.internal_flags & FLAG_INTERNAL_EXPUNGED)
        changeflags |= CHANGE_WASEXPUNGED;
    if (oldrecord.internal_flags & FLAG_INTERNAL_UNLINKED)
        changeflags |= CHANGE_WASUNLINKED;

    /* the UID has to match, of course, for it to be the same
     * record.  XXX - test fields like "internaldate", etc here
     * too?  Maybe replication should be more strict about it */
    assert(record->uid == oldrecord.uid);
    assert(message_guid_equal(&oldrecord.guid, &record->guid));

    if (oldrecord.internal_flags & FLAG_INTERNAL_EXPUNGED) {
        /* it is a sin to unexpunge a message.  unexpunge.c copies
         * the data from the old record and appends it with a new
         * UID, which is righteous in the eyes of the IMAP client */
        assert(record->internal_flags & FLAG_INTERNAL_EXPUNGED);
    }

    if (oldrecord.internal_flags & FLAG_INTERNAL_ARCHIVED) {
        /* it is also a sin to unarchive a message, except in the
         * the very odd case of a reconstruct.  So let's see about
         * that */
        if (!(record->internal_flags & FLAG_INTERNAL_ARCHIVED))
            xsyslog(LOG_ERR, "IOERROR: bogus removal of archived flag",
                             "mailbox=<%s> record=<%u>",
                             mailbox_name(mailbox), record->uid);
    }

    /* handle immediate expunges here... */
    if (immediate && (record->internal_flags & FLAG_INTERNAL_EXPUNGED)) {
        record->internal_flags |= FLAG_INTERNAL_UNLINKED | FLAG_INTERNAL_NEEDS_CLEANUP;
    }

    /* make sure highestmodseq gets updated unless we're
     * being silent about it (i.e. marking an already EXPUNGED
     * message as UNLINKED, or just updating the content_lines
     * field or cache_offset) */
    if (record->silentupdate) {
        mailbox_index_dirty(mailbox);
    }
    else {
        mailbox_modseq_dirty(mailbox);
        record->modseq = mailbox->i.highestmodseq;
        record->last_updated = mailbox->last_updated;
    }

    if (record->internal_flags & FLAG_INTERNAL_UNLINKED) {
        /* mark required actions */
        if (expunge_mode == IMAP_ENUM_EXPUNGE_MODE_IMMEDIATE
            || mailbox->i.minor_version < 12)
            mailbox->i.options |= OPT_MAILBOX_NEEDS_REPACK;
        mailbox->i.options |= OPT_MAILBOX_NEEDS_UNLINK;
    }
    else {
        /* rewrite the cache record if required anyway */
        r = mailbox_append_cache(mailbox, record);
        if (r) return r;
    }

    r = mailbox_update_indexes(mailbox, &oldrecord, record);
    if (r) return r;

    if ((record->internal_flags & FLAG_INTERNAL_EXPUNGED) && !(changeflags & CHANGE_WASEXPUNGED)) {
        if (!mailbox->i.first_expunged || mailbox->i.first_expunged > record->last_updated)
            mailbox->i.first_expunged = record->last_updated;
        mailbox_annot_update_counts(mailbox, &oldrecord, 0);
    }

    r = _store_change(mailbox, record, changeflags);
    if (r) return r;

    if (config_auditlog) {
        char oldflags[FLAGMAPSTR_MAXLEN], sysflags[FLAGMAPSTR_MAXLEN];
        flags_to_str(&oldrecord, oldflags);
        flags_to_str(record, sysflags);
        syslog(LOG_NOTICE, "auditlog: touched sessionid=<%s> "
               "mailbox=<%s> uniqueid=<%s> uid=<%u> guid=<%s> cid=<%s> "
               "modseq=<" MODSEQ_FMT "> oldflags=<%s> sysflags=<%s>",
               session_id(), mailbox_name(mailbox), mailbox_uniqueid(mailbox),
               record->uid, message_guid_encode(&record->guid),
               conversation_id_encode(record->cid), record->modseq,
               oldflags, sysflags);
    }

    /* expunged tracking */
    if (record->internal_flags & FLAG_INTERNAL_EXPUNGED && (!mailbox->i.first_expunged || mailbox->i.first_expunged > record->last_updated))
        mailbox->i.first_expunged = record->last_updated;

    return 0;
}

/* append a single message to a mailbox - also updates everything
 * automatically.  These two functions are the ONLY way to modify
 * the contents or tracking fields of a message */
EXPORTED int mailbox_append_index_record(struct mailbox *mailbox,
                                struct index_record *record)
{
    int r;
    struct utimbuf settime;
    uint32_t changeflags = CHANGE_ISAPPEND;

    assert(mailbox_index_islocked(mailbox, 1));

    /* Append MUST be a higher UID than any we've yet seen */
    assert(record->uid > mailbox->i.last_uid);

    /* Append MUST have a message with data */
    assert(record->size);

    /* GUID must not be null */
    assert(!message_guid_isnull(&record->guid));

    /* Check mailbox type size limits */
    if (mailbox->i.exists && !record->ignorelimits) {
        if (mbtype_isa(mailbox_mbtype(mailbox)) == MBTYPE_ADDRESSBOOK) {
            int limit = config_getint(IMAPOPT_MAILBOX_MAXMESSAGES_ADDRESSBOOK);
            if (limit > 0 && limit <= (int)mailbox->i.exists) {
                xsyslog(LOG_ERR, "IOERROR: client hit per-addressbook exists limit",
                                 "mailbox=<%s>",
                                 mailbox_name(mailbox));
                return IMAP_QUOTA_EXCEEDED;
            }
        }
        else if (mbtype_isa(mailbox_mbtype(mailbox)) == MBTYPE_CALENDAR) {
            int limit = config_getint(IMAPOPT_MAILBOX_MAXMESSAGES_CALENDAR);
            if (limit > 0 && limit <= (int)mailbox->i.exists) {
                xsyslog(LOG_ERR, "IOERROR: client hit per-calendar exists limit",
                                 "mailbox=<%s>",
                                 mailbox_name(mailbox));
                return IMAP_QUOTA_EXCEEDED;
            }
        }
        else if (mbtype_isa(mailbox_mbtype(mailbox)) == MBTYPE_EMAIL) {
            int limit = config_getint(IMAPOPT_MAILBOX_MAXMESSAGES_EMAIL);
            if (limit > 0 && limit <= (int)mailbox->i.exists) {
                xsyslog(LOG_ERR, "IOERROR: client hit per-mailbox exists limit",
                                 "mailbox=<%s>",
                                 mailbox_name(mailbox));
                return IMAP_QUOTA_EXCEEDED;
            }
        }
        else {
            /* no limits for other types defined yet */
        }
    }

    /* belt AND suspenders - check the previous record too */
    if (mailbox->i.num_records) {
        struct index_record prev;
        r = mailbox_read_index_record(mailbox, mailbox->i.num_records, &prev);
        if (r) return r;
        assert(prev.uid <= mailbox->i.last_uid);
        if (message_guid_equal(&prev.guid, &record->guid)) {
            syslog(LOG_INFO, "%s: same message appears twice %u %u",
                   mailbox_name(mailbox), prev.uid, record->uid);
            /* but it's OK, we won't reject it */
        }
    }

    if (!record->internaldate)
        record->internaldate = time(NULL);
    if (!record->gmtime)
        record->gmtime = record->internaldate;
    if (!record->sentdate) {
        struct tm *tm = localtime(&record->internaldate);
        /* truncate to the day */
        tm->tm_sec = 0;
        tm->tm_min = 0;
        tm->tm_hour = 0;
        record->sentdate = mktime(tm);
    }

    /* update the highestmodseq if needed */
    if (record->silentupdate) {
        mailbox_index_dirty(mailbox);
    }
    else {
        mailbox_modseq_dirty(mailbox);
        record->modseq = mailbox->i.highestmodseq;
        if (!record->createdmodseq || record->createdmodseq > record->modseq)
            record->createdmodseq = record->modseq;
        record->last_updated = mailbox->last_updated;
        if (!record->savedate) {
            // store the time of actual append if requested
            record->savedate = mailbox->last_updated;
        }
    }

    int object_storage_enabled = 0 ;
#if defined ENABLE_OBJECTSTORE
    object_storage_enabled = config_getswitch(IMAPOPT_OBJECT_STORAGE_ENABLED) ;
#endif

    if (!(record->internal_flags & FLAG_INTERNAL_UNLINKED)) {
        /* make the file timestamp correct */
        settime.actime = settime.modtime = record->internaldate;
        if (!(object_storage_enabled && (record->internal_flags & FLAG_INTERNAL_ARCHIVED)))  // mabe there is no file in directory.
            if (utime(mailbox_record_fname(mailbox, record), &settime) == -1)
                return IMAP_IOERROR;

        /* write the cache record before buffering the message, it
         * will set the cache_offset field. */
        r = mailbox_append_cache(mailbox, record);
        if (r) return r;
    }

    r = mailbox_update_indexes(mailbox, NULL, record);
    if (r) return r;

    record->recno = mailbox->i.num_records + 1;

    mailbox->i.last_uid = record->uid;
    mailbox->i.num_records = record->recno;

    r = _store_change(mailbox, record, changeflags);
    if (r) return r;

    /* expunged tracking */
    if ((record->internal_flags & FLAG_INTERNAL_EXPUNGED) && (!mailbox->i.first_expunged || mailbox->i.first_expunged > record->last_updated))
        mailbox->i.first_expunged = record->last_updated;

    return 0;
}

EXPORTED void mailbox_cleanup_uid(struct mailbox *mailbox, uint32_t uid, const char *flagstr)
{
    const char *spoolfname = mailbox_spool_fname(mailbox, uid);
    const char *archivefname = mailbox_archive_fname(mailbox, uid);

    if (xunlink(spoolfname) == 0) {
        if (config_auditlog) {
            syslog(LOG_NOTICE, "auditlog: unlink sessionid=<%s> "
                   "mailbox=<%s> uniqueid=<%s> uid=<%u> sysflags=<%s>",
                   session_id(), mailbox_name(mailbox), mailbox_uniqueid(mailbox),
                   uid, flagstr);
        }
    }

    if (strcmp(spoolfname, archivefname)) {
        if (xunlink(archivefname) == 0) {
            if (config_auditlog) {
                syslog(LOG_NOTICE, "auditlog: unlinkarchive sessionid=<%s> "
                       "mailbox=<%s> uniqueid=<%s> uid=<%u> sysflags=<%s>",
                       session_id(), mailbox_name(mailbox), mailbox_uniqueid(mailbox),
                       uid, flagstr);
            }
        }
    }
}

static void mailbox_record_cleanup(struct mailbox *mailbox,
                                   struct index_record *record)
{
#if defined ENABLE_OBJECTSTORE
    if (config_getswitch(IMAPOPT_OBJECT_STORAGE_ENABLED)) {
        /* we always remove the spool file here, because we've archived it */
        if (record->system_flags & FLAG_INTERNAL_ARCHIVED)
            xunlink(spoolfname);

        /* if the record is also deleted, we remove the objectstore copy */
        if (record->system_flags & FLAG_INTERNAL_UNLINKED)
            objectstore_delete(mailbox, record);

        return;
    }
#endif

    if (record->internal_flags & FLAG_INTERNAL_UNLINKED) {
        char flagstr[FLAGMAPSTR_MAXLEN];
        flags_to_str(record, flagstr);

        /* remove both files */
        mailbox_cleanup_uid(mailbox, record->uid, flagstr);

        int r = mailbox_get_annotate_state(mailbox, record->uid, NULL);
        if (r) {
            xsyslog(LOG_ERR, "IOERROR: failed to open annotations",
                             "mailbox=<%s> record=<%u> error=<%s>",
                             mailbox_name(mailbox), record->uid, error_message(r));
        }

        r = annotate_msg_cleanup(mailbox, record->uid);
        if (r) {
            xsyslog(LOG_ERR, "IOERROR: failed to cleanup annotations",
                             "mailbox=<%s> record=<%u> error=<%s>",
                             mailbox_name(mailbox), record->uid, error_message(r));
        }

        return;
    }

    /* file is still alive - check if there's anything to clean up */

    const char *spoolfname = mailbox_spool_fname(mailbox, record->uid);
    const char *archivefname = mailbox_archive_fname(mailbox, record->uid);

    /* don't cleanup if it's the same file! */
    if (strcmp(spoolfname, archivefname)) {
        if (record->internal_flags & FLAG_INTERNAL_ARCHIVED) {
            /* XXX - stat to make sure the other file exists first? - we mostly
            *  trust that we didn't do stupid things everywhere else, so maybe not */
            xunlink(spoolfname);
        }

        else {
            xunlink(archivefname);
        }
    }
}

/* need a mailbox exclusive lock, we're removing files */
static int mailbox_index_unlink(struct mailbox *mailbox)
{
    syslog(LOG_INFO, "Unlinking files in mailbox %s", mailbox_name(mailbox));

    /* NOTE: this gets called for two different cases:
     * 1) file is actually ready for unlinking (immediate expunge or
     *    cyr_expire).
     * 2) file has been archived/unarchived, and the other one needs
     *    to be removed.
     */
    const message_t *msg;
    struct mailbox_iter *iter = mailbox_iter_init(mailbox, 0, 0);
    while ((msg = mailbox_iter_step(iter))) {
        const struct index_record *record = msg_record(msg);
        /* still gotta check for FLAG_INTERNAL_UNLINKED, because it may have been
         * created by old code.  Woot */
        if ((record->internal_flags & FLAG_INTERNAL_NEEDS_CLEANUP) ||
            record->internal_flags & FLAG_INTERNAL_UNLINKED) {
            struct index_record copyrecord = *record;
            mailbox_record_cleanup(mailbox, &copyrecord);
            copyrecord.internal_flags &= ~FLAG_INTERNAL_NEEDS_CLEANUP;
            copyrecord.silentupdate = 1;
            copyrecord.ignorelimits = 1;
            /* XXX - error handling */
            mailbox_rewrite_index_record(mailbox, &copyrecord);
        }
    }
    mailbox_iter_done(&iter);

    /* need to clear the flag, even if nothing needed unlinking! */
    mailbox_index_dirty(mailbox);
    mailbox->i.options &= ~OPT_MAILBOX_NEEDS_UNLINK;
    mailbox_commit(mailbox);

    return 0;
}


static int mailbox_repack_setup(struct mailbox *mailbox, int version,
                                struct mailbox_repack **repackptr)
{
    struct mailbox_repack *repack = xzmalloc(sizeof(struct mailbox_repack));
    const char *fname;
    indexbuffer_t ibuf;
    unsigned char *buf = ibuf.buf;
    int n;

    /* if we're changing version at all, recalculate counts up-front */
    if (version != mailbox->i.minor_version) {
        /* NOTE: this maps in annot_state in mailbox, which will get copied
         * into newmailbox below, which means all the annotate stuff later
         * is going to be good!  The counters will be updated in the original
         * mailbox index, but that's OK because we recalc everything at the
         * end */
        int r = mailbox_index_recalc(mailbox);
        if (r) goto fail;
    }

    /* init */
    repack->mailbox = mailbox;
    repack->crcs = mailbox->i.synccrcs;
    repack->newmailbox = *mailbox; // struct copy
    repack->newmailbox.index_fd = -1;

    /* new files */
    fname = mailbox_meta_newfname(mailbox, META_INDEX);
    repack->newmailbox.index_fd = open(fname, O_RDWR|O_TRUNC|O_CREAT, 0666);
    if (repack->newmailbox.index_fd == -1) {
        xsyslog(LOG_ERR, "IOERROR: create failed",
                         "fname=<%s>",
                         fname);
        goto fail;
    }

    /* update the generation number */
    repack->newmailbox.i.generation_no++;

    /* track the version number */
    repack->newmailbox.i.minor_version = version;
    switch (version) {
    case 6:
        repack->newmailbox.i.start_offset = 76;
        repack->newmailbox.i.record_size = 60;
        break;
    case 7:
        repack->newmailbox.i.start_offset = 76;
        repack->newmailbox.i.record_size = 72;
        break;
    case 8:
        repack->newmailbox.i.start_offset = 92;
        repack->newmailbox.i.record_size = 80;
        break;
    case 9:
        repack->newmailbox.i.start_offset = 96;
        repack->newmailbox.i.record_size = 80;
        break;
    case 10:
        repack->newmailbox.i.start_offset = 96;
        repack->newmailbox.i.record_size = 88;
        break;
    /* 11 was FastMail internal */
    case 12:
        repack->newmailbox.i.start_offset = 128;
        repack->newmailbox.i.record_size = 96;
        break;
    case 13:
        repack->newmailbox.i.start_offset = 128;
        repack->newmailbox.i.record_size = 104;
        break;
    case 14:
        /* version 15 just repurposed a field */
    case 15:
        repack->newmailbox.i.start_offset = 160;
        repack->newmailbox.i.record_size = 104;
        break;
    case 16:
    case 17:
    case 18:
    case 19:
        repack->newmailbox.i.start_offset = 160;
        repack->newmailbox.i.record_size = 112;
        break;
    default:
        fatal("index version not supported", EX_SOFTWARE);
    }

    /* upgrades or downgrades across version 12 boundary?  Sort out seen state */
    if (version >= 12 && mailbox->i.minor_version < 12) {
        /* we need to read the current seen state for the owner */
        struct seendata sd = SEENDATA_INITIALIZER;
        int r = IMAP_MAILBOX_NONEXISTENT;
        if (mailbox->i.options & OPT_IMAP_SHAREDSEEN)
            repack->userid = xstrdup("anyone");
        else
            repack->userid = mboxname_to_userid(mailbox_name(mailbox));

        if (repack->userid) {
            struct seen *seendb = NULL;
            r = seen_open(repack->userid, SEEN_SILENT, &seendb);
            if (!r) r = seen_read(seendb, mailbox_uniqueid(mailbox), &sd);
            seen_close(&seendb);
        }

        if (!r) {
            repack->newmailbox.i.recentuid = sd.lastuid;
            repack->newmailbox.i.recenttime = sd.lastchange;
            repack->seqset = seqset_parse(sd.seenuids, NULL, sd.lastuid);
            seen_freedata(&sd);
        }
    }
    else if (version < 12 && mailbox->i.minor_version >= 12) {
        if (mailbox->i.options & OPT_IMAP_SHAREDSEEN)
            repack->userid = xstrdup("anyone");
        else
            repack->userid = mboxname_to_userid(mailbox_name(mailbox));

        /* we need to create the seen state for the owner from the mailbox */
        if (repack->userid)
            repack->seqset = seqset_init(mailbox->i.last_uid, SEQ_MERGE);
    }

    /* we'll count the records as they get added */
    repack->newmailbox.i.num_records = 0;
    /* we're recreating caches, so there'll be nothing leaked */
    repack->newmailbox.i.leaked_cache_records = 0;

    /* prepare initial header buffer */
    mailbox_index_header_to_buf(&repack->newmailbox.i, buf);

    n = retry_write(repack->newmailbox.index_fd, buf, repack->newmailbox.i.start_offset);
    if (n == -1) goto fail;

    if (version != mailbox->i.minor_version) {
        /* we're might be reading this file as we go, so let's
         * start the job by mapping the new file into the newmailbox!
         */
        repack->newmailbox.index_size = 0;
        repack->newmailbox.index_base = NULL;
        repack->newmailbox.index_len = 0;
        int r = mailbox_refresh_index_map(&repack->newmailbox);
        if (r) goto fail;
    }

    *repackptr = repack;
    return 0;

 fail:
    mailbox_repack_abort(&repack);
    return IMAP_IOERROR;
}

static int mailbox_repack_add(struct mailbox_repack *repack,
                              struct index_record *record)
{
    struct mappedfile *cachefile;
    indexbuffer_t ibuf;
    unsigned char *buf = ibuf.buf;
    int r;
    int n;

    cachefile = repack_cachefile(repack, record);

    /* write out the new cache record - need to clear the cache_offset
     * so it gets reset in the new record */
    record->cache_offset = 0;
    r = cache_append_record(cachefile, record);
    if (r) return r;

    /* write the index record out */
    mailbox_index_record_to_buf(record, repack->newmailbox.i.minor_version, buf);
    n = retry_write(repack->newmailbox.index_fd, buf, repack->newmailbox.i.record_size);
    if (n == -1)
        return IMAP_IOERROR;

    repack->newmailbox.i.num_records++;

    return 0;
}

static void mailbox_repack_abort(struct mailbox_repack **repackptr)
{
    struct mailbox_repack *repack = *repackptr;
    int i;

    if (!repack) return; /* safe against double-free */

    seqset_free(&repack->seqset);

    /* close and remove index */
    xclose(repack->newmailbox.index_fd);
    xunlink(mailbox_meta_newfname(repack->mailbox, META_INDEX));

    /* close and remove all new caches */
    for (i = 0; i < repack->caches.count; i++) {
        struct mappedfile *cachefile = ptrarray_nth(&repack->caches, i);
        char *fname = xstrdup(mappedfile_fname(cachefile));
        mappedfile_commit(cachefile);  /* gotta commit to clear the dirty flag.  Alternative would be an unlink function */
        mappedfile_unlock(cachefile);
        mappedfile_close(&cachefile);
        xunlink(fname);
        free(fname);
    }
    ptrarray_fini(&repack->caches);

    // drop the map if we've mapped in the newmailbox index separately
    if (repack->newmailbox.index_base != repack->mailbox->index_base) {
        map_free(&repack->newmailbox.index_base, &repack->newmailbox.index_len);
    }

    mailbox_abort(repack->mailbox);

    free(repack->userid);
    free(repack);
    *repackptr = NULL;

    return;
}

HIDDEN int mailbox_repack_commit(struct mailbox_repack **repackptr)
{
    strarray_t cachefiles = STRARRAY_INITIALIZER;
    indexbuffer_t ibuf;
    unsigned char *buf = ibuf.buf;
    struct mailbox_repack *repack = *repackptr;
    int r = IMAP_IOERROR;
    int i;

    assert(repack);

    /* if we changed versions, we'll re-calculate counts on the new mailbox too */
    if (repack->newmailbox.i.minor_version != repack->mailbox->i.minor_version) {
        r = mailbox_refresh_index_map(&repack->newmailbox);
        if (r) goto fail;
        r = mailbox_index_recalc(&repack->newmailbox);
        if (r) goto fail;
    }

    if (repack->newmailbox.i.minor_version >= 10 &&
            repack->mailbox->i.minor_version >= 10 &&
            !mailbox_crceq(repack->newmailbox.i.synccrcs, repack->crcs)) {
        xsyslog(LOG_ERR, "IOERROR: CRC mismatch on repack commit",
                         "mailbox=<%s> oldbasic=<%u> newbasic=<%u> "
                             "oldannot=<%u> newannot=<%u>",
                         mailbox_name(repack->mailbox),
                         repack->crcs.basic, repack->newmailbox.i.synccrcs.basic,
                         repack->crcs.annot, repack->newmailbox.i.synccrcs.annot);
        r = IMAP_MAILBOX_CHECKSUM;
        goto fail;
    }

    repack->newmailbox.i.last_repack_time = time(0);

    if (repack->mailbox->i.minor_version >= 12 && repack->newmailbox.i.minor_version < 12
        && repack->seqset && repack->userid) {
        struct seendata sd = SEENDATA_INITIALIZER;
        struct seen *seendb = NULL;
        int r = seen_open(repack->userid, SEEN_CREATE, &seendb);
        if (!r) r = seen_lockread(seendb, mailbox_uniqueid(repack->mailbox), &sd);
        if (!r) {
            sd.lastuid = repack->newmailbox.i.last_uid;
            sd.seenuids = seqset_cstring(repack->seqset);
            if (!sd.seenuids) sd.seenuids = xstrdup("");
            sd.lastread = time(NULL);
            sd.lastchange = repack->newmailbox.i.last_appenddate;
            r = seen_write(seendb, mailbox_uniqueid(repack->mailbox), &sd);
            /* XXX - syslog on errors? */
        }
        seen_close(&seendb);
        seen_freedata(&sd);
    }

    /* rewrite the header with updated details */
    mailbox_index_header_to_buf(&repack->newmailbox.i, buf);

    if (lseek(repack->newmailbox.index_fd, 0, SEEK_SET) < 0)
        goto fail;

    if (retry_write(repack->newmailbox.index_fd, buf, repack->newmailbox.i.start_offset) < 0)
        goto fail;

    /* ensure everything is committed to disk */
    if (fsync(repack->newmailbox.index_fd) < 0)
        goto fail;

    xclose(repack->newmailbox.index_fd);

    /* NOTE: cache files need committing before index is renamed */
    for (i = 0; i < repack->caches.count; i++) {
        struct mappedfile *cachefile = ptrarray_nth(&repack->caches, i);
        r = mappedfile_commit(cachefile);
        if (r) goto fail;
    }

    /* rename index first - loader will handle un-renamed cache if
     * the generation is lower */
    r = mailbox_meta_rename(repack->mailbox, META_INDEX);
    if (r) goto fail;

    /* which cache files might currently exist? */
    strarray_add(&cachefiles, mailbox_meta_fname(repack->mailbox, META_CACHE));
    strarray_add(&cachefiles, mailbox_meta_fname(repack->mailbox, META_ARCHIVECACHE));

    /* now the cache files can be renamed */
    for (i = 0; i < repack->caches.count; i++) {
        struct mappedfile *cachefile = ptrarray_nth(&repack->caches, i);
        char *newname = xstrdup(mappedfile_fname(cachefile));
        size_t len = strlen(newname)-4;
        assert(!strcmp(newname+len, ".NEW"));
        newname[len] = '\0'; /* STRIP .NEW */
        mappedfile_rename(cachefile, newname);
        mappedfile_close(&cachefile);
        strarray_remove_all(&cachefiles, newname);
        free(newname);
    }
    ptrarray_fini(&repack->caches);

    for (i = 0; i < cachefiles.count; i++) {
        const char *fname = strarray_nth(&cachefiles, i);
        if (!xunlink(fname))
            syslog(LOG_NOTICE, "Removed unused cache file %s", fname);
    }

    strarray_fini(&cachefiles);

    // drop the map if we've mapped in the newmailbox index separately
    if (repack->newmailbox.index_base != repack->mailbox->index_base) {
        map_free(&repack->newmailbox.index_base, &repack->newmailbox.index_len);
    }

    seqset_free(&repack->seqset);
    free(repack->userid);
    free(repack);
    *repackptr = NULL;
    return 0;

 fail:
    strarray_fini(&cachefiles);
    mailbox_repack_abort(repackptr);
    if (!r) r = IMAP_IOERROR;
    return r;
}

/* need a mailbox exclusive lock, we're rewriting files */
static int mailbox_index_repack(struct mailbox *mailbox, int version)
{
    struct mailbox_repack *repack = NULL;
    const message_t *msg;
    struct mailbox_iter *iter = NULL;
    struct buf buf = BUF_INITIALIZER;
    int r = IMAP_IOERROR;

    syslog(LOG_INFO, "Repacking mailbox %s version %d", mailbox_name(mailbox), version);

    r = mailbox_repack_setup(mailbox, version, &repack);
    if (r) goto done;

    iter = mailbox_iter_init(mailbox, 0, 0);
    while ((msg = mailbox_iter_step(iter))) {
        const struct index_record *record = msg_record(msg);
        struct index_record copyrecord = *record;
        int needs_cache_upgrade = 0;
        annotate_state_t *astate = NULL;

        r = mailbox_get_annotate_state(mailbox, record->uid, &astate);
        if (r) goto done;

        /* version changes? */
        if (mailbox->i.minor_version < 12 && repack->newmailbox.i.minor_version >= 12) {
            if (seqset_ismember(repack->seqset, copyrecord.uid))
                copyrecord.system_flags |= FLAG_SEEN;
            else
                copyrecord.system_flags &= ~FLAG_SEEN;

            needs_cache_upgrade = 1;

        }
        if (mailbox->i.minor_version >= 12 && repack->newmailbox.i.minor_version < 12) {
            if (repack->seqset)
                seqset_add(repack->seqset, copyrecord.uid, copyrecord.system_flags & FLAG_SEEN ? 1 : 0);
            copyrecord.system_flags &= ~FLAG_SEEN;
        }

        /* force cache upgrade across version 15 repack */
        if (repack->newmailbox.i.minor_version >= 15 && record->cache_version < 9)
            needs_cache_upgrade = 1;

        /* better handle the cleanup just in case it's unlinked too */
        /* still gotta check for FLAG_INTERNAL_UNLINKED, because it may have been
         * created by old code.  Woot */
        if (copyrecord.internal_flags & (FLAG_INTERNAL_NEEDS_CLEANUP | FLAG_INTERNAL_UNLINKED)) {
            mailbox_record_cleanup(mailbox, &copyrecord);
            copyrecord.internal_flags &= ~FLAG_INTERNAL_NEEDS_CLEANUP;
            /* no need to rewrite - it's already being written to the new file */
        }

        /* we aren't keeping unlinked files, that's kind of the point */
        if (copyrecord.internal_flags & FLAG_INTERNAL_UNLINKED) {
            /* track the modseq for QRESYNC purposes */
            if (copyrecord.modseq > repack->newmailbox.i.deletedmodseq) {
                repack->newmailbox.i.deletedmodseq = copyrecord.modseq;
                repack->newmailbox.i.changes_epoch = copyrecord.last_updated;
            }
            continue;
        }

        if (needs_cache_upgrade) {
            const char *fname = mailbox_record_fname(mailbox, &copyrecord);

            if (message_parse(fname, &copyrecord)) {
                /* failed to parse, don't try to write out record */
                copyrecord.crec.len = 0;
                /* and the record is expunged too! */
                copyrecord.internal_flags |= FLAG_INTERNAL_EXPUNGED | FLAG_INTERNAL_UNLINKED;
                xsyslog(LOG_ERR, "IOERROR: FATAL - failed to parse file, expunging",
                                 "mailbox=<%s> record=<%u>",
                                 mailbox_name(repack->mailbox), copyrecord.uid);
            }
        }

        /* virtual annotations */
        if (mailbox->i.minor_version < 13 && repack->newmailbox.i.minor_version >= 13) {
            /* extract CID */
            buf_reset(&buf);
            mailbox_annotation_lookup(mailbox, record->uid, IMAP_ANNOT_NS "thrid", "", &buf);
            if (buf.len == 16) {
                const char *p = buf_cstring(&buf);
                parsehex(p, &p, 16, &copyrecord.cid);
            }
            buf_reset(&buf);
            r = annotate_state_writesilent(astate, IMAP_ANNOT_NS "thrid", "", &buf);
            if (r) goto done;
        }
        if (mailbox->i.minor_version >= 13 && repack->newmailbox.i.minor_version < 13) {
            if (record->cid) {
                buf_reset(&buf);
                buf_printf(&buf, "%llx", record->cid);
                r = annotate_state_writesilent(astate, IMAP_ANNOT_NS "thrid", "", &buf);
                if (r) goto done;
            }
        }

        if (mailbox->i.minor_version < 15 && repack->newmailbox.i.minor_version >= 15) {
            /* extract CID */
            buf_reset(&buf);
            mailbox_annotation_lookup(mailbox, record->uid, IMAP_ANNOT_NS "savedate", "", &buf);
            if (buf.len) {
                const char *p = buf_cstring(&buf);
                bit64 newval;
                parsenum(p, &p, 0, &newval);
                copyrecord.savedate = newval;
            }
            buf_reset(&buf);
            r = annotate_state_writesilent(astate, IMAP_ANNOT_NS "savedate", "", &buf);
            if (r) goto done;
        }
        if (mailbox->i.minor_version >= 15 && repack->newmailbox.i.minor_version < 15) {
            if (record->savedate) {
                buf_reset(&buf);
                buf_printf(&buf, TIME_T_FMT, record->savedate);
                r = annotate_state_writesilent(astate, IMAP_ANNOT_NS "savedate", "", &buf);
                if (r) goto done;
            }
        }

        if (mailbox->i.minor_version < 16 && repack->newmailbox.i.minor_version >= 16) {
            /* extract CID */
            buf_reset(&buf);
            mailbox_annotation_lookup(mailbox, record->uid, IMAP_ANNOT_NS "createdmodseq", "", &buf);
            if (buf.len) {
                const char *p = buf_cstring(&buf);
                bit64 newval;
                parsenum(p, &p, 0, &newval);
                copyrecord.createdmodseq = newval;
            }
            buf_reset(&buf);
            r = annotate_state_writesilent(astate, IMAP_ANNOT_NS "createdmodseq", "", &buf);
            if (r) goto done;
        }
        if (mailbox->i.minor_version >= 16 && repack->newmailbox.i.minor_version < 16) {
            if (record->createdmodseq) {
                buf_reset(&buf);
                buf_printf(&buf, "%llu", record->createdmodseq);
                r = annotate_state_writesilent(astate, IMAP_ANNOT_NS "createdmodseq", "", &buf);
                if (r) goto done;
            }
        }

        /* read in the old cache record */
        r = mailbox_cacherecord(mailbox, &copyrecord);
        if (r) goto done;

        r = mailbox_repack_add(repack, &copyrecord);
        if (r) goto done;
    }

    /* we unlinked any "needs unlink" in the process */
    repack->newmailbox.i.options &= ~(OPT_MAILBOX_NEEDS_REPACK|OPT_MAILBOX_NEEDS_UNLINK);

done:
    mailbox_iter_done(&iter);
    buf_free(&buf);
    if (r) mailbox_repack_abort(&repack);
    else {
        modseq_t deletedmodseq = repack->newmailbox.i.deletedmodseq;

        r = mailbox_repack_commit(&repack);
        if (!r) {
            mboxname_setmodseq(mailbox_name(mailbox), deletedmodseq, mailbox_mbtype(mailbox),
                               MBOXMODSEQ_ISDELETE);
        }
    }

    return r;
}

/*
 * Expunge decision proc used by mailbox_expunge()
 * to expunge \Deleted messages.
 */
static unsigned expungedeleted(struct mailbox *mailbox __attribute__((unused)),
                               const struct index_record *record,
                               void *rock __attribute__((unused)))
{
    if (record->system_flags & FLAG_DELETED)
        return 1;

    return 0;
}

EXPORTED unsigned mailbox_should_archive(struct mailbox *mailbox,
                                         const struct index_record *record,
                                         void *rock)
{
    int archive_after = config_getduration(IMAPOPT_ARCHIVE_AFTER, 'd');
    time_t cutoff = time(0) - archive_after;
    if (rock) cutoff = *((time_t *)rock);

    int64_t archive_size = config_getbytesize(IMAPOPT_ARCHIVE_MAXSIZE, 'K');
    if (archive_size < 0) archive_size = 0;
    size_t maxsize = archive_size;

    int keepflagged = config_getswitch(IMAPOPT_ARCHIVE_KEEPFLAGGED);

    /* never pull messages back from the archives */
    if (record->internal_flags & FLAG_INTERNAL_ARCHIVED)
        return 1;

    /* first check if we're archiving anything */
    if (!config_getswitch(IMAPOPT_ARCHIVE_ENABLED))
        return 0;

    /* always archive big messages */
    if (record->size >= maxsize)
        return 1;

    /* archive everything in DELETED mailboxes */
    if (mboxname_isdeletedmailbox(mailbox_name(mailbox), NULL))
        return 1;

    /* Calendar and Addressbook are small files and need to be hot */
    switch (mbtype_isa(mailbox_mbtype(mailbox))) {
    case MBTYPE_ADDRESSBOOK:
        return 0;
    case MBTYPE_CALENDAR:
        return 0;
    }

    /* don't archive flagged messages */
    if (keepflagged && (record->system_flags & FLAG_FLAGGED))
        return 0;

    /* archive all other old messages */
    if (record->internaldate <= cutoff)
        return 1;

    /* and don't archive anything else! */
    return 0;
}

/*
 * Move messages between spool and archive partition
 * function pointed to by 'decideproc' is called (with 'deciderock') to
 * determine which messages to move.  If deciderock return 0, the message
 * should be in the spool - if 1, the message should be in the archive.
 */
EXPORTED void mailbox_archive(struct mailbox *mailbox,
                              struct mailbox_iter *iter,
                              mailbox_decideproc_t *decideproc, void *deciderock)

{
    int r;
    int dirtycache = 0;
    const message_t *msg;
    struct index_record copyrecord;
    const char *srcname;
    const char *destname;
    char *spoolcache = xstrdup(mailbox_meta_fname(mailbox, META_CACHE));
    char *archivecache = xstrdup(mailbox_meta_fname(mailbox, META_ARCHIVECACHE));
    int differentcache = strcmp(spoolcache, archivecache);
    int object_storage_enabled = 0;
#if defined ENABLE_OBJECTSTORE
    object_storage_enabled = config_getswitch(IMAPOPT_OBJECT_STORAGE_ENABLED) ;
#endif
    free(spoolcache);
    free(archivecache);

    assert(mailbox_index_islocked(mailbox, 1));
    if (!decideproc) decideproc = &mailbox_should_archive;

    struct mailbox_iter *myiter = NULL;
    if (!iter)
        iter = myiter = mailbox_iter_init(mailbox, 0, ITER_SKIP_EXPUNGED);

    while ((msg = mailbox_iter_step(iter))) {
        const struct index_record *record = msg_record(msg);
        const char *action = NULL;
        if (decideproc(mailbox, record, deciderock)) {
            if (record->internal_flags & FLAG_INTERNAL_ARCHIVED)
                continue;
            copyrecord = *record;
            srcname = mailbox_spool_fname(mailbox, copyrecord.uid);
            destname = mailbox_archive_fname(mailbox, copyrecord.uid);

            /* load cache before changing the flags */
            r = mailbox_cacherecord(mailbox, &copyrecord);
            if (r) {
                xsyslog(LOG_ERR, "IOERROR: failed to read cache",
                                 "mailbox=<%s> record=<%u> error=<%s>",
                                 mailbox_name(mailbox), copyrecord.uid, error_message(r));
                continue;
            }
#if defined ENABLE_OBJECTSTORE
            if (object_storage_enabled){
                /* upload on the blob store */
                r = objectstore_put(mailbox, &copyrecord, srcname);
                if (r) {
                    xsyslog(LOG_ERR, "IOERROR: objectstorage put failed",
                                     "mailbox=<%s> record=<%u> "
                                        "srcname=<%s> error=<%s>",
                                     mailbox_name(mailbox), copyrecord.uid,
                                     srcname, error_message(r));
                    // didn't manage to store it, so remove the ARCHIVED flag
                    continue;
                }
                r = xunlink (srcname);
                if (r < 0)
                    syslog(LOG_ERR, "unlink(%s) failed: %m", srcname);
            }
#endif
            copyrecord.internal_flags |= FLAG_INTERNAL_ARCHIVED | FLAG_INTERNAL_NEEDS_CLEANUP;
            action = "archive";
        }
        else
        {
            if (!(record->internal_flags & FLAG_INTERNAL_ARCHIVED))
                continue;
            copyrecord = *record;
            destname = mailbox_spool_fname(mailbox, copyrecord.uid);
            srcname = mailbox_archive_fname(mailbox, copyrecord.uid);

            /* load cache before changing the flags */
            r = mailbox_cacherecord(mailbox, &copyrecord);
            if (r) {
                xsyslog(LOG_ERR, "IOERROR: failed to read cache",
                                 "mailbox=<%s> record=<%u> error=<%s>",
                                 mailbox_name(mailbox), copyrecord.uid, error_message(r));
                continue;
            }

#if defined ENABLE_OBJECTSTORE
            if (object_storage_enabled){
                /* recover from the blob store */
                r = objectstore_get(mailbox, &copyrecord, destname);
                if (r) {
                    xsyslog(LOG_ERR, "IOERROR: objectstorage get failed",
                                     "mailbox=<%s> record=<%u> "
                                        "destname=<%s> error=<%s>",
                                     mailbox_name(mailbox), copyrecord.uid,
                                     destname, error_message(r));
                    continue;
                }
                objectstore_delete(mailbox, &copyrecord); // this should only lower ref count.
            }
#endif

            copyrecord.internal_flags &= ~FLAG_INTERNAL_ARCHIVED;
            copyrecord.internal_flags |= FLAG_INTERNAL_NEEDS_CLEANUP;
            action = "unarchive";
        }

        if (!object_storage_enabled){
            /* got a file to copy! */
            if (strcmp(srcname, destname)) {
                r = cyrus_copyfile(srcname, destname, COPYFILE_MKDIR|COPYFILE_KEEPTIME);
                if (r) {
                    xsyslog(LOG_ERR, "IOERROR: copyfile failed",
                                     "mailbox=<%s> record=<%u> "
                                        "srcname=<%s> destname=<%s> error=<%s>",
                                     mailbox_name(mailbox), copyrecord.uid,
                                     srcname, destname, error_message(r));
                    continue;
                }
            }
        }

        /* got a new cache record to write */
        if (differentcache)
        {
            dirtycache = 1;
            copyrecord.cache_offset = 0;
            if (mailbox_append_cache(mailbox, &copyrecord))
                continue;
        }

        /* rewrite the index record */
        copyrecord.silentupdate = 1;
        copyrecord.ignorelimits = 1;
        if (mailbox_rewrite_index_record(mailbox, &copyrecord))
            continue;
        mailbox->i.options |= OPT_MAILBOX_NEEDS_UNLINK;

        if (config_auditlog) {
            char flagstr[FLAGMAPSTR_MAXLEN];
            flags_to_str(&copyrecord, flagstr);
            syslog(LOG_NOTICE, "auditlog: %s sessionid=<%s> mailbox=<%s> "
                   "uniqueid=<%s> uid=<%u> guid=<%s> cid=<%s> sysflags=<%s>",
                   action, session_id(), mailbox_name(mailbox), mailbox_uniqueid(mailbox),
                   copyrecord.uid, message_guid_encode(&copyrecord.guid),
                   conversation_id_encode(copyrecord.cid), flagstr);
        }
    }

    if (myiter) mailbox_iter_done(&myiter);

    /* if we have stale cache records, we'll need a repack */
    if (dirtycache) {
        mailbox_index_dirty(mailbox);
        mailbox->i.options |= OPT_MAILBOX_NEEDS_REPACK;
    }
}

EXPORTED void mailbox_remove_files_from_object_storage(struct mailbox *mailbox,
                              unsigned flags)

{
    const message_t *msg;
#if defined ENABLE_OBJECTSTORE
    int object_storage_enabled = config_getswitch(IMAPOPT_OBJECT_STORAGE_ENABLED) ;
#endif

    assert(mailbox_index_islocked(mailbox, 1));
    struct mailbox_iter *iter = mailbox_iter_init(mailbox, 0, flags);
    while ((msg = mailbox_iter_step(iter))) {
        const struct index_record *record = msg_record(msg);
        if (!(record->internal_flags & FLAG_INTERNAL_ARCHIVED))
            continue;
#if defined ENABLE_OBJECTSTORE
        if (object_storage_enabled)
            objectstore_delete(mailbox, record);  // this should only lower ref count.
#endif
    }
    mailbox_iter_done(&iter);
}


/*
 * Perform an expunge operation on 'mailbox'.  If nonzero, the
 * function pointed to by 'decideproc' is called (with 'deciderock') to
 * determine which messages to expunge.  If 'decideproc' is a null pointer,
 * then messages with the \Deleted flag are expunged.
 *
 *      event_type - the event among MessageExpunge, MessageExpire (zero means
 *                   don't send notification)
 */
EXPORTED int mailbox_expunge(struct mailbox *mailbox,
                             struct mailbox_iter *iter,
                    mailbox_decideproc_t *decideproc, void *deciderock,
                    unsigned *nexpunged, int event_type)
{
    int r = 0;
    int numexpunged = 0;
    const message_t *msg;
    struct mboxevent *mboxevent = NULL;

    assert(mailbox_index_islocked(mailbox, 1));

    /* anything to do? */
    if (!mailbox->i.num_records) {
        if (nexpunged) *nexpunged = 0;
        return 0;
    }

    if (event_type)
        mboxevent = mboxevent_new(event_type);

    if (!decideproc) decideproc = expungedeleted;

    struct mailbox_iter *myiter = NULL;
    if (!iter)
        iter = myiter = mailbox_iter_init(mailbox, 0, ITER_SKIP_EXPUNGED);

    while ((msg = mailbox_iter_step(iter))) {
        const struct index_record *record = msg_record(msg);
        if (decideproc(mailbox, record, deciderock)) {
            numexpunged++;

            struct index_record copyrecord = *record;
            /* mark deleted */
            copyrecord.internal_flags |= FLAG_INTERNAL_EXPUNGED;

            r = mailbox_rewrite_index_record(mailbox, &copyrecord);
            if (r) {
                mboxevent_free(&mboxevent);
                mailbox_iter_done(&iter);
                return IMAP_IOERROR;
            }

            mboxevent_extract_record(mboxevent, mailbox, &copyrecord);
        }
    }

    if (myiter) mailbox_iter_done(&myiter);

    if (numexpunged > 0) {
        syslog(LOG_NOTICE, "Expunged %d messages from %s",
               numexpunged, mailbox_name(mailbox));

        /* send the MessageExpunge or MessageExpire event notification */
        mboxevent_extract_mailbox(mboxevent, mailbox);
        mboxevent_set_access(mboxevent, NULL, NULL, "", mailbox_name(mailbox), 0);
        mboxevent_set_numunseen(mboxevent, mailbox, -1);
        mboxevent_notify(&mboxevent);
    }
    mboxevent_free(&mboxevent);

    if (nexpunged) *nexpunged = numexpunged;

    return 0;
}

EXPORTED int mailbox_expunge_cleanup(struct mailbox *mailbox,
                                     struct mailbox_iter *iter,
                                     time_t expunge_mark,
                                     unsigned *ndeleted)
{
    int dirty = 0;
    unsigned numdeleted = 0;
    const message_t *msg;
    time_t first_expunged = 0;
    int r = 0;

    /* run the actual expunge phase */
    struct mailbox_iter *myiter = NULL;
    if (!iter)
        iter = myiter = mailbox_iter_init(mailbox, 0, 0);

    while ((msg = mailbox_iter_step(iter))) {
        const struct index_record *record = msg_record(msg);
        /* already unlinked, skip it (but dirty so we mark a repack is needed) */
        if (record->internal_flags & FLAG_INTERNAL_UNLINKED) {
            dirty = 1;
            continue;
        }

        /* not actually expunged, skip it */
        if (!(record->internal_flags & FLAG_INTERNAL_EXPUNGED))
            continue;

        /* not stale enough yet, skip it - but track the updated time
         * so we know when to run again */
        if (record->last_updated > expunge_mark) {
            if (!first_expunged || (first_expunged > record->last_updated))
                first_expunged = record->last_updated;
            continue;
        }

        dirty = 1;

        numdeleted++;

        struct index_record copyrecord = *record;
        copyrecord.internal_flags |= FLAG_INTERNAL_UNLINKED;
        copyrecord.silentupdate = 1;
        copyrecord.ignorelimits = 1;
        if (mailbox_rewrite_index_record(mailbox, &copyrecord)) {
            xsyslog(LOG_ERR, "IOERROR: failed to mark unlinked",
                             "mailbox=<%s> uid=<%u> recno=<%u>",
                             mailbox_name(mailbox), copyrecord.uid, copyrecord.recno);
            break;
        }
    }

    if (myiter) mailbox_iter_done(&myiter);

    if (dirty) {
        mailbox_index_dirty(mailbox);
        mailbox->i.options |= OPT_MAILBOX_NEEDS_REPACK;
        mailbox->i.first_expunged = first_expunged;
    }

    if (ndeleted) *ndeleted = numdeleted;

    return r;
}

EXPORTED int mailbox_internal_seen(const struct mailbox *mailbox, const char *userid)
{
    /* old mailboxes don't have internal seen at all */
    if (mailbox->i.minor_version < 12)
        return 0;

    /* shared seen - everyone's state is internal */
    if (mailbox->i.options & OPT_IMAP_SHAREDSEEN)
        return 1;

    /* no username => use internal as well */
    if (!userid)
        return 1;

    /* otherwise the owner's seen state is internal */
    return mboxname_userownsmailbox(userid, mailbox_name(mailbox));
}

/*
 * Return the number of message without \Seen flag in a mailbox.
 * Suppose that authenticated user is the owner or sharedseen is enabled
 */
unsigned mailbox_count_unseen(struct mailbox *mailbox)
{
    assert(mailbox_index_islocked(mailbox, 0));

    if (mailbox->i.minor_version > 13)
        return mailbox->i.unseen;

    const message_t *msg;
    unsigned count = 0;

    struct mailbox_iter *iter = mailbox_iter_init(mailbox, 0, ITER_SKIP_EXPUNGED);
    while ((msg = mailbox_iter_step(iter))) {
        const struct index_record *record = msg_record(msg);
        if (!(record->system_flags & FLAG_SEEN))
            count++;
    }
    mailbox_iter_done(&iter);

    return count;
}

/* returns a mailbox locked in MAILBOX EXCLUSIVE mode, so you
 * don't need to lock the index file to work with it :) */
EXPORTED int mailbox_create(const char *name,
                   uint32_t mbtype,
                   const char *part,
                   const char *acl,
                   const char *uniqueid,
                   int options,
                   unsigned uidvalidity,
                   modseq_t createdmodseq,
                   modseq_t highestmodseq,
                   struct mailbox **mailboxptr)
{
    int r = 0;
    char quotaroot[MAX_MAILBOX_BUFFER];
    int hasquota;
    const char *fname;
    struct mailbox *mailbox = NULL;
    int n;
    int createfnames[] = { META_INDEX, META_HEADER, 0 };

    assert(uniqueid);

    /* if we already have this name open then that's an error too */
    uint32_t legacy_dirs = (mbtype & MBTYPE_LEGACY_DIRS);
    const char *lockname = legacy_dirs ? name : uniqueid;
    mailbox = find_listitem(lockname);
    if (mailbox) return IMAP_MAILBOX_LOCKED;
    mailbox = create_listitem(lockname);

    /* needs to be an exclusive namelock to create a mailbox */
    char *userid = mboxname_to_userid(name);
    int haslock = user_isnamespacelocked(userid);
    assert(haslock == LOCK_EXCLUSIVE);
    free(userid);

    r = mboxname_lock(mailbox->lockname, &mailbox->namelock, LOCK_EXCLUSIVE);
    if (r) {
        remove_listitem(mailbox);
        return r;
    }

    // fill out the initial mbentry (XXX: pass it in from mboxlist.c)
    mailbox->mbentry = mboxlist_entry_create();
    mailbox->mbentry->name = xstrdup(name);
    mailbox->mbentry->partition = xstrdup(part);
    mailbox->mbentry->acl = xstrdup(acl);
    mailbox->mbentry->mbtype = mbtype;
    mailbox->mbentry->uniqueid = xstrdup(uniqueid);

    // fill out the header too
    mailbox->h.name = xstrdup(name);
    mailbox->h.acl = xstrdup(acl);
    mailbox->h.mbtype = mbtype;
    mailbox->h.uniqueid = xstrdup(uniqueid);

    // if we've been given a highestmodseq, we don't update it
    if (highestmodseq) mailbox->silentchanges = 1;

    // set the quotaroot if any
    hasquota = quota_findroot(quotaroot, sizeof(quotaroot), name);
    if (hasquota) {
        mailbox->h.quotaroot = xstrdup(quotaroot);
        mailbox->quota_dirty = 1;
    }

    /* ensure all paths exist */
    for (n = 0; createfnames[n]; n++) {
        fname = mailbox_meta_fname(mailbox, createfnames[n]);
        if (!fname) {
            xsyslog(LOG_ERR, "IOERROR: Mailbox name too long",
                             "mailbox=<%s>",
                             mailbox_name(mailbox));
            r = IMAP_MAILBOX_BADNAME;
            goto done;
        }
        if (cyrus_mkdir(fname, 0755) == -1) {
            xsyslog(LOG_ERR, "IOERROR: mkdir failed",
                             "fname=<%s>",
                             fname);
            r = IMAP_IOERROR;
            goto done;
        }
    }

    /* ensure we can fit the longest possible file name */
    fname = mailbox_datapath(mailbox, 0);
    if (!fname) {
        xsyslog(LOG_ERR, "IOERROR: Mailbox name too long",
                         "mailbox=<%s>",
                         mailbox_name(mailbox));
        r = IMAP_MAILBOX_BADNAME;
        goto done;
    }
    /* and create the directory too :) */
    if (cyrus_mkdir(fname, 0755) == -1) {
        xsyslog(LOG_ERR, "IOERROR: mkdir failed",
                         "fname=<%s>",
                         fname);
        r = IMAP_IOERROR;
        goto done;
    }

    fname = mailbox_meta_fname(mailbox, META_INDEX);
    if (!fname) {
        xsyslog(LOG_ERR, "IOERROR: Mailbox name too long",
                         "mailbox=<%s>",
                         mailbox_name(mailbox));
        r = IMAP_MAILBOX_BADNAME;
        goto done;
    }
    mailbox->index_fd = open(fname, O_RDWR|O_TRUNC|O_CREAT, 0666);
    if (mailbox->index_fd == -1) {
        xsyslog(LOG_ERR, "IOERROR: create index failed",
                         "fname=<%s>",
                         fname);
        r = IMAP_IOERROR;
        goto done;
    }
    r = lock_blocking(mailbox->index_fd, fname);
    if (r) {
        xsyslog(LOG_ERR, "IOERROR: lock index failed",
                         "fname=<%s>",
                         fname);
        r = IMAP_IOERROR;
        goto done;
    }
    mailbox->index_locktype = LOCK_EXCLUSIVE;

    /* ensure a UIDVALIDITY is set */
    if (!uidvalidity)
        uidvalidity = mboxname_nextuidvalidity(name, time(0));
    else
        mboxname_setuidvalidity(mailbox_name(mailbox), uidvalidity);
    mailbox->mbentry->uidvalidity = uidvalidity;

    /* and highest modseq */
    if (!highestmodseq)
        highestmodseq = mboxname_nextmodseq(mailbox_name(mailbox), 0, mbtype,
                                            MBOXMODSEQ_ISFOLDER);
    else
        mboxname_setmodseq(mailbox_name(mailbox), highestmodseq, mbtype,
                           MBOXMODSEQ_ISFOLDER);

    /* and created modseq */
    if (!createdmodseq || createdmodseq > highestmodseq)
        createdmodseq = highestmodseq;

    /* init non-zero fields */
    mailbox_index_dirty(mailbox);
    mailbox->i.minor_version = MAILBOX_MINOR_VERSION;
    mailbox->i.start_offset = INDEX_HEADER_SIZE;
    mailbox->i.record_size = INDEX_RECORD_SIZE;
    mailbox->i.options = options;
    mailbox->i.uidvalidity = uidvalidity;
    mailbox->i.createdmodseq = createdmodseq;
    mailbox->i.highestmodseq = highestmodseq;
    mailbox->i.changes_epoch = time(0);
    mailbox->i.synccrcs.basic = CRC_INIT_BASIC;
    mailbox->i.synccrcs.annot = CRC_INIT_ANNOT;

    /* initialise header size field so appends calculate the
     * correct map size */
    mailbox->index_size = INDEX_HEADER_SIZE;

    mailbox->header_dirty = 1;

    r = seen_create_mailbox(NULL, mailbox);
    if (r) goto done;
    r = mailbox_commit(mailbox);
    if (r) goto done;

    if (config_auditlog)
        syslog(LOG_NOTICE, "auditlog: create sessionid=<%s> "
                           "mailbox=<%s> uniqueid=<%s> uidvalidity=<%u>",
                           session_id(), mailbox_name(mailbox),
                           mailbox_uniqueid(mailbox), mailbox->i.uidvalidity);

done:
    if (!r && mailboxptr)
        *mailboxptr = mailbox;
    else
        mailbox_close(&mailbox);

    return r;
}

/*
 * Remove all files in directory
 */
static void mailbox_delete_files(const char *path)
{
    DIR *dirp;
    struct dirent *f;
    char buf[MAX_MAILBOX_PATH+1];
    char *tail;

    strlcpy(buf, path, sizeof(buf));

    if (strlen(buf) >= sizeof(buf) - 2) {
        xsyslog(LOG_ERR, "IOERROR: path too long",
                         "buf=<%s>",
                         buf);
        fatal("path too long", EX_OSFILE);
    }

    tail = buf + strlen(buf);
    *tail++ = '/';
    *tail = '\0';
    dirp = opendir(path);
    if (dirp) {
        while ((f = readdir(dirp))!=NULL) {
            if (f->d_type == DT_DIR) {
                /* xunlink() will fail on a directory and create syslog noise.
                   We rmdir() later in mailbox_delete_cleanup() anyways */
                continue;
            }
            if (f->d_name[0] == '.'
                && (f->d_name[1] == '\0'
                    || (f->d_name[1] == '.' &&
                        f->d_name[2] == '\0'))) {
                /* readdir() can return "." or "..", and I got a bug report
                   that SCO might blow the file system to smithereens if we
                   xunlink("..").  Let's not do that. */
                continue;
            }

            if(strlen(buf) + strlen(f->d_name) >= sizeof(buf)) {
                xsyslog(LOG_ERR, "IOERROR: path too long",
                                 "buf=<%s> d_name=<%s>",
                                 buf, f->d_name);
                fatal("Path too long", EX_OSFILE);
            }
            strcpy(tail, f->d_name);
            xunlink(buf);
            *tail = '\0';
        }
        closedir(dirp);
    }
}

/* Callback for use by mailbox_delete_cleanup */
static int chkchildren(const mbentry_t *mbentry,
                       void *rock)
{
    const char *part = (const char *)rock;

    if (!strcmpnull(part, mbentry->partition))
        return CYRUSDB_DONE;

    return 0;
}

#ifdef WITH_DAV
EXPORTED int mailbox_add_dav(struct mailbox *mailbox)
{
    const message_t *msg;
    int r = 0;

    if (!mbtypes_dav(mailbox_mbtype(mailbox)))
        return 0;

    if (mboxname_isdeletedmailbox(mailbox_name(mailbox), NULL))
        return 0;

    struct mailbox_iter *iter = mailbox_iter_init(mailbox, 0,
                                                  ITER_STEP_BACKWARD | ITER_SKIP_UNLINKED);
    while ((msg = mailbox_iter_step(iter))) {
        const struct index_record *record = msg_record(msg);
        r = mailbox_update_dav(mailbox, NULL, record);

        if (r == IMAP_NO_MSGGONE) {
            if (record->internal_flags & FLAG_INTERNAL_EXPUNGED) {
                /* Already expunged */
                r = 0;
                continue;
            }

            struct index_record copyrecord = *record;
            copyrecord.internal_flags |= FLAG_INTERNAL_EXPUNGED;
            copyrecord.silentupdate = 1;

            xsyslog(LOG_NOTICE, "DAV object has been replaced, expunging record",
                    "mailbox=<%s> record=<%u>",
                    mailbox_name(mailbox), copyrecord.uid);

            r = mailbox_rewrite_index_record(mailbox, &copyrecord);
            if (r) {
                xsyslog(LOG_ERR, "expunging record failed",
                        "mailbox=<%s> record=<%u> err=<%s>",
                        mailbox_name(mailbox), copyrecord.uid, error_message(r));
            }
        }

        if (r) break;
    }
    mailbox_iter_done(&iter);

    return r;
}

#endif /* WITH_DAV */

EXPORTED int mailbox_add_conversations(struct mailbox *mailbox, int silent)
{
    const message_t *msg;
    int r = 0;

    struct conversations_state *cstate = mailbox_get_cstate(mailbox);

    if (!cstate) return 0;

    /* add record for mailbox */
    conv_status_t status = CONV_STATUS_INIT;
    status.threadmodseq = mailbox->i.highestmodseq;
    r = conversation_setstatus(cstate,
                               CONV_FOLDER_KEY_MBOX(cstate, mailbox), &status);
    if (r) return r;

    struct mailbox_iter *iter = mailbox_iter_init(mailbox, 0, ITER_SKIP_UNLINKED);
    while ((msg = mailbox_iter_step(iter))) {
        const struct index_record *record = msg_record(msg);
        /* not assigned, skip */
        if (!record->cid)
            continue;

        struct index_record copyrecord = *record;
        copyrecord.silentupdate = silent;
        r = conversations_update_record(cstate, mailbox, NULL, &copyrecord, 1,
                                        /*ignorelimits*/1, silent);
        if (r) break;

        if (copyrecord.cid == record->cid)
            continue;

        assert(!silent); // can't change cid if silent!

        /* remove this record again */
        r = conversations_update_record(cstate, mailbox, &copyrecord, NULL, 0,
                                        /*ignorelimits*/1, silent);
        if (r) break;

        /* we had a cid change, so rewrite will try to correct the counts, so we
         * need to add this one in again */
        struct index_record oldrecord = *record;
        /* add the old record that's going away */
        r = conversations_update_record(cstate, mailbox, NULL, &oldrecord, 0,
                                        /*ignorelimits*/1, silent);
        if (r) break;

        /* and finally to the update that will reverse those two actions again */
        r = mailbox_rewrite_index_record(mailbox, &copyrecord);
        if (r) break;
    }
    mailbox_iter_done(&iter);

    return r;
}

static int mailbox_delete_conversations(struct mailbox *mailbox)
{
    struct conversations_state *cstate = mailbox_get_cstate(mailbox);
    const message_t *msg;
    int r = 0;

    if (!cstate) return 0;

    struct mailbox_iter *iter = mailbox_iter_init(mailbox, 0, ITER_SKIP_UNLINKED);
    while ((msg = mailbox_iter_step(iter))) {
        const struct index_record *record = msg_record(msg);
        /* not assigned, skip */
        if (!record->cid)
            continue;

        r = conversations_update_record(cstate, mailbox, record, NULL,
                                        /*allowrenumber*/0, /*ignorelimits*/1,
					mailbox->silentchanges);
        if (r) break;
    }
    mailbox_iter_done(&iter);
    if (r) return r;

    return conversations_rename_folder(cstate, CONV_FOLDER_KEY_MBOX(cstate, mailbox), NULL);
}

static int mailbox_delete_internal(struct mailbox **mailboxptr)
{
    int r = 0;
    struct mailbox *mailbox = *mailboxptr;

    /* mark the quota removed */
    mailbox_quota_dirty(mailbox);

    /* mark the mailbox deleted */
    mailbox_index_dirty(mailbox);
    mailbox->i.options |= OPT_MAILBOX_DELETED;

#ifdef WITH_DAV
    /* remove any DAV records */
    r = mailbox_delete_dav(mailbox);
    if (r) return r;
#endif

#ifdef USE_SIEVE
    /* remove any Sieve records */
    r = mailbox_delete_sieve(mailbox);
    if (r) return r;
#endif

    /* clean up annotations */
    r = annotate_delete_mailbox(mailbox);
    if (r) return r;

    /* commit the changes */
    r = mailbox_commit(mailbox);
    if (r) return r;

    /* remove any seen */
    seen_delete_mailbox(NULL, mailbox);

    /* can't unlink any files yet, because our promise to other
     * users of the mailbox applies! Can only unlink with an
     * exclusive lock.  mailbox_close will try to get one of
     * those.
     */

    syslog(LOG_NOTICE, "Deleted mailbox %s", mailbox_name(mailbox));

    if (config_auditlog)
        syslog(LOG_NOTICE, "auditlog: delete sessionid=<%s> "
                           "mailbox=<%s> uniqueid=<%s>",
                           session_id(),
                           mailbox_name(mailbox), mailbox_uniqueid(mailbox));

    proc_killmbox(mailbox_name(mailbox));

    mailbox_close(mailboxptr);

    return 0;
}

#ifdef WITH_JMAP
static int mailbox_delete_alarms(struct mailbox *mailbox)
{
    if (!(mailbox->i.options & OPT_IMAP_HAS_ALARMS))
        return 0;

    return caldav_alarm_delete_mailbox(mailbox_name(mailbox));
}
#endif /* WITH_JMAP */

#ifdef WITH_DAV
static int mailbox_delete_caldav(struct mailbox *mailbox)
{
    struct caldav_db *caldavdb = NULL;

    caldavdb = caldav_open_mailbox(mailbox);
    if (caldavdb) {
        const mbentry_t mbentry = { .name = (char *)mailbox_name(mailbox),
                                    .uniqueid = (char *)mailbox_uniqueid(mailbox) };
        int r = caldav_delmbox(caldavdb, &mbentry);
        caldav_close(caldavdb);
        if (r) return r;
    }

    int r = caldav_alarm_delete_mailbox(mailbox_name(mailbox));
    if (r) return r;

    return 0;
}

static int mailbox_delete_carddav(struct mailbox *mailbox)
{
    struct carddav_db *carddavdb = NULL;

    carddavdb = carddav_open_mailbox(mailbox);
    if (carddavdb) {
        const mbentry_t mbentry = { .name = (char *)mailbox_name(mailbox),
                                    .uniqueid = (char *)mailbox_uniqueid(mailbox) };
        int r = carddav_delmbox(carddavdb, &mbentry);
        carddav_close(carddavdb);
        if (r) return r;
    }

    return 0;
}

static int mailbox_delete_webdav(struct mailbox *mailbox)
{
    struct webdav_db *webdavdb = NULL;

    webdavdb = webdav_open_mailbox(mailbox);
    if (webdavdb) {
        const mbentry_t mbentry = { .name = (char *)mailbox_name(mailbox),
                                    .uniqueid = (char *)mailbox_uniqueid(mailbox) };
        int r = webdav_delmbox(webdavdb, &mbentry);
        webdav_close(webdavdb);
        if (r) return r;
    }

    return 0;
}

EXPORTED int mailbox_delete_dav(struct mailbox *mailbox)
{
    switch (mbtype_isa(mailbox_mbtype(mailbox))) {
    case MBTYPE_ADDRESSBOOK:
        return mailbox_delete_carddav(mailbox);
    case MBTYPE_CALENDAR:
        return mailbox_delete_caldav(mailbox);
    case MBTYPE_COLLECTION:
        return mailbox_delete_webdav(mailbox);
    }

    return 0;
}
#endif /* WITH_DAV */

/*
 * Delete and close the mailbox 'mailbox'.  Closes 'mailbox' whether
 * or not the deletion was successful.  Requires a locked mailbox.
 */
EXPORTED int mailbox_delete(struct mailbox **mailboxptr)
{
    struct mailbox *mailbox = *mailboxptr;
    int r;

    r = mailbox_delete_conversations(mailbox);
    if (r) return r;

#ifdef WITH_JMAP
    r = mailbox_delete_alarms(mailbox);
    if (r) return r;
#endif /* WITH_JMAP */

#ifdef WITH_DAV
    r = mailbox_delete_dav(mailbox);
    if (r) return r;
#endif /* WITH_DAV */

#ifdef USE_SIEVE
    r = mailbox_delete_sieve(mailbox);
    if (r) return r;
#endif /* USE_SIEVE */

    return mailbox_delete_internal(mailboxptr);
}

struct meta_file {
    unsigned long metaflag;
    int optional;
    int nolink;
};

static struct meta_file meta_files[] = {
    { META_HEADER,       0, 1 },
    { META_INDEX,        0, 1 },
    { META_CACHE,        1, 1 },
    { META_SQUAT,        1, 0 },
    { META_ANNOTATIONS,  1, 1 },
    { META_ARCHIVECACHE, 1, 1 },
    { 0, 0, 0 }
};

/* XXX - move this part of cleanup into mboxlist.  Really
 * needs to be done with mailboxes.db locked so nobody can
 * try to create a mailbox while the delete is underway.
 * VERY tight race condition exists right now... */
/* we need an exclusive namelock for this */
/* XXX uniqueid here must be NULL if this is a legacy mailbox */
HIDDEN int mailbox_delete_cleanup(struct mailbox *mailbox,
                                  const char *part,
                                  const char *name,
                                  const char *uniqueid)
{
    strarray_t paths = STRARRAY_INITIALIZER;
    int i;
    mbentry_t *mbentry;
    struct meta_file *mf;
    int r;
    char nbuf[MAX_MAILBOX_NAME];
    char *ntail;
    char *p;

    int object_storage_enabled = 0 ;
#if defined ENABLE_OBJECTSTORE
    object_storage_enabled = config_getswitch(IMAPOPT_OBJECT_STORAGE_ENABLED);
#endif

    xstrncpy(nbuf, name, sizeof(nbuf));
    ntail = nbuf + strlen(nbuf);

    if (mailbox && object_storage_enabled){
        mailbox_remove_files_from_object_storage(mailbox, 0);
    }

    /* XXX - double XXX - this is a really ugly function.  It should be
     * using mboxname_parts and walking back up the 'boxes' list */

    strarray_add(&paths, mboxname_datapath(part, name, uniqueid, 0));

    /* find the directory for every one of the meta files */
    for (mf = meta_files; mf->metaflag; mf++) {
        char *fname = xstrdup(mboxname_metapath(part, name, uniqueid, mf->metaflag, 0));
        p = strrchr(fname, '/');
        if (p) *p = '\0';
        strarray_add(&paths, fname);
        free(fname);
    }

    for (i = 0; i < paths.count; i++) {
        const char *path = strarray_nth(&paths, i);
        mailbox_delete_files(path);
    }

    do {
        if (!uniqueid) {
            /* paths by mboxname - Check if the mailbox has children */
            r = mboxlist_mboxtree(nbuf, chkchildren, (void *)part, MBOXTREE_SKIP_ROOT);
            if (r != 0) break; /* We short-circuit with CYRUSDB_DONE */
        }

        /* no children, remove the directories */
        for (i = 0; i < paths.count; i++) {
            char *path = paths.data[i]; /* need direct reference, because we're fiddling */
            r = rmdir(path);
            if (r && errno != ENOENT) {
                syslog(LOG_NOTICE,
                       "Remove of supposedly empty directory %s failed: %m",
                       path);
            }

            if (!uniqueid) {
                p = strrchr(path, '/');
                if (p) *p = '\0';
            }
        }

        if (uniqueid) {
            /* n.b. careful here -- legacy mailboxes will also have uniqueids,
             * but we don't pass the uniqueid to this function for those, so
             * uniqueid being non-NULL here means we're dealing with a UUID
             * mailbox.
             * UUID mailboxes have a flat on disk structure, so once we've
             * removed the listed paths we're done, no hierarchy walk needed.
             */
            goto done;
        }

        /* XXX For legacy mailboxes, this hierarchy walk might have been
         * XXX intended to remove intermediate mailboxes after their
         * XXX last child was removed.  In which case, the hierarchy walk
         * XXX might be obsolete for legacy mailboxes too, since we no
         * XXX longer create intermediate mailboxes.
         */

        /* Check if parent mailbox exists */
        ntail = strrchr(nbuf, '.');
        if (!ntail || strchr(ntail, '!')) {
            /* Hit top of hierarchy or domain separator */
            break;
        }
        *ntail = '\0';
        if (!strcmp(nbuf, "user") ||
            ((ntail - nbuf > 5) && !strcmp(ntail-5, "!user"))) {
            /* Hit top of 'user' hierarchy */
            break;
        }

        r = mboxlist_lookup(nbuf, &mbentry, NULL);
        /* if it's not being moved, and not the same partition, then it's safe to
         * clean up the parent directory too */
        if (!r) {
            if (!(mbentry->mbtype & MBTYPE_MOVING) && strcmp(mbentry->partition, part))
                r = IMAP_MAILBOX_NONEXISTENT;
            mboxlist_entry_free(&mbentry);
        }
    } while (r == IMAP_MAILBOX_NONEXISTENT);

done:
    strarray_fini(&paths);

    return 0;
}

EXPORTED int mailbox_copy_files(struct mailbox *mailbox, const char *newpart,
                                const char *newname, const char *newuniqueid)
{
    char oldbuf[MAX_MAILBOX_PATH], newbuf[MAX_MAILBOX_PATH];
    struct meta_file *mf;
    const message_t *msg;
    int r = 0;

    int object_storage_enabled = 0 ;
#if defined ENABLE_OBJECTSTORE
    object_storage_enabled = config_getswitch(IMAPOPT_OBJECT_STORAGE_ENABLED);
#endif

    /* Copy over meta files */
    for (mf = meta_files; mf->metaflag; mf++) {
        struct stat sbuf;

        xstrncpy(oldbuf, mailbox_meta_fname(mailbox, mf->metaflag),
                MAX_MAILBOX_PATH);
        xstrncpy(newbuf, mboxname_metapath(newpart, newname, newuniqueid, mf->metaflag, 0),
                MAX_MAILBOX_PATH);

        xunlink(newbuf); /* Make link() possible */

        if (!mf->optional || stat(oldbuf, &sbuf) != -1) {
            r = mailbox_copyfile(oldbuf, newbuf, mf->nolink);
            if (r) return r;
        }
    }

    struct mailbox_iter *iter = mailbox_iter_init(mailbox, 0, ITER_SKIP_UNLINKED);
    while ((msg = mailbox_iter_step(iter))) {
        const struct index_record *record = msg_record(msg);
        xstrncpy(oldbuf, mailbox_record_fname(mailbox, record),
                MAX_MAILBOX_PATH);
        if (!object_storage_enabled && record->internal_flags & FLAG_INTERNAL_ARCHIVED)
            xstrncpy(newbuf, mboxname_archivepath(newpart, newname, newuniqueid, record->uid),
                    MAX_MAILBOX_PATH);
        else
            xstrncpy(newbuf, mboxname_datapath(newpart, newname, newuniqueid, record->uid),
                    MAX_MAILBOX_PATH);

        if (!(object_storage_enabled && record->internal_flags & FLAG_INTERNAL_ARCHIVED))    // if object storage do not move file
           r = mailbox_copyfile(oldbuf, newbuf, 0);

        if (r) break;

#if defined ENABLE_OBJECTSTORE
        if (object_storage_enabled && record->internal_flags & FLAG_INTERNAL_ARCHIVED) {
            static struct mailbox new_mailbox;
            memset(&new_mailbox, 0, sizeof(struct mailbox));
            new_mailbox.name = (char*) newname;
            new_mailbox.part = (char*) config_defpartition ;
            r = objectstore_put(&new_mailbox, record, newbuf);   // put should just add to refcount.
            if (r) break;
        }
#endif
    }
    mailbox_iter_done(&iter);

    return r;
}


HIDDEN int mailbox_rename_nocopy(struct mailbox *oldmailbox,
                                 mbentry_t *newmbentry, int silent)
{
    const char *newname = newmbentry->name;
    char quotaroot[MAX_MAILBOX_BUFFER];
    int hasquota = quota_findroot(quotaroot, sizeof(quotaroot), newname);
    struct conversations_state *oldcstate = NULL;
    struct conversations_state *newcstate = NULL;
    struct conversations_state *localcstate = NULL;

    /* Move any quota usage */
    int r = mailbox_changequotaroot(oldmailbox,
                                    hasquota ? quotaroot : NULL, silent);
    if (r) goto done;

    struct mailbox newmailbox = *oldmailbox;
    newmailbox.mbentry = newmbentry;
    r = annotate_rename_mailbox(oldmailbox, &newmailbox);
    if (r) goto done;

    oldcstate = mailbox_get_cstate(oldmailbox);
    newcstate = conversations_get_mbox(newname);
    if (!newcstate) {
        conversations_open_mbox(newname, 0, &localcstate);
        newcstate = localcstate;
    }

    if (oldcstate && newcstate && !strcmp(oldcstate->path, newcstate->path)) {
        /* we can just rename within the same user */
        if (oldcstate->folders_byname) {
            r = conversations_rename_folder(oldcstate, mailbox_name(oldmailbox), newname);
        }
        /* otherwise it's got the same key, so nothing to do */
    }
    else {
        /* have to handle each one separately */
        if (oldcstate)
            r = mailbox_delete_conversations(oldmailbox);
        if (!r && newcstate) {
            // sub in the values for the new location so we write to the
            // correct location in the new database!
            struct conversations_state *tempcs = oldmailbox->local_cstate;
            mbentry_t *tempmb = oldmailbox->mbentry;
            oldmailbox->local_cstate = newcstate;
            oldmailbox->mbentry = newmbentry;
            r = mailbox_add_conversations(oldmailbox, oldmailbox->silentchanges);
            oldmailbox->mbentry = tempmb;
            oldmailbox->local_cstate = tempcs;
        }
    }
    if (r) goto done;

    /* unless on a replica, bump the modseq */
    if (!silent) mailbox_modseq_dirty(oldmailbox);

    /* update the name in the header */
    xzfree(oldmailbox->h.name);
    oldmailbox->h.name = xstrdup(newname);
    oldmailbox->header_dirty = 1;

done:
    if (localcstate) {
        if (r) conversations_abort(&localcstate);
        else conversations_commit(&localcstate);
    }
    return r;
}

/* requires a write-locked oldmailbox pointer, since we delete it
   immediately afterwards */
/* This function ONLY WORKS if the type is legacy */
HIDDEN int mailbox_rename_copy(struct mailbox *oldmailbox,
                        const char *newname,
                        const char *newpartition,
                        unsigned uidvalidity,
                        int ignorequota, int silent,
                        struct mailbox **newmailboxptr)
{
    int r;
    struct mailbox *newmailbox = NULL;
    struct conversations_state *oldcstate = NULL;
    struct conversations_state *newcstate = NULL;
    char *newquotaroot = NULL;
    char *newuniqueid = NULL;

    assert(mailbox_index_islocked(oldmailbox, 1));
    assert(mailbox_mbtype(oldmailbox) & MBTYPE_LEGACY_DIRS);

    /* create uidvalidity if not explicitly requested */
    if (!uidvalidity)
        uidvalidity = mboxname_nextuidvalidity(newname, oldmailbox->i.uidvalidity);

    /* zero means mailbox_create will set it */
    modseq_t highestmodseq = silent ? oldmailbox->i.highestmodseq : 0;

    /* Create new mailbox */
    r = mailbox_create(newname, mailbox_mbtype(oldmailbox), newpartition,
                       mailbox_acl(oldmailbox), mailbox_uniqueid(oldmailbox),
                       oldmailbox->i.options, uidvalidity,
                       oldmailbox->i.createdmodseq,
                       highestmodseq, &newmailbox);

    if (r) return r;

    /* Check quota if necessary */
    if (!ignorequota && newmailbox->h.quotaroot &&
        strcmpsafe(oldmailbox->h.quotaroot, newmailbox->h.quotaroot)) {

        quota_t usage[QUOTA_NUMRESOURCES];
        mailbox_get_usage(oldmailbox, usage);
        r = mailbox_quota_check(newmailbox, usage);
        /* then we abort - no space to rename */
        if (r)
            goto fail;
    }
    newquotaroot = xstrdupnull(newmailbox->h.quotaroot);

    r = mailbox_copy_files(oldmailbox, newpartition,
                           newname, mailbox_mbtype(newmailbox) & MBTYPE_LEGACY_DIRS ?
                           NULL : mailbox_uniqueid(newmailbox));
    if (r) goto fail;

    /* we have new files in place, so redo all the locks */
    r = mailbox_relock(newmailbox, LOCK_EXCLUSIVE, LOCK_EXCLUSIVE);
    if (r) goto fail;

    /* update mailbox annotations if necessary */
    r = annotate_rename_mailbox(oldmailbox, newmailbox);
    if (r) goto fail;

    /* mark the "used" back to zero, so it updates the new quota! */
    mailbox_set_quotaroot(newmailbox, newquotaroot);
    mailbox_quota_dirty(newmailbox);
    memset(newmailbox->quota_previously_used, 0, sizeof(newmailbox->quota_previously_used));
    /* except this one... because we've counted it when we created the folder */
    newmailbox->quota_previously_used[QUOTA_NUMFOLDERS] = 1;

    /* re-set the UIDVALIDITY, it will have been the old one in the index header */
    mailbox_index_dirty(newmailbox);
    newmailbox->i.uidvalidity = uidvalidity;
    /* unless on a replica, bump the modseq too */
    if (!silent) mailbox_modseq_dirty(newmailbox);

    /* NOTE: in the case of renaming a user to another user, we
     * don't rename the conversations DB - instead we re-create
     * the records in the target user.  Sorry, was too complex
     * otherwise handling all the special cases */
    oldcstate = mailbox_get_cstate(oldmailbox);
    newcstate = mailbox_get_cstate(newmailbox);

    if (oldcstate && newcstate && !strcmp(oldcstate->path, newcstate->path)) {
        /* we can just rename within the same user */
        if (oldcstate->folders_byname) {
            r = conversations_rename_folder(oldcstate, mailbox_name(oldmailbox), newname);
        }
        /* otherwise it's got the same key, so nothing to do */
    }
    else {
        /* have to handle each one separately */
        if (oldcstate)
            r = mailbox_delete_conversations(oldmailbox);
        if (!r && newcstate)
            r = mailbox_add_conversations(newmailbox, newmailbox->silentchanges);
    }
    if (r) goto fail;

    /* commit the index changes */
    r = mailbox_commit(newmailbox);
    if (r) goto fail;

    if (config_auditlog)
        syslog(LOG_NOTICE, "auditlog: rename sessionid=<%s> "
                           "oldmailbox=<%s> newmailbox=<%s> uniqueid=<%s>",
                           session_id(),
                           mailbox_name(oldmailbox), newname, mailbox_uniqueid(newmailbox));

    if (newmailboxptr) *newmailboxptr = newmailbox;
    else mailbox_close(&newmailbox);
    free(newquotaroot);
    free(newuniqueid);

    return 0;

fail:
    /* first unlock so we don't need to write anything new down */
    mailbox_unlock_index(newmailbox, NULL);
    /* then remove all the files */
    mailbox_delete_cleanup(NULL, mailbox_partition(newmailbox), mailbox_name(newmailbox),
                           (mailbox_mbtype(newmailbox) & MBTYPE_LEGACY_DIRS) ?
                           NULL : mailbox_uniqueid(newmailbox));
    /* and finally, abort */
    mailbox_abort(newmailbox);
    mailbox_close(&newmailbox);
    free(newquotaroot);
    free(newuniqueid);

    return r;
}

EXPORTED int mailbox_rename_cleanup(struct mailbox **mailboxptr)
{

    int r = 0;
    struct mailbox *oldmailbox = *mailboxptr;
    char *name = xstrdup(mailbox_name(oldmailbox));

    r = mailbox_delete_internal(mailboxptr);

    if (r) {
        syslog(LOG_CRIT,
               "Rename Failure during mailbox_rename_cleanup (%s), " \
               "potential leaked space (%s)", name,
               error_message(r));
    }
    free(name);

    return r;
}

/*
 * Copy (or link) the file 'from' to the file 'to'
 */
EXPORTED int mailbox_copyfile(const char *from, const char *to, int nolink)
{
    int flags = COPYFILE_MKDIR|COPYFILE_KEEPTIME;
    if (nolink) flags |= COPYFILE_NOLINK;

    if (mailbox_wait_cb) mailbox_wait_cb(mailbox_wait_cb_rock);

    if (cyrus_copyfile(from, to, flags))
        return IMAP_IOERROR;

    return 0;
}

/* ---------------------------------------------------------------------- */
/*                      RECONSTRUCT SUPPORT                               */
/* ---------------------------------------------------------------------- */

#define UIDGROW 300

struct found_uid {
    uint32_t uid;
    unsigned isarchive:1;
    unsigned issnoozed:1;
};

struct found_uids {
    struct found_uid *found;
    unsigned nalloc;
    unsigned nused;
    unsigned pos;
};
#define FOUND_UIDS_INITIALIZER \
    { NULL, 0, 0, 0 }

static int sort_found(const void *a, const void *b)
{
    struct found_uid *fa = (struct found_uid *)a;
    struct found_uid *fb = (struct found_uid *)b;
    if (fa->uid != fb->uid)
        return fa->uid - fb->uid;
    return fa->isarchive - fb->isarchive;
}

static void add_found(struct found_uids *ff, uint32_t uid, int isarchive)
{
    /* make sure there's space */
    if (ff->nused >= ff->nalloc) {
        ff->nalloc += UIDGROW;
        ff->found = xrealloc(ff->found, ff->nalloc * sizeof(ff->found[0]));
    }
    ff->found[ff->nused].uid = uid;
    ff->found[ff->nused].isarchive = !!isarchive;
    ff->found[ff->nused].issnoozed = 0;
    ff->nused++;
}

static void free_found(struct found_uids *ff)
{
    free(ff->found);
    ff->found = NULL;
    ff->nalloc = 0;
    ff->nused = 0;
    ff->pos = 0;
}

EXPORTED int mailbox_parse_datafilename(const char *name, uint32_t *uidp)
{
    const char *p = name;

    /* must be at least one digit */
    if (!cyrus_isdigit(*p)) return IMAP_MAILBOX_BADNAME;
    do {
        p++;
    } while cyrus_isdigit(*p);

    /* has to end with a dot */
    if (*p != '.') return IMAP_MAILBOX_BADNAME;
    if (p[1]) return IMAP_MAILBOX_BADNAME;

    return parseuint32(name, &p, uidp);
}

static int find_files(struct mailbox *mailbox, struct found_uids *files,
                      int flags)
{
    strarray_t paths = STRARRAY_INITIALIZER;
    DIR *dirp;
    struct dirent *dirent;
    uint32_t uid;
    const char *p;
    char buf[MAX_MAILBOX_PATH];
    struct stat sbuf;
    int r;
    int i;

    strarray_add(&paths, mailbox_spool_fname(mailbox, 0));

#if defined ENABLE_OBJECTSTORE
    if (config_getswitch(IMAPOPT_OBJECT_STORAGE_ENABLED))
    {
        uint32_t i , count = 0 ;
        struct message *list = get_list_of_message (mailbox, &count) ;
        for (i = 0; i < count; i++) {
            add_found(files, list [i].message_uid, 1 /* isarchive */ );
        }
        discard_list( ) ;
    }
    else
#endif
        strarray_add(&paths, mailbox_archive_fname(mailbox, 0));

    for (i = 0; i < paths.count; i++) {
        const char *dirpath = strarray_nth(&paths, i);
        int isarchive = strcmp(dirpath, mailbox_datapath(mailbox, 0));

        dirp = opendir(dirpath);
        if (!dirp) continue;

        /* data directory is fine */
        while ((dirent = readdir(dirp)) != NULL) {
            p = dirent->d_name;
            if (*p == '.') continue; /* dot files */
            if (!strncmp(p, "cyrus.", 6)) continue; /* cyrus.* files */

            r = mailbox_parse_datafilename(p, &uid);

            if (r) {
                /* check if it's a directory */
                snprintf(buf, MAX_MAILBOX_PATH, "%s/%s", dirpath, dirent->d_name);
                if (stat(buf, &sbuf) == -1) continue; /* ignore ephemeral */
                if (!S_ISDIR(sbuf.st_mode)) {
                    if (!(flags & RECONSTRUCT_IGNORE_ODDFILES)) {
                        printf("%s odd file %s\n", mailbox_name(mailbox), buf);
                        syslog(LOG_ERR, "%s odd file %s", mailbox_name(mailbox), buf);
                        if (flags & RECONSTRUCT_REMOVE_ODDFILES)
                            xunlink(buf);
                        else {
                            printf("run reconstruct with -O to remove odd files\n");
                            syslog(LOG_ERR, "run reconstruct with -O to "
                                            "remove odd files");
                        }
                    }
                }
            }
            else {
                /* it's one of ours :) */
                add_found(files, uid, isarchive);
            }
        }

        closedir(dirp);
    }

    /* make sure UIDs are sorted for comparison */
    qsort(files->found, files->nused, sizeof(files->found[0]), sort_found);

    strarray_fini(&paths);

    return 0;
}

static void cleanup_stale_expunged(struct mailbox *mailbox)
{
    const char *fname;
    int expunge_fd = -1;
    const char *expunge_base = NULL;
    size_t expunge_len = 0;   /* mapped size */
    unsigned long expunge_num;
    unsigned long emapnum;
    uint32_t erecno;
    uint32_t eversion;
    bit32 eoffset, expungerecord_size;
    const char *bufp;
    struct stat sbuf;
    int r;

    /* it's always read-writes */
    fname = mailbox_meta_fname(mailbox, META_EXPUNGE);
    expunge_fd = open(fname, O_RDWR, 0);
    if (expunge_fd == -1)
        goto done; /* yay, no crappy expunge file */

    /* boo - gotta read and find out the UIDs */
    r = fstat(expunge_fd, &sbuf);
    if (r == -1)
        goto done;

    if (sbuf.st_size < INDEX_HEADER_SIZE)
        goto done;

    map_refresh(expunge_fd, 1, &expunge_base,
                &expunge_len, sbuf.st_size, "expunge",
                mailbox_name(mailbox));

    /* use the expunge file's header information just in case
     * versions are skewed for some reason */
    eoffset = ntohl(*((bit32 *)(expunge_base+OFFSET_START_OFFSET)));
    expungerecord_size = ntohl(*((bit32 *)(expunge_base+OFFSET_RECORD_SIZE)));

    /* bogus data at the start of the expunge file? */
    if (!eoffset || !expungerecord_size)
        goto done;

    expunge_num = ntohl(*((bit32 *)(expunge_base+OFFSET_NUM_RECORDS)));
    eversion = ntohl(*((bit32 *)(expunge_base+OFFSET_MINOR_VERSION)));
    emapnum = (sbuf.st_size - eoffset) / expungerecord_size;
    if (emapnum < expunge_num) {
        expunge_num = emapnum;
    }

    /* add every UID to the files list */
    for (erecno = 1; erecno <= expunge_num; erecno++) {
        struct index_record record;
        bufp = expunge_base + eoffset + (erecno-1)*expungerecord_size;
        mailbox_buf_to_index_record(bufp, eversion, &record, 0);
        record.internal_flags |= FLAG_INTERNAL_EXPUNGED | FLAG_INTERNAL_UNLINKED;
        mailbox_record_cleanup(mailbox, &record);
    }

    fname = mailbox_meta_fname(mailbox, META_EXPUNGE);
    xunlink(fname);

done:
    if (expunge_base) map_free(&expunge_base, &expunge_len);
    xclose(expunge_fd);
}

/* this is kind of like mailbox_create, but we try to rescue
 * what we can from the filesystem! */
static int mailbox_reconstruct_create(const char *name, struct mailbox **mbptr)
{
    struct mailbox *mailbox = NULL;
    int options = config_getint(IMAPOPT_MAILBOX_DEFAULT_OPTIONS)
                | OPT_POP3_NEW_UIDL;
    struct mboxlock *local_namespacelock = NULL;
    mbentry_t *mbentry = NULL;
    int r = 0;

    // lock the user namespace FIRST before the mailbox namespace
    char *userid = mboxname_to_userid(name);
    int haslock = user_isnamespacelocked(userid);
    if (haslock) {
        if (!(haslock & LOCK_EXCLUSIVE)) {
            r = IMAP_MAILBOX_LOCKED;
	}
        else {
            local_namespacelock = user_namespacelock_full(userid, LOCK_EXCLUSIVE);
        }
    }
    free(userid);
    if (r) return r;

    /* Start by looking up current data in mailbox list */
    /* XXX - no mboxlist entry?  Can we recover? */
    r = mboxlist_lookup(name, &mbentry, NULL);
    if (r) return r;

    /* make sure it's not already open.  Very odd, since we already
     * discovered it's not openable! */
    uint32_t legacy_dirs = (mbentry->mbtype & MBTYPE_LEGACY_DIRS);
    const char *lockname = legacy_dirs ? name : mbentry->uniqueid;
    mailbox = find_listitem(lockname);
    if (mailbox) return IMAP_MAILBOX_LOCKED;

    mailbox = create_listitem(lockname);

    /* if we can't get an exclusive lock first try, there's something
     * racy going on! */
    r = mboxname_lock(mailbox->lockname, &mailbox->namelock, LOCK_EXCLUSIVE);
    if (r) goto done;

    mailbox->mbentry = mboxlist_entry_copy(mbentry);
    if (local_namespacelock) mailbox->local_namespacelock = local_namespacelock;

    syslog(LOG_NOTICE, "create new mailbox %s", name);

    /* Attempt to open index */
    r = mailbox_open_index(mailbox, LOCK_EXCLUSIVE);
    if (!r) r = mailbox_lock_index_internal(mailbox, LOCK_EXCLUSIVE);
    if (!r) r = mailbox_read_index_header(mailbox);
    if (r) {
        printf("%s: failed to read index header\n", mailbox_name(mailbox));
        syslog(LOG_ERR, "failed to read index header for %s", mailbox_name(mailbox));
        /* no cyrus.index file at all - well, we're in a pickle!
         * no point trying to rescue anything else... */
        mailbox_close(&mailbox);
        r = mailbox_create(name, mbentry->mbtype, mbentry->partition, mbentry->acl,
                           mbentry->uniqueid, options, 0, 0, 0, mbptr);
        mboxlist_entry_free(&mbentry);
        return r;
    }

    mboxlist_entry_free(&mbentry);

    /* read header, if it is not there, we need to create it */
    r = mailbox_read_header(mailbox, NULL);
    if (r) {
        /* Header failed to read - recreate it */
        printf("%s: failed to read header file\n", mailbox_name(mailbox));
        syslog(LOG_ERR, "failed to read header file for %s", mailbox_name(mailbox));

        mailbox_make_uniqueid(mailbox);
        r = mailbox_commit(mailbox);
        if (r) goto done;
    }

    if (mailbox->header_file_crc != mailbox->i.header_file_crc) {
        mailbox->i.header_file_crc = mailbox->header_file_crc;
        printf("%s: header file CRC mismatch, correcting\n", mailbox_name(mailbox));
        syslog(LOG_ERR, "%s: header file CRC mismatch, correcting", mailbox_name(mailbox));
        mailbox_index_dirty(mailbox);
        r = mailbox_commit(mailbox);
        if (r) goto done;
    }

done:
    if (r) mailbox_close(&mailbox);
    else *mbptr = mailbox;

    return r;
}

static int mailbox_reconstruct_acl(struct mailbox *mailbox, int flags)
{
    int make_changes = flags & RECONSTRUCT_MAKE_CHANGES;
    int r;

    r = mailbox_read_header(mailbox, NULL);
    if (r) return r;

    if (strcmp(mailbox_acl(mailbox), mailbox->h.acl)) {
        printf("%s: update acl from header %s => %s\n", mailbox_name(mailbox),
               mailbox_acl(mailbox), mailbox->h.acl);
        if (make_changes)
            printf("XXX - this is a noop right now - needs to update mailboxes.db\n");
    }

    return r;
}

static int records_match(const char *mboxname,
                         struct index_record *old,
                         struct index_record *new)
{
    int i;
    int match = 1;
    int userflags_dirty = 0;

    if (old->internaldate != new->internaldate) {
        printf("%s uid %u mismatch: internaldate\n",
               mboxname, new->uid);
        match = 0;
    }
    if (old->sentdate != new->sentdate) {
        printf("%s uid %u mismatch: sentdate\n",
               mboxname, new->uid);
        match = 0;
    }
    if (old->size != new->size) {
        printf("%s uid %u mismatch: size\n",
               mboxname, new->uid);
        match = 0;
    }
    if (old->header_size != new->header_size) {
        printf("%s uid %u mismatch: header_size\n",
               mboxname, new->uid);
        match = 0;
    }
    if (old->gmtime != new->gmtime) {
        printf("%s uid %u mismatch: gmtime\n",
               mboxname, new->uid);
        match = 0;
    }
    if (old->savedate != new->savedate) {
        printf("%s uid %u mismatch: savedate\n",
               mboxname, new->uid);
        match = 0;
    }
    if (old->createdmodseq != new->createdmodseq) {
        printf("%s uid %u mismatch: createdmodseq\n",
               mboxname, new->uid);
        match = 0;
    }
    if (old->system_flags != new->system_flags) {
        printf("%s uid %u mismatch: systemflags\n",
               mboxname, new->uid);
        match = 0;
    }
    if (old->internal_flags != new->internal_flags) {
        printf("%s uid %u mismatch: internalflags\n",
               mboxname, new->uid);
        match = 0;
    }
    for (i = 0; i < MAX_USER_FLAGS/32; i++) {
        if (old->user_flags[i] != new->user_flags[i])
            userflags_dirty = 1;
    }
    if (userflags_dirty) {
        printf("%s uid %u mismatch: userflags\n",
               mboxname, new->uid);
        match = 0;
    }
    if (!message_guid_equal(&old->guid, &new->guid)) {
        printf("%s uid %u mismatch: guid\n",
               mboxname, new->uid);
        match = 0;
    }

    if (!match) {
        syslog(LOG_ERR, "%s uid %u record mismatch, rewriting",
               mboxname, new->uid);
    }

    /* cache issues - don't print, probably just a version
     * upgrade... */
    if (old->cache_version != new->cache_version) {
        match = 0;
    }
    if (old->cache_crc != new->cache_crc) {
        match = 0;
    }
    if (cache_len(old) != cache_len(new)) {
        match = 0;
    }
    /* only compare cache records if size matches */
    else if (memcmp(cache_base(old), cache_base(new), cache_len(new))) {
        match = 0;
    }

    return match;
}

static int mailbox_reconstruct_compare_update(struct mailbox *mailbox,
                                              struct index_record *record,
                                              bit32 *valid_user_flags,
                                              int flags, int have_file,
                                              int has_snoozedannot,
                                              struct found_uids *discovered)
{
    const char *fname = mailbox_record_fname(mailbox, record);
    int r = 0;
    int i;
    struct index_record copy;
    struct stat sbuf;
    int make_changes = flags & RECONSTRUCT_MAKE_CHANGES;
    int re_parse = flags & RECONSTRUCT_ALWAYS_PARSE;
    int do_stat = flags & RECONSTRUCT_DO_STAT;
    int re_pack = 0;
    int did_stat = 0;

    int remove_temp_spool_file = 0 ;
#if defined ENABLE_OBJECTSTORE
    int object_storage_enabled = config_getswitch(IMAPOPT_OBJECT_STORAGE_ENABLED) ;

    if (object_storage_enabled && record->system_flags & FLAG_INTERNAL_ARCHIVED){  // put the file on spool temporarily
        remove_temp_spool_file = 1;
        r = objectstore_get(mailbox, record, fname);
    }
#endif

    /* does the file actually exist? */
    if (have_file && do_stat) {
        if (stat(fname, &sbuf) == -1 || (sbuf.st_size == 0)) {
            have_file = 0;
        }
        else if (record->size != (unsigned) sbuf.st_size) {
            re_parse = 1;
        }
        did_stat = 1;
    }

    if (!have_file) {
        /* well, that's OK if it's supposed to be missing! */
        if (record->internal_flags & FLAG_INTERNAL_UNLINKED) {
            r = 0 ;
            goto out;
        }

        printf("%s uid %u not found\n", mailbox_name(mailbox), record->uid);
        syslog(LOG_ERR, "%s uid %u not found", mailbox_name(mailbox), record->uid);

        if (!make_changes) {
            r = 0 ;
            goto out;
        }

        /* otherwise we have issues, mark it unlinked */
        xunlink(fname);
        record->internal_flags |= FLAG_INTERNAL_EXPUNGED | FLAG_INTERNAL_UNLINKED;
        mailbox->i.options |= OPT_MAILBOX_NEEDS_REPACK;
        r = mailbox_rewrite_index_record(mailbox, record);
        goto out;
    }

    if (mailbox_cacherecord_internal(mailbox, record, MBCACHE_NOPARSE) || record->crec.len == 0) {
        re_parse = 1;
        re_pack = 1; /* cache record will have to be rewritten */
    }

    /* copy once the cache record is read in... */
    copy = *record;

    if (!record->internaldate) {
        re_parse = 1;
    }

    /* re-calculate all the "derived" fields by parsing the file on disk */
    if (re_parse) {
        /* set NULL in case parse finds a new value */
        record->internaldate = 0;

        r = message_parse(fname, record);
        if (r) goto out;

        /* unchanged, keep the old value */
        if (!record->internaldate)
            record->internaldate = copy.internaldate;

        /* it's not the same message! */
        if (!message_guid_equal(&record->guid, &copy.guid)) {
            int do_unlink = 0;

            printf("%s uid %u guid mismatch\n",
                   mailbox_name(mailbox), record->uid);
            syslog(LOG_ERR, "%s uid %u guid mismatch",
                   mailbox_name(mailbox), record->uid);

            if (!make_changes) {
                r = 0 ;
                goto out;
            }

            if (record->internal_flags & FLAG_INTERNAL_EXPUNGED) {
                /* already expunged, just unlink it */
                printf("%s uid %u already expunged, unlinking\n",
                       mailbox_name(mailbox), record->uid);
                syslog(LOG_ERR, "%s uid %u already expunged, unlinking",
                       mailbox_name(mailbox), record->uid);
                do_unlink = 1;
            }
            else if (flags & RECONSTRUCT_GUID_REWRITE) {
                /* treat this file as discovered */
                add_found(discovered, record->uid,
                          (record->internal_flags & FLAG_INTERNAL_ARCHIVED));
                printf("%s uid %u marking for uid upgrade\n",
                       mailbox_name(mailbox), record->uid);
                syslog(LOG_ERR, "%s uid %u marking for uid upgrade",
                       mailbox_name(mailbox), record->uid);
                do_unlink = 1;
            }
            else if (flags & RECONSTRUCT_GUID_UNLINK) {
                printf("%s uid %u unlinking as requested with -U\n",
                       mailbox_name(mailbox), record->uid);
                syslog(LOG_ERR, "%s uid %u unlinking as requested with -U",
                       mailbox_name(mailbox), record->uid);
                do_unlink = 1;
            }

            if (do_unlink) {
                /* rewrite with the original so we don't break the
                 * expectation that GUID never changes */
                copy.internal_flags |= FLAG_INTERNAL_EXPUNGED | FLAG_INTERNAL_UNLINKED;
                mailbox->i.options |= OPT_MAILBOX_NEEDS_UNLINK;
                r = mailbox_rewrite_index_record(mailbox, &copy);
                goto out;
            }

            /* otherwise we just report it and move on - hopefully the
             * correct file can be restored from backup or something */
            printf("run reconstruct with -R to fix or -U to remove\n");
            syslog(LOG_ERR, "run reconstruct with -R to fix or -U to remove");
            r = 0 ;
            goto out;
        }
    }

    if (!record->size) {
        /* dang, guess it failed to parse */

        printf("%s uid %u failed to parse\n", mailbox_name(mailbox), record->uid);
        syslog(LOG_ERR, "%s uid %u failed to parse", mailbox_name(mailbox), record->uid);

        if (!make_changes) {
            r = 0 ;
            goto out;
        }

        /* otherwise we have issues, mark it unlinked */
        xunlink(fname);
        record->internal_flags |= FLAG_INTERNAL_EXPUNGED | FLAG_INTERNAL_UNLINKED;
        mailbox->i.options |= OPT_MAILBOX_NEEDS_REPACK;
        r = mailbox_rewrite_index_record(mailbox, record);
        goto out;
    }

    /* get internaldate from the file if not set */
    if (!record->internaldate) {
        if (did_stat || stat(fname, &sbuf) != -1)
            record->internaldate = sbuf.st_mtime;
        else
            record->internaldate = time(NULL);
    }
    if (!record->gmtime)
        record->gmtime = record->internaldate;
    if (!record->sentdate) {
        struct tm *tm = localtime(&record->internaldate);
        /* truncate to the day */
        tm->tm_sec = 0;
        tm->tm_min = 0;
        tm->tm_hour = 0;
        record->sentdate = mktime(tm);
    }

    /* XXX - conditions under which modseq or uid or internaldate could be bogus? */
    if (record->modseq > mailbox->i.highestmodseq) {
        printf("%s uid %u future modseq " MODSEQ_FMT " found\n",
                   mailbox_name(mailbox), record->uid, record->modseq);
        syslog(LOG_ERR, "%s uid %u future modseq " MODSEQ_FMT " found",
                   mailbox_name(mailbox), record->uid, record->modseq);
        mailbox_index_dirty(mailbox);
        mailbox->i.highestmodseq = mboxname_setmodseq(mailbox_name(mailbox),
                                                      record->modseq,
                                                      mailbox_mbtype(mailbox), /*flags*/0);
    }

    if (record->uid > mailbox->i.last_uid) {
        printf("%s future uid %u found\n",
               mailbox_name(mailbox), record->uid);
        syslog(LOG_ERR, "%s future uid %u found",
               mailbox_name(mailbox), record->uid);
        mailbox_index_dirty(mailbox);
        mailbox->i.last_uid = record->uid;
    }

    /* remove any user_flags that are missing from the header */
    for (i = 0; i < MAX_USER_FLAGS/32; i++) {
        record->user_flags[i] &= valid_user_flags[i];
    }

    /* check if the snoozed status matches (unless expunged, which shouldn't be snoozed) */
    if (!(record->internal_flags & FLAG_INTERNAL_EXPUNGED)
      && !!(record->internal_flags & FLAG_INTERNAL_SNOOZED) != !!has_snoozedannot) {
        printf("%s uid %u snoozed mismatch\n", mailbox_name(mailbox), record->uid);
        syslog(LOG_ERR, "%s uid %u snoozed mismatch", mailbox_name(mailbox), record->uid);
        if (has_snoozedannot) record->internal_flags |= FLAG_INTERNAL_SNOOZED;
        else record->internal_flags &= ~FLAG_INTERNAL_SNOOZED;
    }


    /* after all this - if it still matches in every respect, we don't need
     * to rewrite the record - just return */
    if (records_match(mailbox_name(mailbox), &copy, record)) {
        r = 0 ;
        goto out;
    }

    /* XXX - inform of changes */
    if (!make_changes) {
        r = 0 ;
        goto out;
    }

    /* rewrite the cache record */
    if (re_pack || !record->cache_offset || record->cache_crc != copy.cache_crc) {
        int32_t oldcrc = copy.cache_crc;
        int32_t newcrc = record->cache_crc;
        size_t oldoff = record->cache_offset;
        mailbox->i.options |= OPT_MAILBOX_NEEDS_REPACK;
        record->cache_offset = 0;
        r = mailbox_append_cache(mailbox, record);
        if (r) goto out ;
        printf("%s rewrote cache for %u (offset %llu to %llu, crc %u to %u/%u)\n",
               mailbox_name(mailbox), record->uid,
               (long long unsigned)oldoff, (long long unsigned)record->cache_offset,
               oldcrc, newcrc, record->cache_crc);
        syslog(LOG_NOTICE, "%s rewrote cache for %u (offset %llu to %llu, crc %u to %u/%u)",
               mailbox_name(mailbox), record->uid,
               (long long unsigned)oldoff, (long long unsigned)record->cache_offset,
               oldcrc, newcrc, record->cache_crc);
    }

    r = mailbox_rewrite_index_record(mailbox, record);

out:
    if (remove_temp_spool_file)
        remove(fname);
    return r;
}


static int mailbox_reconstruct_append(struct mailbox *mailbox, uint32_t uid, int isarchive,
                                      int has_snoozedannot, int flags)
{
    /* XXX - support archived */
    const char *fname;
    int r = 0;
    struct index_record record;
    struct stat sbuf;
    int make_changes = flags & RECONSTRUCT_MAKE_CHANGES;

    memset(&record, 0, sizeof(struct index_record));

    int remove_temp_spool_file = 0;
    int object_storage_enabled = 0;
#if defined ENABLE_OBJECTSTORE
    object_storage_enabled = config_getswitch(IMAPOPT_OBJECT_STORAGE_ENABLED);
#endif

    if (isarchive && !object_storage_enabled)
        fname = mailbox_archive_fname(mailbox, uid);
    else
        fname = mailbox_spool_fname(mailbox, uid);

#if defined ENABLE_OBJECTSTORE
    if (object_storage_enabled)
    {
        uint32_t i , count = 0;
        struct message *list = get_list_of_message (mailbox, &count);
        for (i = 0; i < count; i++) {
            if (uid == list[i].message_uid){

                record.uid = uid;
                record.guid = list[i].message_guid;
                remove_temp_spool_file = 1;
                r = objectstore_get(mailbox, &record, fname);
                break;
            }
        }
        discard_list();
    }
#endif

    /* possible if '0.' file exists */
    if (!uid) {
        /* filthy hack - copy the path to '1.' and replace 1 with 0 */
        char *hack;
        if (isarchive && !object_storage_enabled)
            fname = mailbox_archive_fname(mailbox, 1);
        else
            fname = mailbox_spool_fname(mailbox, 1);
        hack = (char *)fname;
        hack[strlen(fname)-2] = '0';
    }

    if (stat(fname, &sbuf) == -1) r = IMAP_MAILBOX_NONEXISTENT;
    else if (sbuf.st_size == 0) r = IMAP_MAILBOX_NONEXISTENT;

    /* no file, nothing to do! */
    if (r) {
        syslog(LOG_ERR, "%s uid %u not found", mailbox_name(mailbox), uid);
        printf("%s uid %u not found", mailbox_name(mailbox), uid);
        r = 0;

        if (make_changes)
            xunlink(fname);

        goto out;
    }

    r = message_parse(fname, &record);
    if (r) goto out;

    if (isarchive)
        record.internal_flags |= FLAG_INTERNAL_ARCHIVED;

    if (has_snoozedannot)
        record.internal_flags |= FLAG_INTERNAL_SNOOZED;

    /* copy the timestamp from the file if not calculated */
    if (!record.internaldate)
        record.internaldate = sbuf.st_mtime;

    if (uid > mailbox->i.last_uid) {
        printf("%s uid %u found - adding\n", mailbox_name(mailbox), uid);
        syslog(LOG_ERR, "%s uid %u found - adding", mailbox_name(mailbox), uid);
        record.uid = uid;
    }
    else {
        char *oldfname;
        char *newfname;

        printf("%s uid %u rediscovered - appending\n", mailbox_name(mailbox), uid);
        syslog(LOG_ERR, "%s uid %u rediscovered - appending", mailbox_name(mailbox), uid);
        /* XXX - check firstexpunged? */
        record.uid = mailbox->i.last_uid + 1;

        if (!make_changes) {
            r = 0 ;
            goto out;
        }

        oldfname = xstrdup(fname);
        newfname = xstrdup(mailbox_record_fname(mailbox, &record));
        r = rename(oldfname, newfname);
        free(oldfname);
        free(newfname);
        if (r) {
            r = IMAP_IOERROR;
            goto out ;
        }
    }

    /* XXX - inform of changes */
    if (!make_changes){
        r = 0 ;
        goto out;
    }

    /* always allow reconstruct to add records, even if we'd hit GUID limits */
    record.ignorelimits = 1;

    r = mailbox_append_index_record(mailbox, &record);

    /* XXX - copy per-message annotations? */

out:
    if (remove_temp_spool_file)
        remove(fname);
    return r;
}


static void reconstruct_compare_headers(struct mailbox *mailbox,
                                        struct index_header *old,
                                        struct index_header *new)
{
    if (old->quota_mailbox_used != new->quota_mailbox_used) {
        printf("%s updating quota_mailbox_used: "
               QUOTA_T_FMT " => " QUOTA_T_FMT "\n", mailbox_name(mailbox),
               old->quota_mailbox_used, new->quota_mailbox_used);
        syslog(LOG_ERR, "%s updating quota_mailbox_used: "
               QUOTA_T_FMT " => " QUOTA_T_FMT, mailbox_name(mailbox),
               old->quota_mailbox_used, new->quota_mailbox_used);
    }

    if (old->quota_annot_used != new->quota_annot_used) {
        printf("%s updating quota_annot_used: "
               QUOTA_T_FMT " => " QUOTA_T_FMT "\n", mailbox_name(mailbox),
               old->quota_annot_used, new->quota_annot_used);
        syslog(LOG_ERR, "%s updating quota_annot_used: "
               QUOTA_T_FMT " => " QUOTA_T_FMT, mailbox_name(mailbox),
               old->quota_annot_used, new->quota_annot_used);
    }

    if (old->quota_deleted_used != new->quota_deleted_used) {
        printf("%s updating quota_deleted_used: "
               QUOTA_T_FMT " => " QUOTA_T_FMT "\n", mailbox_name(mailbox),
               old->quota_deleted_used, new->quota_deleted_used);
        syslog(LOG_ERR, "%s updating quota_deleted_used: "
               QUOTA_T_FMT " => " QUOTA_T_FMT, mailbox_name(mailbox),
               old->quota_deleted_used, new->quota_deleted_used);
    }

    if (old->quota_expunged_used != new->quota_expunged_used) {
        printf("%s updating quota_expunged_used: "
               QUOTA_T_FMT " => " QUOTA_T_FMT "\n", mailbox_name(mailbox),
               old->quota_expunged_used, new->quota_expunged_used);
        syslog(LOG_ERR, "%s updating quota_expunged_used: "
               QUOTA_T_FMT " => " QUOTA_T_FMT, mailbox_name(mailbox),
               old->quota_expunged_used, new->quota_expunged_used);
    }

    if (old->answered != new->answered) {
        syslog(LOG_ERR, "%s: updating answered %u => %u",
               mailbox_name(mailbox), old->answered, new->answered);
        printf("%s: updating answered %u => %u\n",
               mailbox_name(mailbox), old->answered, new->answered);
    }

    if (old->flagged != new->flagged) {
        syslog(LOG_ERR, "%s: updating flagged %u => %u",
               mailbox_name(mailbox), old->flagged, new->flagged);
        printf("%s: updating flagged %u => %u\n",
               mailbox_name(mailbox), old->flagged, new->flagged);
    }

    if (old->deleted != new->deleted) {
        syslog(LOG_ERR, "%s: updating deleted %u => %u",
               mailbox_name(mailbox), old->deleted, new->deleted);
        printf("%s: updating deleted %u => %u\n",
               mailbox_name(mailbox), old->deleted, new->deleted);
    }

    if (old->exists != new->exists) {
        syslog(LOG_ERR, "%s: updating exists %u => %u",
               mailbox_name(mailbox), old->exists, new->exists);
        printf("%s: updating exists %u => %u\n",
               mailbox_name(mailbox), old->exists, new->exists);
    }

    if (old->synccrcs.basic != new->synccrcs.basic) {
        syslog(LOG_ERR, "%s: updating sync_crc %u => %u",
               mailbox_name(mailbox), old->synccrcs.basic, new->synccrcs.basic);
        printf("%s: updating sync_crc %u => %u\n",
               mailbox_name(mailbox), old->synccrcs.basic, new->synccrcs.basic);
    }

    if (old->synccrcs.annot != new->synccrcs.annot) {
        syslog(LOG_ERR, "%s: updating sync_crc_annot %u => %u",
               mailbox_name(mailbox), old->synccrcs.annot, new->synccrcs.annot);
        printf("%s: updating sync_crc_annot %u => %u\n",
               mailbox_name(mailbox), old->synccrcs.annot, new->synccrcs.annot);
    }

}

static int mailbox_wipe_index_record(struct mailbox *mailbox,
                                     struct index_record *record)
{
    int n;
    indexbuffer_t ibuf;
    unsigned char *buf = ibuf.buf;
    size_t offset;

    assert(mailbox_index_islocked(mailbox, 1));
    assert(record->recno > 0 &&
           record->recno <= mailbox->i.num_records);

    record->uid = 0;
    record->internal_flags |= FLAG_INTERNAL_EXPUNGED | FLAG_INTERNAL_UNLINKED;

    mailbox->i.options |= OPT_MAILBOX_NEEDS_REPACK;
    mailbox_index_dirty(mailbox);

    mailbox_index_record_to_buf(record, mailbox->i.minor_version, buf);

    offset = mailbox->i.start_offset +
             (record->recno-1) * mailbox->i.record_size;

    off_t p = lseek(mailbox->index_fd, offset, SEEK_SET);
    if (p == -1) {
        xsyslog(LOG_ERR, "IOERROR: seeking index record failed",
                         "mailbox=<%s> record=<%u>",
                         mailbox_name(mailbox), record->recno);
        return IMAP_IOERROR;
    }

    n = retry_write(mailbox->index_fd, buf, mailbox->i.record_size);
    if (n < 0) {
        xsyslog(LOG_ERR, "IOERROR: writing index record failed",
                         "mailbox=<%s> record=<%u>",
                         mailbox_name(mailbox), record->recno);
        return IMAP_IOERROR;
    }

    return 0;
}

static int addannot_uid(const char *mailbox __attribute__((unused)),
                        uint32_t uid,
                        const char *entry,
                        const char *userid,
                        const struct buf *value,
                        const struct annotate_metadata *mdata __attribute__((unused)),
                        void *rock)
{
    struct found_uids *annots = (struct found_uids *)rock;

    /* take advantage of the guarantee that all annotations with the same UID
     * will be together in a 'foreach' response */
    if (!annots->nused || annots->found[annots->nused-1].uid != uid) {
        /* we don't support an archive annotations DB yet */
        add_found(annots, uid, /*isarchive*/0);
    }

    /* the last item will be for this UID regardless, check if we have the snoozed annotation */
    if (!strcmpsafe(userid, "") && buf_len(value) &&
        !strcmp(entry, IMAP_ANNOT_NS "snoozed")) {
        annots->found[annots->nused-1].issnoozed = 1;
    }

    return 0;
}


static int find_annots(struct mailbox *mailbox, struct found_uids *annots)
{
    int r = 0;

    r = annotatemore_findall_mailbox(mailbox, ANNOTATE_ANY_UID, "*",
                             /*modseq*/0, addannot_uid, annots, /*flags*/0);
    if (r) return r;

    /* make sure UIDs are sorted for comparison */
    qsort(annots->found, annots->nused, sizeof(annots->found[0]), sort_found);

    return 0;
}

static int reconstruct_delannots(struct mailbox *mailbox,
                                 struct found_uids *delannots,
                                 int flags)
{
    int make_changes = (flags & RECONSTRUCT_MAKE_CHANGES);
    int r = 0;

    r = mailbox_get_annotate_state(mailbox, ANNOTATE_ANY_UID, NULL);
    if (r) {
        syslog(LOG_ERR, "IOERROR: failed to open annotations %s: %s",
               mailbox_name(mailbox), error_message(r));
        goto out;
    }

    while (delannots->pos < delannots->nused) {
        uint32_t uid = delannots->found[delannots->pos].uid;
        syslog(LOG_NOTICE, "removing stale annotations for %u", uid);
        printf("removing stale annotations for %u\n", uid);
        if (make_changes) {
            r = annotate_msg_cleanup(mailbox, uid);
            if (r) goto out;
        }
        delannots->pos++;
    }

out:
    return r;
}


/*
 * Reconstruct the single mailbox named 'name'
 */
EXPORTED int mailbox_reconstruct(const char *name, int flags, struct mailbox **mboxptr)
{
    /* settings */
    int make_changes = (flags & RECONSTRUCT_MAKE_CHANGES);

    int r = 0;
    int i, flag;
    struct mailbox *mailbox = NULL;
    struct found_uids files = FOUND_UIDS_INITIALIZER;
    struct found_uids discovered = FOUND_UIDS_INITIALIZER;
    struct found_uids annots = FOUND_UIDS_INITIALIZER;
    struct found_uids delannots = FOUND_UIDS_INITIALIZER;
    struct index_header old_header;
    int have_file;
    uint32_t last_seen_uid = 0;
    bit32 valid_user_flags[MAX_USER_FLAGS/32];
    struct buf buf = BUF_INITIALIZER;

    if (make_changes && !(flags & RECONSTRUCT_QUIET)) {
        syslog(LOG_NOTICE, "reconstructing %s", name);
    }

    r = mailbox_open_iwl(name, &mailbox);
    if (r) {
        if (!make_changes) return r;
        /* returns a locktype == LOCK_EXCLUSIVE mailbox */
        r = mailbox_reconstruct_create(name, &mailbox);
    }
    if (r) return r;

    /* NOTE: we have to do this first, because it reads the header */
    r = mailbox_reconstruct_acl(mailbox, flags);
    if (r) goto close;

    /* open and lock the annotation state */
    r = mailbox_get_annotate_state(mailbox, ANNOTATE_ANY_UID, NULL);
    if (r) {
        syslog(LOG_ERR, "IOERROR: failed to open annotations %s: %s",
               mailbox_name(mailbox), error_message(r));
        goto close;
    }

    /* Validate user flags */
    for (i = 0; i < MAX_USER_FLAGS/32; i++) {
        valid_user_flags[i] = 0;
    }
    for (flag = 0; flag < MAX_USER_FLAGS; flag++) {
        if (!mailbox->h.flagname[flag]) continue;
        if (!imparse_isatom(mailbox->h.flagname[flag])) {
            printf("%s: bogus flag name %d:%s",
                   mailbox_name(mailbox), flag, mailbox->h.flagname[flag]);
            syslog(LOG_ERR, "%s: bogus flag name %d:%s",
                   mailbox_name(mailbox), flag, mailbox->h.flagname[flag]);
            xzfree(mailbox->h.flagname[flag]);
            mailbox->header_dirty = 1;
            continue;
        }
        valid_user_flags[flag/32] |= 1<<(flag&31);
    }

    /* find cyrus.expunge file if present */
    cleanup_stale_expunged(mailbox);

    r = find_files(mailbox, &files, flags);
    if (r) goto close;

    r = find_annots(mailbox, &annots);
    if (r) goto close;

    uint32_t recno;
    struct index_record record;
    for (recno = 1; recno <= mailbox->i.num_records; recno++) {
        r = mailbox_read_index_record(mailbox, recno, &record);
        if (r || record.uid <= last_seen_uid) {
            if (!r && record.uid)
                syslog(LOG_ERR, "%s out of order uid %u at record %u, wiping",
                       mailbox_name(mailbox), record.uid, record.recno);
            if (r)
                syslog(LOG_ERR, "%s failed to read at record %u (%s), wiping",
                       mailbox_name(mailbox), record.recno, error_message(r));
            mailbox_wipe_index_record(mailbox, &record);
            continue;
        }

        last_seen_uid = record.uid;

        /* bogus annotations? XXX: should we try to keep them if we found a file? */
        while (annots.pos < annots.nused && annots.found[annots.pos].uid < record.uid) {
            add_found(&delannots, annots.found[annots.pos].uid, /*isarchive*/0);
            annots.pos++;
        }

        /* skip over current */
        int has_snoozedannot = 0;
        while (annots.pos < annots.nused && annots.found[annots.pos].uid == record.uid) {
            if (annots.found[annots.pos].issnoozed) has_snoozedannot = 1;
            annots.pos++;
        }

        /* lower UID file exists */
        while (files.pos < files.nused && files.found[files.pos].uid < record.uid) {
            add_found(&discovered, files.found[files.pos].uid, files.found[files.pos].isarchive);
            files.pos++;
        }

        /* if they match, advance the pointer */
        have_file = 0;
        while (files.pos < files.nused && files.found[files.pos].uid == record.uid) {
            if (have_file) {
                /* we can just unlink this one, already processed one copy */
                const char *fname = mailbox_archive_fname(mailbox, record.uid);
                printf("Removing duplicate archive file %s\n", fname);
                xunlink(fname);
            }
            else {
                if (files.found[files.pos].isarchive) {
                    if (!(record.internal_flags & FLAG_INTERNAL_ARCHIVED)) {
                        /* oops, it's really archived - let's fix that right now */
                        record.internal_flags |= FLAG_INTERNAL_ARCHIVED;
                        printf("Marking file as archived %s %u\n", mailbox_name(mailbox), record.uid);
                        mailbox_rewrite_index_record(mailbox, &record);
                    }
                }
                else {
                    if (record.internal_flags & FLAG_INTERNAL_ARCHIVED) {
                        /* oops, non-archived copy exists, let's use that */
                        record.internal_flags &= ~FLAG_INTERNAL_ARCHIVED;
                        printf("Marking file as not archived %s %u\n", mailbox_name(mailbox), record.uid);
                        mailbox_rewrite_index_record(mailbox, &record);
                    }
                }
                have_file = 1;
            }
            files.pos++;
        }

        r = mailbox_reconstruct_compare_update(mailbox, &record,
                                               valid_user_flags,
                                               flags, have_file,
                                               has_snoozedannot,
                                               &discovered);
        if (r) goto close;

        if (mailbox->i.minor_version >= 13) {
            buf_reset(&buf);
            mailbox_annotation_lookup(mailbox, record.uid, IMAP_ANNOT_NS "thrid", "", &buf);
            if (!buf.len) mailbox_annotation_lookup(mailbox, record.uid, IMAP_ANNOT_NS "thrid", NULL, &buf);
            if (buf.len) {
                syslog(LOG_NOTICE, "removing stale thrid for %u", record.uid);
                printf("removing stale thrid for %u\n", record.uid);
                buf_reset(&buf);
                r = mailbox_annotation_write(mailbox, record.uid, IMAP_ANNOT_NS "thrid", "", &buf);
                if (r) goto close;
            }
        }

        if (mailbox->i.minor_version >= 15) {
            buf_reset(&buf);
            mailbox_annotation_lookup(mailbox, record.uid, IMAP_ANNOT_NS "savedate", "", &buf);
            if (!buf.len) mailbox_annotation_lookup(mailbox, record.uid, IMAP_ANNOT_NS "savedate", NULL, &buf);
            if (buf.len) {
                syslog(LOG_NOTICE, "removing stale savedate for %u", record.uid);
                printf("removing stale savedate for %u\n", record.uid);
                buf_reset(&buf);
                r = mailbox_annotation_write(mailbox, record.uid, IMAP_ANNOT_NS "savedate", "", &buf);
                if (r) goto close;
            }
        }

        if (mailbox->i.minor_version >= 16) {
            buf_reset(&buf);
            mailbox_annotation_lookup(mailbox, record.uid, IMAP_ANNOT_NS "createdmodseq", "", &buf);
            if (!buf.len) mailbox_annotation_lookup(mailbox, record.uid, IMAP_ANNOT_NS "createdmodseq", NULL, &buf);
            if (buf.len) {
                syslog(LOG_NOTICE, "removing stale createdmodseq for %u", record.uid);
                printf("removing stale createdmodseq for %u\n", record.uid);
                buf_reset(&buf);
                r = mailbox_annotation_write(mailbox, record.uid, IMAP_ANNOT_NS "createdmodseq", "", &buf);
                if (r) goto close;
            }
        }
    }

    /* make sure appends will be allowed, fixing last_uid to be at least
     * the highest discovered uid that we'll keep */
    if (mailbox->i.last_uid < last_seen_uid) {
        syslog(LOG_ERR, "%s last_uid too small %u with highest uid %u, updating",
               mailbox_name(mailbox), mailbox->i.last_uid, last_seen_uid);
        mailbox_index_dirty(mailbox);
        mailbox->i.last_uid = last_seen_uid;
    }

    /* add discovered messages before last_uid to the list in order */
    while (files.pos < files.nused && files.found[files.pos].uid <= mailbox->i.last_uid) {
        add_found(&discovered, files.found[files.pos].uid, files.found[files.pos].isarchive);
        files.pos++;
    }

    /* messages AFTER last_uid can keep the same UID (see also, restore
     * from lost .index file) - so don't bother moving those */
    while (files.pos < files.nused) {
        uint32_t uid = files.found[files.pos].uid;

        /* bogus annotations? */
        while (annots.pos < annots.nused && annots.found[annots.pos].uid < uid) {
            add_found(&delannots, annots.found[annots.pos].uid, /*isarchive*/0);
            annots.pos++;
        }

        int has_snoozedannot = 0;
        /* we can keep this annotation too... */
        while (annots.pos < annots.nused && annots.found[annots.pos].uid == uid) {
            if (annots.found[annots.pos].issnoozed) has_snoozedannot = 1;
            annots.pos++;
        }


        r = mailbox_reconstruct_append(mailbox, files.found[files.pos].uid,
                                       files.found[files.pos].isarchive,
                                       has_snoozedannot, flags);
        if (r) goto close;
        files.pos++;

    }

    /* bogus annotations after the end? */
    while (annots.pos < annots.nused) {
        add_found(&delannots, annots.found[annots.pos].uid, /*isarchive*/0);
        annots.pos++;
    }

    /* handle new list - note, we don't copy annotations for these */
    while (discovered.pos < discovered.nused) {
        r = mailbox_reconstruct_append(mailbox, discovered.found[discovered.pos].uid,
                                       discovered.found[discovered.pos].isarchive,
                                       /*has_snoozedannot*/0, flags);
        if (r) goto close;
        discovered.pos++;
    }

    if (delannots.nused) {
        r = reconstruct_delannots(mailbox, &delannots, flags);
        if (r) goto close;
    }

    /* make sure we have enough index file mmaped */
    r = mailbox_refresh_index_map(mailbox);

    old_header = mailbox->i;

    /* re-calculate derived fields */
    r = mailbox_index_recalc(mailbox);
    if (r) goto close;

    /* inform users of any changed header fields */
    reconstruct_compare_headers(mailbox, &old_header, &mailbox->i);

    /* fix up 2.4.0 bug breakage */
    if (!mailbox->i.uidvalidity) {
        if (make_changes) {
            mailbox->i.uidvalidity = mboxname_nextuidvalidity(mailbox_name(mailbox), time(0));
            mailbox_index_dirty(mailbox);
        }
        syslog(LOG_ERR, "%s: zero uidvalidity", mailbox_name(mailbox));
    }
    if (!mailbox->i.highestmodseq) {
        if (make_changes) {
            mailbox_index_dirty(mailbox);
            mailbox->i.highestmodseq = mboxname_nextmodseq(mailbox_name(mailbox), 0, mailbox_mbtype(mailbox),
                                                           MBOXMODSEQ_ISFOLDER);
        }
        syslog(LOG_ERR, "%s:  zero highestmodseq", mailbox_name(mailbox));
    }
    else {
        mboxname_setmodseq(mailbox_name(mailbox), mailbox->i.highestmodseq, mailbox_mbtype(mailbox),
                           MBOXMODSEQ_ISFOLDER);
    }

    if (mboxptr) {
        *mboxptr = mailbox;
        mailbox = NULL;
    }
    else {
        if (make_changes) {
            r = mailbox_commit(mailbox);
        }
        else {
            r = mailbox_abort(mailbox);
        }
    }

close:
    free_found(&files);
    free_found(&discovered);
    free_found(&annots);
    free_found(&delannots);
    mailbox_close(&mailbox);
    buf_free(&buf);
    return r;
}

EXPORTED struct mailbox_iter *mailbox_iter_init(struct mailbox *mailbox,
                                                modseq_t changedsince,
                                                unsigned flags)
{
    struct mailbox_iter *iter = xzmalloc(sizeof(struct mailbox_iter));
    iter->mailbox = mailbox;
    iter->changedsince = changedsince;
    iter->num_records = mailbox->i.num_records;
    iter->msg = message_new();

    /* Are we iterating forward or backward? */
    if (flags & ITER_STEP_BACKWARD) {
        iter->recno = iter->num_records;
        iter->step_inc = -1;
    }
    else {
        iter->recno = 1;
        iter->step_inc = 1;
    }

    /* calculate which system_flags to skip over */
    if (flags & ITER_SKIP_UNLINKED)
        iter->skipflags |= FLAG_INTERNAL_UNLINKED;
    if (flags & ITER_SKIP_EXPUNGED)
        iter->skipflags |= FLAG_INTERNAL_EXPUNGED;
    if (flags & ITER_SKIP_DELETED)
        iter->skipflags |= FLAG_DELETED;

    return iter;
}

EXPORTED void mailbox_iter_startuid(struct mailbox_iter *iter, uint32_t uid)
{
    if (!uid) {
        iter->recno = 1;
        return;
    }

    iter->recno = mailbox_finduid(iter->mailbox, uid);
    if (iter->recno) {
        // check we're not looking at an earlier message again
        message_set_from_mailbox(iter->mailbox, iter->recno, iter->msg);
        const struct index_record *record = msg_record(iter->msg);
        if (record->uid < uid) iter->recno++;
    }
    else {
        // uid was before the UID of the first message, so begin there
        iter->recno = 1;
    }
}

EXPORTED void mailbox_iter_uidset(struct mailbox_iter *iter, seqset_t *seq)
{
    iter->uidset = seq;
    mailbox_iter_startuid(iter, seqset_first(seq));
}

EXPORTED void mailbox_iter_timer(struct mailbox_iter *iter,
                                 struct timespec until,
                                 unsigned nchecktime)
{
    iter->until = until;
    iter->nchecktime = nchecktime;
}

EXPORTED const message_t *mailbox_iter_step(struct mailbox_iter *iter)
{
    if (mailbox_wait_cb) mailbox_wait_cb(mailbox_wait_cb_rock);

    while (iter->recno > 0 && iter->recno <= iter->num_records) {
        // Check timer, if any
        if ((iter->until.tv_sec || iter->until.tv_nsec) &&
            ((!iter->nchecktime || (iter->recno % iter->nchecktime) == 0))) {
            struct timespec now;
            if (clock_gettime(CLOCK_MONOTONIC, &now) >= 0 &&
                (now.tv_sec > iter->until.tv_sec ||
                 (now.tv_sec == iter->until.tv_sec &&
                  now.tv_nsec > iter->until.tv_nsec))) {
                // timer expired
                iter->nchecktime = 0;
                break;
            }
        }

        message_set_from_mailbox(iter->mailbox, iter->recno, iter->msg);
        iter->recno += iter->step_inc;

        const struct index_record *record = msg_record(iter->msg);
        if (!record->uid) continue; /* can happen on damaged mailboxes */
        if ((record->system_flags & iter->skipflags)) continue;
        if ((record->internal_flags & iter->skipflags)) continue;
        if (iter->changedsince && record->modseq <= iter->changedsince) continue;
        if (iter->uidset) {
            if (record->uid > seqset_last(iter->uidset)) return NULL;
            if (!seqset_ismember(iter->uidset, record->uid)) continue;
        }
        return iter->msg;
    }

    /* guess we're done */
    return NULL;
}

EXPORTED void mailbox_iter_done(struct mailbox_iter **iterp)
{
    struct mailbox_iter *iter = *iterp;
    if (!iter) return;
    message_unref(&iter->msg);
    free(iter);
    *iterp = NULL;
}

/*
 * Gets messages usage.
 */
EXPORTED void mailbox_get_usage(struct mailbox *mailbox,
                        quota_t usage[QUOTA_NUMRESOURCES])
{
    int res;

    for (res = 0; res < QUOTA_NUMRESOURCES; res++) {
        usage[res] = 0;
    }

    if (!(mailbox->i.options & OPT_MAILBOX_DELETED)) {
        usage[QUOTA_STORAGE] = mailbox->i.quota_mailbox_used;
        usage[QUOTA_MESSAGE] = mailbox->i.exists;
        usage[QUOTA_ANNOTSTORAGE] = mailbox->i.quota_annot_used;
        usage[QUOTA_NUMFOLDERS] = 1;
    }
    /* else: mailbox is being deleted, thus its new usage is 0 */
}

EXPORTED int mailbox_get_annotate_state(struct mailbox *mailbox,
                               unsigned int uid,
                               annotate_state_t **statep)
{
    int r = 0;

    if (statep) *statep = NULL;

    if (!mailbox->annot_state)
        mailbox->annot_state = annotate_state_new();

    r = annotate_state_set_message(mailbox->annot_state, mailbox, uid);
    if (r) return r;

    /* lock immediately if we have a write lock */
    if (mailbox_index_islocked(mailbox, /*write*/1))
        annotate_state_begin(mailbox->annot_state);

    if (statep) *statep = mailbox->annot_state;

    return 0;
}

EXPORTED int mailbox_annotation_write(struct mailbox *mailbox, uint32_t uid,
                                      const char *entry, const char *userid,
                                      const struct buf *value)
{
    annotate_state_t *state = NULL;
    int r = 0;
    struct buf oldvalue = BUF_INITIALIZER;

    annotatemore_msg_lookup(mailbox, uid, entry, userid, &oldvalue);
    if (oldvalue.len == value->len && (!value->len || !memcmp(oldvalue.s, value->s, value->len)))
        goto done;

    struct index_record record;
    memset(&record, 0, sizeof(struct index_record));
    r = mailbox_find_index_record(mailbox, uid, &record);
    if (r) goto done;

    r = mailbox_get_annotate_state(mailbox, uid, &state);
    if (r) goto done;

    r = annotate_state_write(state, entry, userid, value);
    if (r) goto done;

    /* need to touch the modseq */
    r = mailbox_rewrite_index_record(mailbox, &record);
    if (r) goto done;

done:
    buf_free(&oldvalue);
    return r;
}

EXPORTED int mailbox_annotation_writemask(struct mailbox *mailbox, uint32_t uid,
                                          const char *entry, const char *userid,
                                          const struct buf *value)
{
    annotate_state_t *state = NULL;
    int r = 0;
    struct buf oldvalue = BUF_INITIALIZER;

    /* we don't lookupmask here - because we want to still write the value as the
     * user's own value rather than the masked value, regardless of whether they
     * have the same content */
    annotatemore_msg_lookup(mailbox, uid, entry, userid, &oldvalue);
    if (oldvalue.len == value->len && (!value->len || !memcmp(oldvalue.s, value->s, value->len)))
        goto done;

    struct index_record record;
    memset(&record, 0, sizeof(struct index_record));
    r = mailbox_find_index_record(mailbox, uid, &record);
    if (r) goto done;

    r = mailbox_get_annotate_state(mailbox, uid, &state);
    if (r) goto done;

    r = annotate_state_writemask(state, entry, userid, value);
    if (r) goto done;

    /* need to touch the modseq */
    r = mailbox_rewrite_index_record(mailbox, &record);
    if (r) goto done;

done:
    buf_free(&oldvalue);
    return r;
}

EXPORTED int mailbox_annotation_lookup(struct mailbox *mailbox, uint32_t uid,
                                       const char *entry, const char *userid,
                                       struct buf *value)
{
    return annotatemore_msg_lookup(mailbox, uid, entry, userid, value);
}

EXPORTED int mailbox_annotation_lookupmask(struct mailbox *mailbox, uint32_t uid,
                                           const char *entry, const char *userid,
                                           struct buf *value)
{
    return annotatemore_msg_lookupmask(mailbox, uid, entry, userid, value);
}


<<<<<<< HEAD
=======
int mailbox_cid_rename(struct mailbox *mailbox,
                       conversation_id_t from_cid,
                       conversation_id_t to_cid)
{
    const message_t *msg;
    int r = 0;

    if (!config_getswitch(IMAPOPT_CONVERSATIONS))
        return 0;

    struct mailbox_iter *iter = mailbox_iter_init(mailbox, 0, ITER_SKIP_UNLINKED);
    while ((msg = mailbox_iter_step(iter))) {
        const struct index_record *record = msg_record(msg);
        if (record->cid != from_cid)
            continue;

        /*
         * Just rename the CID in place - injecting a copy at the end
         * messes with clients that just use UID ordering, like Apple's
         * IOS email client */

        struct index_record copyrecord = *record;
        copyrecord.cid = to_cid;
        r = mailbox_rewrite_index_record(mailbox, &copyrecord);

        if (r) {
            syslog(LOG_ERR, "mailbox_cid_rename: error "
                            "rewriting record %u, mailbox %s: %s from %llu to %llu",
                            record->recno, mailbox_name(mailbox), error_message(r), from_cid, to_cid);
            break;
        }
    }
    mailbox_iter_done(&iter);

    return r;
}

>>>>>>> 395ab9be
EXPORTED void mailbox_set_wait_cb(void (*cb)(void *), void *rock)
{
    mailbox_wait_cb = cb;
    mailbox_wait_cb_rock = rock;
}

/* if either CRC is zero for a field, then we consider it to match.
 * this lets us bootstrap the case where CRCs weren't being calculated,
 * and also allows a client with incomplete local information to request
 * a change be made on a sync_server without having to fetch all the
 * data first just to calculate the CRC */
EXPORTED int mailbox_crceq(struct synccrcs a, struct synccrcs b)
{
    if (a.basic && b.basic && a.basic != b.basic) return 0;
    if (a.annot && b.annot && a.annot != b.annot) return 0;
    return 1;
}

/* XXX should this be moved to lib/acl.c? not easily, because
 * XXX acl is in libcyrus but struct dlist is in libcyrus_imap!
 */
EXPORTED struct dlist *mailbox_acl_to_dlist(const char *aclstr)
{
    const char *p, *q;
    struct dlist *al = dlist_newkvlist(NULL, "A");

    p = aclstr;

    while (p && *p) {
        char *name,*val;

        q = strchr(p, '\t');
        if (!q) break;

        name = xstrndup(p, q-p);
        q++;

        p = strchr(q, '\t');
        if (p) {
            val = xstrndup(q, p-q);
            p++;
        }
        else
            val = xstrdup(q);

        dlist_setatom(al, name, val);

        free(name);
        free(val);
    }

    return al;
}

HIDDEN int mailbox_changequotaroot(struct mailbox *mailbox,
                                   const char *root, int silent)
{
    int r = 0;
    int res;
    quota_t quota_usage[QUOTA_NUMRESOURCES];

    mailbox_get_usage(mailbox, quota_usage);

    if (mailbox->h.quotaroot) {
        quota_t quota_diff[QUOTA_NUMRESOURCES];

        if (root) {
            size_t len = strlen(root);
            if (strlen(mailbox->h.quotaroot) >= len && !strncmp(mailbox->h.quotaroot, root, len) &&
                (mailbox->h.quotaroot[len] == '\0' || mailbox->h.quotaroot[len] == '.')) {
                    /* Part of a child quota root - skip */
                    goto done;
            }
        }

        /* remove usage from the old quotaroot */
        for (res = 0; res < QUOTA_NUMRESOURCES ; res++) {
            quota_diff[res] = -quota_usage[res];
        }
        r = quota_update_useds(mailbox->h.quotaroot, quota_diff,
                               mailbox_name(mailbox), silent);
    }

    /* update (or set) the quotaroot */
    mailbox_set_quotaroot(mailbox, root);

    if (root) {
        /* update the new quota root */
        r = quota_update_useds(root, quota_usage, mailbox_name(mailbox), silent);
    }

  done:
    return r;
}

struct part_rock {
    const char *path;
    unsigned long is_meta;
    char **partition;
};

static void get_partition(const char *key, const char *val, void *rock)
{
    struct part_rock *prock = (struct part_rock *) rock;

    if (*prock->partition) return;

    if (prock->is_meta) {
        if (strncmp("meta", key, 4)) return;
        key += 4;
    }
    if (strncmp("partition-", key, 10)) return;

    size_t vlen = strlen(val);
    if (!strncmp(prock->path, val, vlen) &&
        (val[vlen-1] == '/' || prock->path[vlen] == '/')) {
        *prock->partition = xstrdup(key+10);
    }
}

EXPORTED struct mboxlist_entry *mailbox_mbentry_from_path(const char *header_path)
{
    struct mboxlist_entry *mbentry = mboxlist_entry_create();
    struct mailbox mailbox;
    int r;

    zeromailbox(mailbox);
    mailbox.mbentry = mbentry;

    r = mailbox_read_header(&mailbox, header_path);
    if (!r) {
        mbentry->mbtype = mailbox.h.mbtype;

        /* Steal strings from mailbox_header */
        mbentry->name = mailbox.h.name;
        mbentry->uniqueid = mailbox.h.uniqueid;
        mbentry->acl = mailbox.h.acl;

        /* Cleanup remaining mailbox_header */
        for (int flag = 0; flag < MAX_USER_FLAGS; flag++) {
            xzfree(mailbox.h.flagname[flag]);
        }
        xzfree(mailbox.h.quotaroot);
        xclose(mailbox.header_fd);

        /* Get partition name */
        struct part_rock prock = {
            header_path,
            config_metapartition_files & IMAP_ENUM_METAPARTITION_FILES_HEADER,
            &mbentry->partition
        };

        config_foreachoverflowstring(&get_partition, &prock);
    }
    else {
        mboxlist_entry_free(&mbentry);
    }

    return mbentry;
}<|MERGE_RESOLUTION|>--- conflicted
+++ resolved
@@ -8369,46 +8369,6 @@
 }
 
 
-<<<<<<< HEAD
-=======
-int mailbox_cid_rename(struct mailbox *mailbox,
-                       conversation_id_t from_cid,
-                       conversation_id_t to_cid)
-{
-    const message_t *msg;
-    int r = 0;
-
-    if (!config_getswitch(IMAPOPT_CONVERSATIONS))
-        return 0;
-
-    struct mailbox_iter *iter = mailbox_iter_init(mailbox, 0, ITER_SKIP_UNLINKED);
-    while ((msg = mailbox_iter_step(iter))) {
-        const struct index_record *record = msg_record(msg);
-        if (record->cid != from_cid)
-            continue;
-
-        /*
-         * Just rename the CID in place - injecting a copy at the end
-         * messes with clients that just use UID ordering, like Apple's
-         * IOS email client */
-
-        struct index_record copyrecord = *record;
-        copyrecord.cid = to_cid;
-        r = mailbox_rewrite_index_record(mailbox, &copyrecord);
-
-        if (r) {
-            syslog(LOG_ERR, "mailbox_cid_rename: error "
-                            "rewriting record %u, mailbox %s: %s from %llu to %llu",
-                            record->recno, mailbox_name(mailbox), error_message(r), from_cid, to_cid);
-            break;
-        }
-    }
-    mailbox_iter_done(&iter);
-
-    return r;
-}
-
->>>>>>> 395ab9be
 EXPORTED void mailbox_set_wait_cb(void (*cb)(void *), void *rock)
 {
     mailbox_wait_cb = cb;
