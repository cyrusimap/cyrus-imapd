--- conflicted
+++ resolved
@@ -1167,11 +1167,6 @@
     if (proleptic) *proleptic = &tombstone;
 }
 
-EXPORTED void tzdist_truncate_vtimezone(icalcomponent *vtz,
-                                 icaltimetype *startp, icaltimetype *endp) {
-    return truncate_vtimezone(vtz, startp, endp, NULL, NULL, NULL, NULL);
-}
-
 /* Perform a get action */
 static int action_get(struct transaction_t *txn)
 {
@@ -1857,11 +1852,7 @@
     /* Create an array of observances */
     obsarray = icalarray_new(sizeof(struct observance), 100);
     truncate_vtimezone(vtz, &start, &end, obsarray,
-<<<<<<< HEAD
-                              &proleptic, &eternal_std, &eternal_dst);
-=======
                        &proleptic, &eternal_std, &eternal_dst, &last_dtstart);
->>>>>>> a2d6278f
 
     /* Create an array of transitions */
     times = xmalloc((obsarray->num_elements+1) * sizeof(struct transition));
@@ -2083,4 +2074,9 @@
     if (len) *len = buf_len(&tzfile);
 
     return buf_release(&tzfile);
-}+}
+
+extern void tzdist_truncate_vtimezone(icalcomponent *vtz,
+                                      icaltimetype *startp, icaltimetype *endp) {
+    truncate_vtimezone(vtz, startp, endp, NULL, NULL, NULL, NULL, NULL);
+}
