/* message.c -- Message manipulation/parsing
 *
 * Copyright (c) 1994-2008 Carnegie Mellon University.  All rights reserved.
 *
 * Redistribution and use in source and binary forms, with or without
 * modification, are permitted provided that the following conditions
 * are met:
 *
 * 1. Redistributions of source code must retain the above copyright
 *    notice, this list of conditions and the following disclaimer.
 *
 * 2. Redistributions in binary form must reproduce the above copyright
 *    notice, this list of conditions and the following disclaimer in
 *    the documentation and/or other materials provided with the
 *    distribution.
 *
 * 3. The name "Carnegie Mellon University" must not be used to
 *    endorse or promote products derived from this software without
 *    prior written permission. For permission or any legal
 *    details, please contact
 *      Carnegie Mellon University
 *      Center for Technology Transfer and Enterprise Creation
 *      4615 Forbes Avenue
 *      Suite 302
 *      Pittsburgh, PA  15213
 *      (412) 268-7393, fax: (412) 268-7395
 *      innovation@andrew.cmu.edu
 *
 * 4. Redistributions of any form whatsoever must retain the following
 *    acknowledgment:
 *    "This product includes software developed by Computing Services
 *     at Carnegie Mellon University (http://www.cmu.edu/computing/)."
 *
 * CARNEGIE MELLON UNIVERSITY DISCLAIMS ALL WARRANTIES WITH REGARD TO
 * THIS SOFTWARE, INCLUDING ALL IMPLIED WARRANTIES OF MERCHANTABILITY
 * AND FITNESS, IN NO EVENT SHALL CARNEGIE MELLON UNIVERSITY BE LIABLE
 * FOR ANY SPECIAL, INDIRECT OR CONSEQUENTIAL DAMAGES OR ANY DAMAGES
 * WHATSOEVER RESULTING FROM LOSS OF USE, DATA OR PROFITS, WHETHER IN
 * AN ACTION OF CONTRACT, NEGLIGENCE OR OTHER TORTIOUS ACTION, ARISING
 * OUT OF OR IN CONNECTION WITH THE USE OR PERFORMANCE OF THIS SOFTWARE.
 */

#include <config.h>

#ifdef HAVE_UNISTD_H
#include <unistd.h>
#endif
#include <ctype.h>
#include <errno.h>
#include <inttypes.h>
#include <stdio.h>
#include <string.h>
#include <sysexits.h>
#include <syslog.h>
#include <sys/types.h>
#include <sys/uio.h>
#include <sys/stat.h>
#include <netinet/in.h>
#include <stdlib.h>

#include "arrayu64.h"
#include "assert.h"
#include "crc32.h"
#include "dlist.h"
#include "prot.h"
#include "hash.h"
#include "map.h"
#include "mailbox.h"
#include "message.h"
#include "message_priv.h"
#include "message_guid.h"
#include "parseaddr.h"
#include "charset.h"
#include "stristr.h"
#include "user.h"
#include "util.h"
#include "xmalloc.h"
#include "xstrlcpy.h"
#include "strarray.h"
#include "ptrarray.h"
#include "global.h"
#include "retry.h"
#include "rfc822tok.h"
#include "times.h"
#include "xstrnchr.h"

/* generated headers are not necessarily in current directory */
#include "imap/imap_err.h"
#include "imap/rfc822_header.h"

static int message_map_file(message_t *m, const char *fname);
static int message_parse_cbodystructure(message_t *m);

#define DEBUG 0

/* Message being parsed */
struct msg {
    const char *base;
    unsigned long len;
    unsigned long offset;
    int encode;
};

#define MAX_FIELDNAME_LENGTH   256

/* Default MIME Content-type */
#define DEFAULT_CONTENT_TYPE "TEXT/PLAIN; CHARSET=us-ascii"

static int message_parse_body(struct msg *msg,
                              struct body *body,
                              const char *defaultContentType,
                              strarray_t *boundaries,
                              const char *efname);
static int message_parse_headers(struct msg *msg,
                                 struct body *body,
                                 const char *defaultContentType,
                                 strarray_t *boundaries,
                                 const char *efname);

static void message_parse_address(const char *hdr, struct address **addrp);
static void message_parse_encoding(const char *hdr, char **hdrp);
static void message_parse_charset(const struct body *body,
                                  int *encoding, charset_t *charset);
static void message_parse_header(const char *hdr, struct buf *buf);
static void message_parse_bodytype(const char *hdr, struct body *body);
static void message_parse_bodydisposition(const char *hdr, struct body *body);
static void message_parse_params(const char *hdr, struct param **paramp);
static void message_fold_params(struct param **paramp);
static void message_parse_language(const char *hdr, struct param **paramp);
static void message_parse_rfc822space(const char **s);

static void message_parse_multipart(struct msg *msg,
                                    struct body *body,
                                    strarray_t *boundaries,
                                    const char *efname);
static void message_parse_content(struct msg *msg,
                                  struct body *body,
                                  strarray_t *boundaries,
                                  const char *efname);

static char *message_getline(struct buf *, struct msg *msg);
static int message_pendingboundary(const char *s, int slen, strarray_t *);

static void message_write_envelope(struct buf *buf, const struct body *body);
static void message_write_address(struct buf *buf,
                                  const struct address *addrlist);
static void message_write_text_lcase(struct buf *buf, const char *s);
static void message_write_section(struct buf *buf, const struct body *body);
static void message_write_charset(struct buf *buf, const struct body *body);
static void message_write_searchaddr(struct buf *buf,
                                     const struct address *addrlist);
static int message_need(const message_t *m, unsigned int need);
static void message_yield(message_t *m, unsigned int yield);

/*
 * Convert a string to uppercase.  Returns the string.
 *
 * This differs from the ucase() function in lib/util.c by using the
 * libc tolower() instead of our hardcoded builtin lookup table.
 * Whether this is a good thing is unclear, but that's what the old code
 * did so I'm going to preserve it - gnb
 */
static char *message_ucase(char *s)
{
    char *p;

    for (p = s ; *p ; p++)
        if (Uislower(*p))
            *p = toupper((int) *p);
    return s;
}

/*
 * Check a message 'from' of 'size' bytes for minimal RFC 822 compliance.
 * The message is read from 'from'. If 'to' is not NULL, the message
 * is copied to 'to', otherwise an in-memory buffer of 'from' is checked.
 *
 * Caller must have initialized config_* routines (with cyrus_init) to read
 * imapd.conf before calling.
 */
EXPORTED int message_copy_strict(struct protstream *from, FILE *to,
                                 unsigned size, int allow_null)
{
    char buf[4096+1];
    unsigned char *p, *endp;
    int r = 0;
    size_t n;
    int sawcr = 0, sawnl;
    int reject8bit = config_getswitch(IMAPOPT_REJECT8BIT);
    int munge8bit = config_getswitch(IMAPOPT_MUNGE8BIT);
    int inheader = 1, blankline = 1;
    struct buf tmp = BUF_INITIALIZER;

    while (size) {
        n = prot_read(from, buf, size > 4096 ? 4096 : size);
        if (!n) {
            xsyslog(LOG_ERR, "IOERROR: reading message: unexpected end of file",
                             NULL);
            return IMAP_IOERROR;
        }

        buf[n] = '\0';

        /* Quick check for NUL in entire buffer, if we're not allowing it */
        if (!allow_null && (n != strlen(buf))) {
            r = IMAP_MESSAGE_CONTAINSNULL;
        }

        size -= n;
        if (r) continue;

        for (p = (unsigned char *)buf, endp = p + n; p < endp; p++) {
            if (!*p && inheader) {
                /* NUL in header is always bad */
                r = IMAP_MESSAGE_CONTAINSNULL;
            }
            else if (*p == '\n') {
                if (!sawcr && (inheader || !allow_null))
                    r = IMAP_MESSAGE_CONTAINSNL;
                sawcr = 0;
                if (blankline) {
                    inheader = 0;
                }
                blankline = 1;
            }
            else if (*p == '\r') {
                sawcr = 1;
            }
            else {
                sawcr = 0;
                blankline = 0;
                if (inheader && *p >= 0x80) {
                    if (reject8bit) {
                        /* We have been configured to reject all mail of this
                           form. */
                        if (!r) r = IMAP_MESSAGE_CONTAINS8BIT;
                    } else if (munge8bit) {
                        /* We have been configured to munge all mail of this
                           form. */
                        *p = 'X';
                    }
                }
            }
        }

        if (to)
            fwrite(buf, 1, n, to);
        else
            buf_appendmap(&tmp, buf, n);
    }

    if (r) goto done;

    if (to) {
        fflush(to);
        if (ferror(to) || fsync(fileno(to))) {
            xsyslog(LOG_ERR, "IOERROR: writing message", NULL);
            r = IMAP_IOERROR;
            goto done;
        }
        rewind(to);
    }

    /* Go back and check headers */
    sawnl = 1;
    const char *cur = buf_base(&tmp);
    const char *top = buf_base(&tmp) + buf_len(&tmp);
    for (;;) {
        /* Read headers into buffer */
        if (to) {
            if (!fgets(buf, sizeof(buf), to)) {
                r = sawnl ? 0 : IMAP_MESSAGE_BADHEADER;
                goto done;
            }
        }
        else {
            if (cur >= top) {
                r = sawnl ? 0 : IMAP_MESSAGE_BADHEADER;
                goto done;
            }
            const char *q = strchr(cur, '\n');
            if (q == NULL) {
                q = cur + sizeof(buf);
                if (q > top) q = top;
            }
            else {
                q++;
            }
            if (q > cur + sizeof(buf) - 1) {
                q = cur + sizeof(buf) - 1;
            }
            memcpy(buf, cur, q - cur);
            buf[q-cur] = '\0';
            cur = q;
        }

        /* End of header section */
        if (sawnl && buf[0] == '\r') {
            r = 0;
            goto done;
        }

        /* Check for valid header name */
        if (sawnl && buf[0] != ' ' && buf[0] != '\t') {
            if (buf[0] == ':') {
                r = IMAP_MESSAGE_BADHEADER;
                goto done;
            }
            if (strstr(buf, "From ") != buf) {
                for (p = (unsigned char *)buf; *p && *p != ':'; p++) {
                    if (*p <= ' ') {
                        r = IMAP_MESSAGE_BADHEADER;
                        goto done;
                    }
                }
            }
        }

        /* Used to be some 8bit checks here but those were moved above so that
           we could do something other than refuse the message.
           Unfortunately, we still need to look for the end of the string. */
        for(p = (unsigned char*) buf; *p; p++);

        sawnl = (p > (unsigned char *)buf) && (p[-1] == '\n');
    }
done:
    buf_free(&tmp);
    return r;
}

static int body_is_rfc822(const struct body *body)
{
    return body && !strcasecmpsafe(body->type, "MESSAGE") &&
           (!strcasecmpsafe(body->subtype, "RFC822") ||
            !strcasecmpsafe(body->subtype, "GLOBAL"));
}

EXPORTED int message_parse(const char *fname, struct index_record *record)
{
    struct body *body = NULL;
    FILE *f;
    int r;

    f = fopen(fname, "r");
    if (!f) return IMAP_IOERROR;

    r = message_parse_file(f, NULL, NULL, &body, fname);
    if (!r) r = message_create_record(record, body);

    fclose(f);

    if (body) {
        message_free_body(body);
        free(body);
    }

    return r;
}

/*
 * Parse the message 'infile'.
 *
 * The caller MUST free the allocated body struct.
 *
 * If msg_base/msg_len are non-NULL, the file will remain memory-mapped
 * and returned to the caller.  The caller MUST unmap the file.
 */
EXPORTED int message_parse_file(FILE *infile,
                                const char **msg_base, size_t *msg_len,
                                struct body **body,
                                const char *efname)
{
    int fd = fileno(infile);
    struct stat sbuf;
    const char *tmp_base;
    size_t tmp_len;
    int unmap = 0, r;

    if (!msg_base) {
        unmap = 1;
        msg_base = &tmp_base;
        msg_len = &tmp_len;
    }
    *msg_base = NULL;
    *msg_len = 0;

    if (fstat(fd, &sbuf) == -1) {
        if (efname)
            xsyslog(LOG_ERR, "IOERROR: fstat on new message in spool",
                             "filename=<%s>",
                             efname);
        else
            xsyslog(LOG_ERR, "IOERROR: fstat on new message in spool", NULL);
        fatal("can't fstat message file", EX_OSFILE);
    }
    map_refresh(fd, 1, msg_base, msg_len, sbuf.st_size,
                "new message", 0);

    if (!*msg_base || !*msg_len)
        return IMAP_IOERROR; /* zero length file? */

    if (!*body) *body = (struct body *) xzmalloc(sizeof(struct body));
    r = message_parse_mapped(*msg_base, *msg_len, *body, efname);

    if (unmap) map_free(msg_base, msg_len);

    return r;
}

/*
 * Parse the message 'infile'.
 *
 * The caller MUST free the allocated body struct.
 *
 * If msg_base/msg_len are non-NULL, the file will remain memory-mapped
 * and returned to the caller.  The caller MUST unmap the file.
 */
EXPORTED int message_parse_file_buf(FILE *infile,
                                    struct buf *buf,
                                    struct body **body,
                                    const char *efname)
{
    int fd = fileno(infile);
    struct stat sbuf;

    // unmap or clear space
    buf_free(buf);

    if (fstat(fd, &sbuf) == -1) {
        if (efname)
            xsyslog(LOG_ERR, "IOERROR: fstat on new message in spool",
                             "filename=<%s>",
                             efname);
        else
            xsyslog(LOG_ERR, "IOERROR: fstat on new message in spool", NULL);
        fatal("can't fstat message file", EX_OSFILE);
    }
    buf_refresh_mmap(buf, 1, fd, efname, sbuf.st_size, "new message");

    if (!*body) *body = (struct body *) xzmalloc(sizeof(struct body));
    return message_parse_mapped(buf_base(buf), buf_len(buf), *body, efname);
}


/*
 * Parse the message 'infile'.
 *
 * The caller MUST free the allocated body struct.
 *
 * This function differs from message_parse_file() in that we create a
 * writable buffer rather than memory-mapping the file, so that binary
 * data can be encoded into the buffer.  The file is rewritten upon
 * completion.
 *
 * XXX can we do this with mmap()?
 */
EXPORTED int message_parse_binary_file(FILE *infile, struct body **body,
                                       const char *efname)
{
    int fd = fileno(infile);
    struct stat sbuf;
    struct msg msg;
    size_t n;

    if (fstat(fd, &sbuf) == -1) {
        if (efname)
            xsyslog(LOG_ERR, "IOERROR: fstat on new message in spool",
                             "filename=<%s>",
                             efname);
        else
            xsyslog(LOG_ERR, "IOERROR: fstat on new message in spool", NULL);
        fatal("can't fstat message file", EX_OSFILE);
    }
    msg.len = sbuf.st_size;
    msg.base = xmalloc(msg.len);
    msg.offset = 0;
    msg.encode = 1;

    lseek(fd, 0L, SEEK_SET);

    n = retry_read(fd, (char*) msg.base, msg.len);
    if (n != msg.len) {
        if (efname)
            xsyslog(LOG_ERR, "IOERROR: reading binary file in spool",
                             "filename=<%s>",
                             efname);
        else
            xsyslog(LOG_ERR, "IOERROR: reading binary file in spool", NULL);
        return IMAP_IOERROR;
    }

    if (!*body) *body = (struct body *) xzmalloc(sizeof(struct body));
    message_parse_body(&msg, *body,
                       DEFAULT_CONTENT_TYPE, NULL, efname);

    (*body)->filesize = msg.len;

    message_guid_generate(&(*body)->guid, msg.base, msg.len);

    lseek(fd, 0L, SEEK_SET);
    n = retry_write(fd, msg.base, msg.len);

    free((char*) msg.base);

    if (n != msg.len || fsync(fd)) {
        if (efname)
            xsyslog(LOG_ERR, "IOERROR: rewriting binary file in spool",
                             "filename=<%s>",
                             efname);
        else
            xsyslog(LOG_ERR, "IOERROR: rewriting binary file in spool", NULL);
        return IMAP_IOERROR;
    }

    return 0;
}

/*
 * Parse the message at 'msg_base' of length 'msg_len'.
 */
EXPORTED int message_parse_mapped(const char *msg_base, unsigned long msg_len,
                                  struct body *body, const char *efname)
{
    struct msg msg;

    msg.base = msg_base;
    msg.len = msg_len;
    msg.offset = 0;
    msg.encode = 0;

    message_parse_body(&msg, body, DEFAULT_CONTENT_TYPE, NULL, efname);

    body->filesize = msg_len;

    message_guid_generate(&body->guid, msg_base, msg_len);

    if (body->filesize != body->header_size + body->content_size) {
        if (efname)
            /* XXX IOERROR but only LOG_NOTICE?? */
            xsyslog(LOG_NOTICE, "IOERROR: size mismatch on parse",
                                "guid=<%s> filename=<%s> "
                                "filesize=<%" PRIu32 "> bodysize=<%" PRIu32 ">",
                                message_guid_encode(&body->guid), efname,
                                body->filesize,
                                body->header_size + body->content_size);
        else
            xsyslog(LOG_NOTICE, "IOERROR: size mismatch on parse",
                                "guid=<%s> "
                                "filesize=<%" PRIu32 "> bodysize=<%" PRIu32 ">",
                                message_guid_encode(&body->guid), body->filesize,
                                body->header_size + body->content_size);
    }

    return 0;
}

/*
 * Prune the header section in buf to include only those headers
 * listed in headers or (if headers_not is non-empty) those headers
 * not in headers_not.
 */
HIDDEN void message_pruneheader(char *buf, const strarray_t *headers,
                         const strarray_t *headers_not)
{
    char *p, *colon, *nextheader;
    int goodheader;
    char *endlastgood = buf;
    char **l;
    int count = 0;
    int maxlines = config_getint(IMAPOPT_MAXHEADERLINES);

    p = buf;
    while (*p && *p != '\r') {
        colon = strchr(p, ':');
        if (colon && headers_not && headers_not->count) {
            goodheader = 1;
            for (l = headers_not->data ; *l ; l++) {
                if ((size_t) (colon - p) == strlen(*l) &&
                    !strncasecmp(p, *l, colon - p)) {
                    goodheader = 0;
                    break;
                }
            }
        } else {
            goodheader = 0;
        }
        if (colon && headers && headers->count) {
            for (l = headers->data ; *l ; l++) {
                if ((size_t) (colon - p) == strlen(*l) &&
                    !strncasecmp(p, *l, colon - p)) {
                    goodheader = 1;
                    break;
                }
            }
        }

        nextheader = p;
        do {
            nextheader = strchr(nextheader, '\n');
            if (nextheader) nextheader++;
            else nextheader = p + strlen(p);
        } while (*nextheader == ' ' || *nextheader == '\t');

        if (goodheader) {
            if (endlastgood != p) {
                /* memmove and not strcpy since this is all within a
                 * single buffer */
                memmove(endlastgood, p, strlen(p) + 1);
                nextheader -= p - endlastgood;
            }
            endlastgood = nextheader;
        }
        p = nextheader;

        /* stop giant headers causing massive loops */
        if (maxlines) {
            count++;
            if (count > maxlines) break;
        }
    }

    *endlastgood = '\0';
}

static void message_find_part(struct body *body, const char *section,
                              const char **content_types,
                              const char *msg_base, unsigned long msg_len,
                              struct bodypart ***parts, int *n)
{
    int match;
    const char **type;
    char nextsection[128];

    for (match = 0, type = content_types; !match && *type; type++) {
        const char *subtype = strchr(*type, '/');
        size_t tlen = subtype ? (size_t) (subtype++ - *type) : strlen(*type);

        if ((!(*type)[0] || (tlen == strlen(body->type) &&
                             !strncasecmp(body->type, *type, tlen))) &&
            (!subtype || !subtype[0] || !strcasecmp(body->subtype, subtype))) {
            match = 1;
        }
    }

    if (match) {
        /* matching part, sanity check the size against the mmap'd file */
        if (body->content_offset + body->content_size > msg_len) {
            xsyslog(LOG_ERR, "IOERROR: body part exceeds size of message file",
                             NULL);
            fatal("body part exceeds size of message file", EX_OSFILE);
        }

        if (!body->decoded_body) {
            int encoding;
            charset_t charset = CHARSET_UNKNOWN_CHARSET;
            message_parse_charset(body, &encoding, &charset);
            if (!strcasecmp(body->type, "text") &&
                (!strcasecmp(body->subtype, "calendar") ||
                 !strcasecmp(body->subtype, "vcard"))) {
                /* override charset for text/calendar and text/vcard */
                charset_free(&charset);
                charset = charset_lookupname("utf-8");
            }
            else if (charset == CHARSET_UNKNOWN_CHARSET) {
                /* try ASCII */
                charset = charset_lookupname("us-ascii");
            }
            body->decoded_body = charset_to_utf8cstr(
                msg_base + body->content_offset, body->content_size,
                charset, encoding); /* returns a cstring */
            charset_free(&charset);
        }

        /* grow the array and add the new part */
        *parts = xrealloc(*parts, (*n+2)*sizeof(struct bodypart *));
        (*parts)[*n] = xzmalloc(sizeof(struct bodypart));
        strlcpy((*parts)[*n]->section, section, sizeof((*parts)[*n]->section));
        (*parts)[*n]->decoded_body = body->decoded_body;
        (*parts)[++(*n)] = NULL;
    }
    else if (!strcmp(body->type, "MULTIPART")) {
        int i;

        for (i = 0; i < body->numparts; i++) {
            snprintf(nextsection, sizeof(nextsection), "%s.%d", section, i+1);
            message_find_part(&body->subpart[i], nextsection, content_types,
                              msg_base, msg_len, parts, n);
        }
    }
    else if (body_is_rfc822(body)) {
        snprintf(nextsection, sizeof(nextsection), "%s.1", section);
        message_find_part(body->subpart, nextsection, content_types,
                          msg_base, msg_len, parts, n);
    }
}

/*
 * Fetch the bodypart(s) which match the given content_type and return
 * them as an allocated array.
 *
 * The caller MUST free the array of allocated bodypart(s).
 */
EXPORTED void message_fetch_part(struct message_content *msg,
                                 const char **content_types,
                                 struct bodypart ***parts)
{
    int n = 0;  /* running count of the number of matching parts */

    *parts = NULL;
    message_find_part(msg->body, "1", content_types,
                      buf_base(&msg->map), buf_len(&msg->map), parts, &n);
}

/*
 * Appends the message's cache information to the cache file
 * and fills in appropriate information in the index record pointed to
 * by 'record'.
 */
EXPORTED int message_create_record(struct index_record *record,
                                   const struct body *body)
{
    /* used for sent time searching, truncated to day with no TZ */
    if (time_from_rfc5322(body->date, &record->sentdate, DATETIME_DATE_ONLY) < 0)
        record->sentdate = 0;

    /* used for sent time sorting, full gmtime of Date: header */
    if (time_from_rfc5322(body->date, &record->gmtime, DATETIME_FULL) < 0)
        record->gmtime = 0;

    record->size = body->filesize;
    record->header_size = body->header_size;
    message_guid_copy(&record->guid, &body->guid);

    message_write_cache(record, body);

    return 0;
}

static enum rfc822_header
message_header_lookup(const char *buf, const char **valp)
{
    unsigned int len = strcspn(buf, ":\r\n");
    if (buf[len] != ':')
        return RFC822_BAD;
    if (valp)
        *valp = buf+len+1;
    return rfc822_header_from_string_len(buf, len);
}


static void body_add_content_guid(const char *base, struct body *body)
{
    int encoding = ENCODING_NONE;
    uint8_t dest[SHA1_DIGEST_LENGTH];
    size_t decodedlen = 0;
    charset_t cs = NULL;

    message_parse_charset(body, &encoding, &cs);
    if (!charset_decode_sha1(dest, &decodedlen, base, body->content_size, encoding)) {
        message_guid_import(&body->content_guid, (void *)dest);
        body->decoded_content_size = decodedlen;
    }
    else {
        message_guid_set_null(&body->content_guid);
        body->decoded_content_size = 0;
    }
    charset_free(&cs);
}


/*
 * Parse a body-part
 */
static int message_parse_body(struct msg *msg, struct body *body,
                              const char *defaultContentType,
                              strarray_t *boundaries,
                              const char *efname)
{
    strarray_t newboundaries = STRARRAY_INITIALIZER;
    int sawboundary;

    memset(body, 0, sizeof(struct body));

    /* No passed-in boundary structure, create a new, empty one */
    if (!boundaries) {
        boundaries = &newboundaries;
        /* We're at top-level--preallocate space to store cached headers */
        buf_ensure(&body->cacheheaders, 1024);
    }


    sawboundary = message_parse_headers(msg, body, defaultContentType,
                                        boundaries, efname);

    /* Charset id and encoding id are stored in the binary
     * bodystructure, but we don't have that one here. */
    body->charset_id = NULL;
    if (body->params) {
        charset_t cs = !strcmp(body->type, "TEXT") ?
            charset_lookupname("us-ascii") : CHARSET_UNKNOWN_CHARSET;
        message_parse_charset_params(body->params, &cs);
        if (cs != CHARSET_UNKNOWN_CHARSET) {
            /* Use parameter value, instead of canonical name */
            body->charset_id = xstrdup(charset_alias_name(cs));
        }
        charset_free(&cs);
    }

    body->charset_enc = encoding_lookupname(body->encoding);

    /* Recurse according to type */
    if (strcmp(body->type, "MULTIPART") == 0) {
        if (!sawboundary) {
            message_parse_multipart(msg, body, boundaries, efname);
        }
    }
    else if (body_is_rfc822(body)) {
        const char *base = msg->base + msg->offset;
        body->subpart = (struct body *)xzmalloc(sizeof(struct body));

        if (sawboundary) {
            memset(body->subpart, 0, sizeof(struct body));
            message_parse_bodytype(DEFAULT_CONTENT_TYPE, body->subpart);
        }
        else {
            message_parse_body(msg, body->subpart,
                               DEFAULT_CONTENT_TYPE, boundaries, efname);

            /* Calculate our size/lines information */
            body->content_size = body->subpart->header_size +
              body->subpart->content_size;
            body->content_lines = body->subpart->header_lines +
              body->subpart->content_lines;

            /* Move any enclosing boundary information up to our level */
            body->boundary_size = body->subpart->boundary_size;
            body->boundary_lines = body->subpart->boundary_lines;

            /* it's nice to have a GUID for the message/rfc822 itself */
            body_add_content_guid(base, body);
        }
    }
    else {
        if (!sawboundary) {
            message_parse_content(msg, body, boundaries, efname);
        }
    }

    /* Free up boundary storage if necessary */
    strarray_fini(&newboundaries);

    return 0;
}

/*
 * Parse the headers of a body-part
 */
static int message_parse_headers(struct msg *msg, struct body *body,
                                 const char *defaultContentType,
                                 strarray_t *boundaries,
                                 const char *efname)
{
    struct buf headers = BUF_INITIALIZER;
    char *next;
    int len;
    int sawboundary = 0;
    uint32_t maxlines = config_getint(IMAPOPT_MAXHEADERLINES);
    int have_max = 0;
    const char *value;

    body->header_offset = msg->offset;

    buf_putc(&headers, '\n');   /* Leading newline to prime the pump */

    /* Slurp up all of the headers into 'headers' */
    while ((next = message_getline(&headers, msg)) &&
           (next[-1] != '\n' ||
            (*next != '\r' || next[1] != '\n'))) {

        len = strlen(next);

        if (next[-1] == '\n' && *next == '-' &&
            message_pendingboundary(next, len, boundaries)) {
            body->boundary_size = len;
            body->boundary_lines++;
            if (next - 1 > headers.s) {
                body->boundary_size += 2;
                body->boundary_lines++;
                next[-2] = '\0';
            }
            else {
                *next = '\0';
            }
            sawboundary = 1;
            break;
        }
    }

    body->content_offset = msg->offset;
    body->header_size = strlen(headers.s+1);

    /* Scan over the slurped-up headers for interesting header information */
    body->header_lines = -1;    /* Correct for leading newline */
    for (next = headers.s; *next; next++) {
        if (*next == '\n') {
            body->header_lines++;

            /* if we're skipping, skip now */
            if (have_max) continue;

            /* check if we've hit a limit and flag it */
            if (maxlines && body->header_lines > maxlines) {
                if (efname)
                    syslog(LOG_ERR, "ERROR: message (%s) has more than %d header lines "
                                    "not caching any more",
                           efname, maxlines);
                else
                    syslog(LOG_ERR, "ERROR: message has more than %d header lines "
                                    "not caching any more",
                           maxlines);
                have_max = 1;
                continue;
            }

            if (/* space preallocated, i.e. must be top-level body */
                body->cacheheaders.s &&
                /* this is not a continuation line */
                (next[1] != ' ') && (next[1] != '\t') &&
                /* this header is supposed to be cached */
                mailbox_cached_header_inline(next+1) != BIT32_MAX) {
                    /* append to the headers cache */
                    message_parse_header(next+1, &body->cacheheaders);
            }

            switch (message_header_lookup(next+1, &value)) {
            case RFC822_BCC:
                message_parse_address(value, &body->bcc);
                break;
            case RFC822_CC:
                message_parse_address(value, &body->cc);
                break;
            case RFC822_CONTENT_DESCRIPTION:
                message_parse_string(value, &body->description);
                break;
            case RFC822_CONTENT_DISPOSITION:
                message_parse_bodydisposition(value, body);
                break;
            case RFC822_CONTENT_ID:
                message_parse_string(value, &body->id);
                break;
            case RFC822_CONTENT_LANGUAGE:
                message_parse_language(value, &body->language);
                break;
            case RFC822_CONTENT_LOCATION:
                message_parse_string(value, &body->location);
                break;
            case RFC822_CONTENT_MD5:
                message_parse_string(value, &body->md5);
                break;
            case RFC822_CONTENT_TRANSFER_ENCODING:
                message_parse_encoding(value, &body->encoding);

                /* If we're encoding binary, replace "binary"
                   with "base64" in CTE header body */
                if (msg->encode && !strcmpsafe(body->encoding, "BINARY")) {
                    // Determine the start and end of the CTE header value
                    const char *hdr_val = msg->base + body->header_offset +
                                          (next - headers.s) + 26;
                    const char *hdr_end = hdr_val;
                    const char *msghdr_end =
                        msg->base + body->header_offset + body->header_size;
                    for (; hdr_end < msghdr_end; hdr_end++) {
                        if (hdr_end[0] == '\r') {
                            if (hdr_end + 2 < msghdr_end &&
                                hdr_end[1] == '\n' &&
                                hdr_end[2] != ' ' && hdr_end[2] != '\t') {
                                hdr_end += 2;
                                break;
                            }
                        }
                    }
                    // Replace header value
                    char *p =
                        (char *)strinstr(hdr_val, hdr_end - hdr_val, "binary");
                    if (p)
                        memcpy(p, "base64", 6);
                    else
                        xsyslog(LOG_ERR, "can not patch BINARY CTE header", NULL);
                }
                break;
            case RFC822_CONTENT_TYPE:
                message_parse_bodytype(value, body);
                break;
            case RFC822_DATE:
                message_parse_string(value, &body->date);
                break;
            case RFC822_FROM:
                message_parse_address(value, &body->from);
                break;
            case RFC822_IN_REPLY_TO:
                message_parse_string(value, &body->in_reply_to);
                break;
            case RFC822_MESSAGE_ID:
                message_parse_string(value, &body->message_id);
                break;
            case RFC822_REPLY_TO:
                message_parse_address(value, &body->reply_to);
                break;
            case RFC822_RECEIVED:
                message_parse_received_date(value, &body->received_date);
                break;
            case RFC822_REFERENCES:
                message_parse_string(value, &body->references);
                break;
            case RFC822_SUBJECT:
                message_parse_string(value, &body->subject);
                break;
            case RFC822_SENDER:
                message_parse_address(value, &body->sender);
                break;
            case RFC822_TO:
                message_parse_address(value, &body->to);
                break;
            case RFC822_X_DELIVEREDINTERNALDATE:
                /* Explicit x-deliveredinternaldate overrides received: headers */
                message_parse_string(value, &body->x_deliveredinternaldate);
                break;
            case RFC822_X_ME_MESSAGE_ID:
                message_parse_string(value, &body->x_me_message_id);
                break;
            default:
                break;
            } /* switch() */
        } /* if (*next == '\n') */
    }

    /* If didn't find Content-Type: header, use the passed-in default type */
    if (!body->type) {
        message_parse_bodytype(defaultContentType, body);
    }
    buf_free(&headers);
    return sawboundary;
}

/*
 * Parse a list of RFC 822 addresses from a header
 */
static void message_parse_address(const char *hdr, struct address **addrp)
{
    char *hdrend, hdrendchar = '\0';

    /* If we saw this header already, discard the earlier value */
    if (*addrp) {
        parseaddr_free(*addrp);
        *addrp = NULL;
    }

    /* Find end of header */
    hdrend = (char *)hdr;
    do {
        hdrend = strchr(hdrend+1, '\n');
    } while (hdrend && (hdrend[1] == ' ' || hdrend[1] == '\t'));

    /* Put a NUL character at the end of header */
    /* gnb:TODO this is evil and should be stopped */
    if (hdrend) {
        if (hdrend > hdr && hdrend[-1] == '\r') hdrend--;
        hdrendchar = *hdrend;
        *hdrend = '\0';
    }

    parseaddr_list(hdr, addrp);

    /* Put character at end of header back */
    if (hdrend) *hdrend = hdrendchar;
}

/*
 * Parse a Content-Transfer-Encoding from a header.
 */
static void message_parse_encoding(const char *hdr, char **hdrp)
{
    int len;
    const char *p;

    /* If we saw this header already, discard the earlier value */
    if (*hdrp) {
        free(*hdrp);
        *hdrp = NULL;
    }

    /* Skip leading whitespace, ignore header if blank */
    message_parse_rfc822space(&hdr);
    if (!hdr) return;

    /* Find end of encoding token */
    for (p = hdr; *p && !Uisspace(*p) && *p != '('; p++) {
        if (*p < ' ' || strchr(MIME_TSPECIALS, *p)) return;
    }
    len = p - hdr;

    /* Skip trailing whitespace, ignore header if trailing garbage */
    message_parse_rfc822space(&p);
    if (p) return;

    /* Save encoding token */
    *hdrp = message_ucase(xstrndup(hdr, len));
}

EXPORTED void message_parse_charset_params(const struct param *params,
                                           charset_t *c_ptr)
{
    const struct param *param;
    for (param = params; param; param = param->next) {
        if (!strcasecmp(param->attribute, "charset")) {
            if (param->value && *param->value) {
                charset_t cs = charset_lookupname(param->value);
                if (cs == CHARSET_UNKNOWN_CHARSET) {
                    xsyslog(LOG_NOTICE, "unknown charset", "charset=<%s>", param->value);
                    continue;
                }
                charset_free(c_ptr);
                *c_ptr = cs;
            }
        }
    }
}

/*
 * parse a charset and encoding out of a body structure
 */
static void message_parse_charset(const struct body *body,
                                  int *e_ptr, charset_t *c_ptr)
{
    int encoding = ENCODING_NONE;
    charset_t charset = charset_lookupname("us-ascii");

    if (body->encoding) {
        switch (body->encoding[0]) {
        case '7':
        case '8':
            if (!strcmp(body->encoding+1, "BIT"))
                encoding = ENCODING_NONE;
            else
                encoding = ENCODING_UNKNOWN;
            break;

        case 'B':
            if (!strcmp(body->encoding, "BASE64"))
                encoding = ENCODING_BASE64;
            else if (!strcmp(body->encoding, "BINARY"))
                encoding = ENCODING_NONE;
            else
                encoding = ENCODING_UNKNOWN;
            break;

        case 'Q':
            if (!strcmp(body->encoding, "QUOTED-PRINTABLE"))
                encoding = ENCODING_QP;
            else
                encoding = ENCODING_UNKNOWN;
            break;

        default:
            encoding = ENCODING_UNKNOWN;
        }
    }

    if (!body->type || !strcmp(body->type, "TEXT")) {
        message_parse_charset_params(body->params, &charset);
    }
    else if (!strcmp(body->type, "MESSAGE")) {
        if (!strcmp(body->subtype, "RFC822") ||
            !strcmp(body->subtype, "GLOBAL")) {
            charset_free(&charset);
            charset = CHARSET_UNKNOWN_CHARSET;
        }
    }
    else {
        charset_free(&charset);
        charset = CHARSET_UNKNOWN_CHARSET;
    }

    if (e_ptr) *e_ptr = encoding;
    if (c_ptr) *c_ptr = charset;
    else charset_free(&charset);
}

/*
 * Parse an uninterpreted header
 */
EXPORTED void message_parse_string(const char *hdr, char **hdrp)
{
    const char *hdrend;
    char *he;

    /* If we saw this header already, discard the earlier value */
    if (*hdrp) {
        free(*hdrp);
        *hdrp = NULL;
    }

    /* Skip initial whitespace */
    while (*hdr == ' ' || *hdr == '\t') hdr++;

    /* Find end of header */
    hdrend = hdr;
    do {
        hdrend = strchr(hdrend+1, '\n');
    } while (hdrend && (hdrend[1] == ' ' || hdrend[1] == '\t'));
    if (hdrend) {
        if (hdrend > hdr && hdrend[-1] == '\r') hdrend--;
    }
    else {
        hdrend = hdr + strlen(hdr);
    }

    /* Save header value */
    *hdrp = xstrndup(hdr, (hdrend - hdr));

    /* Un-fold header (overlapping buffers, use memmove) */
    he = *hdrp;
    while ((he = strchr(he, '\n'))!=NULL) {
        if (he > *hdrp && he[-1] == '\r') {
            he--;
            memmove(he, he+2, strlen(he+2)+1);
        }
        else {
            memmove(he, he+1, strlen(he+1)+1);
        }
    }
}

/*
 * Cache a header
 */
static void
message_parse_header(const char *hdr, struct buf *buf)
{
    int len;
    const char *hdrend;

    /* Find end of header */
    hdrend = hdr;
    do {
        hdrend = strchr(hdrend+1, '\n');
    } while (hdrend && (hdrend[1] == ' ' || hdrend[1] == '\t'));
    if (hdrend) {
        if (hdrend > hdr && hdrend[-1] == '\r') hdrend--;
    }
    else {
        hdrend = hdr + strlen(hdr);
    }

    /* Save header value */
    len = hdrend - hdr;
    buf_appendmap(buf, hdr, len);
    buf_putc(buf, '\r');
    buf_putc(buf, '\n');
}

/*
 * Parse a Content-Type from a header.
 */
EXPORTED void message_parse_type(const char *hdr, char **typep, char **subtypep, struct param **paramp)
{
    const char *type;
    int typelen;
    const char *subtype;
    int subtypelen;
    char *decbuf = NULL;

    /* Skip leading whitespace, ignore header if blank */
    message_parse_rfc822space(&hdr);
    if (!hdr) return;

    /* Very old versions of macOS Mail.app encode the Content-Type header
     * in MIME words, if the attachment name contains non-ASCII characters */
    if (strlen(hdr) > 2 && hdr[0] == '=' && hdr[1] == '?') {
        int flags = CHARSET_KEEPCASE;
        decbuf = charset_decode_mimeheader(hdr, flags);
        if (strcmpsafe(decbuf, hdr)) hdr = decbuf;
    }

    /* Find end of type token */
    type = hdr;
    for (; *hdr && !Uisspace(*hdr) && *hdr != '/' && *hdr != '('; hdr++) {
        if (*hdr < ' ' || strchr(MIME_TSPECIALS, *hdr)) goto done;
    }
    typelen = hdr - type;

    /* Skip whitespace after type */
    message_parse_rfc822space(&hdr);
    if (!hdr) goto done;

    /* Reject header if no '/' character */
    if (*hdr++ != '/') goto done;

    /* Skip whitespace before subtype, reject header if no subtype */
    message_parse_rfc822space(&hdr);
    if (!hdr) goto done;

    /* Find end of subtype token */
    subtype = hdr;
    for (; *hdr && !Uisspace(*hdr) && *hdr != ';' && *hdr != '('; hdr++) {
        if (*hdr < ' ' || strchr(MIME_TSPECIALS, *hdr)) goto done;
    }
    subtypelen = hdr - subtype;

    /* Skip whitespace after subtype */
    message_parse_rfc822space(&hdr);

    /* Reject header if not at end of header or parameter delimiter */
    if (hdr && *hdr != ';') goto done;

    /* Save content type & subtype */
    *typep = message_ucase(xstrndup(type, typelen));
    *subtypep = message_ucase(xstrndup(subtype, subtypelen));

    /* Parse parameter list */
    if (hdr) {
        message_parse_params(hdr+1, paramp);
        message_fold_params(paramp);
        if (decbuf && paramp && *paramp) {
            /* The type header was erroneously encoded as a RFC 2407 encoded word
             * (rather than encoding its attributes), and the parameter values
             * might now contain non-ASCII characters. Let's reencode them. */
            struct param *param = *paramp;
            for (; param; param = param->next) {
                const char *attr = param->attribute;
                /* Skip extended parameters */
                size_t attrlen = strlen(attr);
                if (!attrlen || attr[attrlen-1] == '*') continue;
                /* Check if the parameter value has non-ASCII characters */
                int has_highbit = 0;
                for (const char *val = param->value; *val && !has_highbit; val++) {
                    has_highbit = *val & 0x80;
                }
                if (!has_highbit) continue;
                /* Reencode the parameter value */
                char *encvalue = charset_encode_mimeheader(param->value, strlen(param->value), 0);
                if (encvalue) {
                    free(param->value);
                    param->value = encvalue;
                }
            }
        }
    }

done:
    if (*typep == NULL || *subtypep == NULL) {
        /* Reject a non-empty Content-Type header value that does not
         * parse to both a top-level type and sub-type. Rather than
         * leaving the body type fields empty, set them to
         * "application/octet-stream" so that they do not get handled
         * as the default "text/plain" content type. */
        free(*typep);
        *typep = xstrdup("application");
        free(*subtypep);
        *subtypep = xstrdup("octet-stream");
    }
    free(decbuf);
}

static void message_parse_bodytype(const char *hdr, struct body *body)
{
    /* If we saw this header already, discard the earlier value */
    if (body->type) {
        free(body->type);
        free(body->subtype);
        body->type = body->subtype = NULL;
        param_free(&body->params);
    }

    message_parse_type(hdr, &body->type, &body->subtype, &body->params);
}

/*
 * Parse a Content-Disposition from a header.
 */
EXPORTED void message_parse_disposition(const char *hdr, char **hdrp, struct param **paramp)
{
    const char *disposition;
    int dispositionlen;

    /* Skip leading whitespace, ignore header if blank */
    message_parse_rfc822space(&hdr);
    if (!hdr) return;

    /* Find end of disposition token */
    disposition = hdr;
    for (; *hdr && !Uisspace(*hdr) && *hdr != ';' && *hdr != '('; hdr++) {
        if (*hdr < ' ' || strchr(MIME_TSPECIALS, *hdr)) return;
    }
    dispositionlen = hdr - disposition;

    /* Skip whitespace after type */
    message_parse_rfc822space(&hdr);

    /* Ignore header if not at end of header or parameter delimiter */
    if (hdr && *hdr != ';') return;

    /* Save content disposition */
    *hdrp = message_ucase(xstrndup(disposition, dispositionlen));

    /* Parse parameter list */
    if (hdr) {
        message_parse_params(hdr+1, paramp);
        message_fold_params(paramp);
    }
}

/*
 * Parse a Content-Disposition from a header.
 */
static void message_parse_bodydisposition(const char *hdr, struct body *body)
{
    /* If we saw this header already, discard the earlier value */
    if (body->disposition) {
        free(body->disposition);
        body->disposition = NULL;
        param_free(&body->disposition_params);
    }

    message_parse_disposition(hdr, &body->disposition, &body->disposition_params);
}

/*
 * Parse a parameter list from a header.
 *
 * 'hdr' points into the message, and is not expected to
 * be nul-terminated.  Handles continuation headers.
 *
 * Malformed parameters are handled by skipping to the
 * next ';' or end of line, which should mark the next
 * parameter.
 */
static void message_parse_params(const char *hdr, struct param **paramp)
{
    struct param *param;
    const char *attribute;
    int attributelen;
    const char *value;
    int valuelen;
    char *p;

    for (;;) {
        /* Skip over leading whitespace */
        message_parse_rfc822space(&hdr);
        if (!hdr) return;

        /* Find end of attribute */
        attribute = hdr;
        for (; *hdr && !Uisspace(*hdr) && *hdr != '=' && *hdr != '('; hdr++) {
            if (*hdr < ' ' || strchr(MIME_TSPECIALS, *hdr)) goto skip;
        }
        attributelen = hdr - attribute;

        /* Skip whitespace after attribute */
        message_parse_rfc822space(&hdr);
        if (!hdr) return;

        /* Ignore param if no '=' character */
        if (*hdr++ != '=') goto skip;

        /* Skip whitespace before value */
        message_parse_rfc822space(&hdr);
        if (!hdr) return;

        /* Find end of value */
        value = hdr;
        if (*hdr == '\"') {
            /* Parse quoted-string */
            hdr++;
            while (*hdr && *hdr != '\"') {
                if (*hdr == '\\') {
                    hdr++;
                    if (!*hdr) return;
                }
                if (*hdr == '\r') {
                    /* check for continuation headers */
                    if (hdr[1] == '\n' && (hdr[2] == ' ' || hdr[2] == '\t')) hdr += 2;
                    else return;    /* end of header field */
                }
                hdr++;
            }
            if (!*hdr++) return;
        }
        else {
            /* Parse token (leniently allow space and tspecials) */
            const char *endval = hdr;
            while (*hdr && *hdr != ';' && *hdr != '(') {
                if (*hdr == '\r') {
                    /* Skip FWS and stop at CRLF */
                    if (hdr[1] == '\n' && (hdr[2] == ' ' || hdr[2] == '\t')) {
                        hdr += 2;
                        continue;
                    }
                    else break;
                }
                if (*hdr & 0x80) {
                    /* Allow unencoded non-ASCII characters */
                    /* XXX  We should probably make sure this is valid UTF-8 */
                }
                else if (*hdr < ' ' && *hdr != '\t') {
                    /* Reject control characters */
                    goto skip;
                }
                if (*hdr != ' ' && *hdr != '\t') {
                    /* Keep last non-WSP position */
                    endval = hdr;
                }
                hdr++;
            }
            /* Right-strip white space */
            hdr = endval + 1;
        }
        valuelen = hdr - value;

        /* Skip whitespace after value */
        message_parse_rfc822space(&hdr);

        /* Ignore parameter if not at end of header or parameter delimiter */
        if (hdr && *hdr++ != ';') {
skip:
            hdr += strcspn(hdr, ";\r\n");
            if (*hdr == ';') hdr++;
            continue;
        }

        /* Save attribute/value pair */
        *paramp = param = (struct param *)xzmalloc(sizeof(struct param));
        param->attribute = message_ucase(xstrndup(attribute, attributelen));
        param->value = xzmalloc(valuelen + 1);  /* xzmalloc for trailing NUL */
        if (*value == '\"') {
            p = param->value;
            value++;
            while (*value != '\"') {
                if (*value == '\\') value++;
                else if (*value == '\r') value += 2;
                *p++ = *value++;
            }
            *p = '\0';
        }
        else {
            memcpy(param->value, value, valuelen);
        }

        /* Get ready to parse the next parameter */
        paramp = &param->next;
    }
}

/*
 * Decode RFC 2231 parameter continuations
 *
 * Algorithm: Run down the list of parameters looking for
 * an attribute of the form "foo*0" or "foo*0*".  When we find
 * such an attribute, we look for "foo*1"/"foo*1*", "foo*2"/"foo*2*"
 * etc, appending each value to that of "foo*0" and then removing the
 * parameter we just appended from the list.  When appending values,
 * if either parameter has extended syntax, we have to convert the other
 * value from simple to extended syntax.  At the end, we change the name
 * of "foo*0"/"foo*0*" to either "foo" or "foo*", depending on whether
 * the value has extended syntax or not.
 */
static void message_fold_params(struct param **params)
{
    struct param *thisparam;    /* The "foo*1" param we're folding */
    struct param **continuation; /* Pointer to the "foo*2" param */
    struct param *tmpparam;     /* Placeholder for removing "foo*2" */
    char *asterisk;
    int section;
    int is_extended;
    char sectionbuf[5];
    int attributelen, sectionbuflen;
    char *from, *to;

    for (thisparam = *params; thisparam; thisparam = thisparam->next) {
        asterisk = strchr(thisparam->attribute, '*');
        if (asterisk && asterisk[1] == '0' &&
            (!asterisk[2] || (asterisk[2] == '*' && !asterisk[3]))) {
            /* An initial section.  Find and collect the rest */
            is_extended = (asterisk[2] == '*');
            *asterisk = '\0';
            attributelen = asterisk - thisparam->attribute;
            section = 1;
            for (;;) {
                if (section == 100) break;
                sectionbuf[0] = '*';
                if (section > 9) {
                    sectionbuf[1] = section/10 + '0';
                    sectionbuf[2] = section%10 + '0';
                    sectionbuf[3] = '\0';
                    sectionbuflen = 3;
                }
                else {
                    sectionbuf[1] = section + '0';
                    sectionbuf[2] = '\0';
                    sectionbuflen = 2;
                }

                /* Find the next continuation */
                for (continuation = params; *continuation;
                     continuation = &((*continuation)->next)) {
                    if (!strncmp((*continuation)->attribute, thisparam->attribute,
                                 attributelen) &&
                        !strncmp((*continuation)->attribute + attributelen,
                                 sectionbuf, sectionbuflen) &&
                        ((*continuation)->attribute[attributelen+sectionbuflen] == '\0' ||
                         ((*continuation)->attribute[attributelen+sectionbuflen] == '*' && (*continuation)->attribute[attributelen+sectionbuflen+1] == '\0'))) {
                        break;
                    }
                }

                /* No more continuations to find */
                if (!*continuation) break;

                if ((*continuation)->attribute[attributelen+sectionbuflen] == '\0') {
                    /* Continuation is simple */
                    if (is_extended) {
                        /* Have to re-encode continuation value */
                        thisparam->value =
                            xrealloc(thisparam->value,
                                     strlen(thisparam->value) +
                                     3*strlen((*continuation)->value) + 1);
                        from = (*continuation)->value;
                        to = thisparam->value + strlen(thisparam->value);
                        while (*from) {
                            if (*from <= ' ' || *from >= 0x7f ||
                                *from == '*' || *from == '\'' ||
                                *from == '%' || strchr(MIME_TSPECIALS, *from)) {
                                *to++ = '%';
                                to += bin_to_hex(from, 1, to, BH_UPPER);
                            } else {
                                *to++ = *from;
                            }
                            from++;
                        }
                        *to++ = '\0';
                    }
                    else {
                        thisparam->value =
                            xrealloc(thisparam->value,
                                     strlen(thisparam->value) +
                                     strlen((*continuation)->value) + 1);
                        from = (*continuation)->value;
                        to = thisparam->value + strlen(thisparam->value);
                        while ((*to++ = *from++)!= 0)
                            { }
                    }
                }
                else {
                    /* Continuation is extended */
                    if (is_extended) {
                        thisparam->value =
                            xrealloc(thisparam->value,
                                     strlen(thisparam->value) +
                                     strlen((*continuation)->value) + 1);
                        from = (*continuation)->value;
                        to = thisparam->value + strlen(thisparam->value);
                        while ((*to++ = *from++) != 0)
                            { }
                    }
                    else {
                        /* Have to re-encode thisparam value */
                        char *tmpvalue =
                            xmalloc(2 + 3*strlen(thisparam->value) +
                                    strlen((*continuation)->value) + 1);

                        from = thisparam->value;
                        to = tmpvalue;
                        *to++ = '\''; /* Unspecified charset */
                        *to++ = '\''; /* Unspecified language */
                        while (*from) {
                            if (*from <= ' ' || *from >= 0x7f ||
                                *from == '*' || *from == '\'' ||
                                *from == '%' || strchr(MIME_TSPECIALS, *from)) {
                                *to++ = '%';
                                to += bin_to_hex(from, 1, to, BH_UPPER);
                            } else {
                                *to++ = *from;
                            }
                            from++;
                        }
                        from = (*continuation)->value;

                        while ((*to++ = *from++)!=0)
                            { }

                        free(thisparam->value);
                        thisparam->value = tmpvalue;
                        is_extended = 1;
                    }
                }

                /* Remove unneeded continuation */
                free((*continuation)->attribute);
                free((*continuation)->value);
                tmpparam = *continuation;
                *continuation = (*continuation)->next;
                free(tmpparam);
                section++;
            }

            /* Fix up attribute name */
            if (is_extended) {
                asterisk[0] = '*';
                asterisk[1] = '\0';
            } else {
                asterisk[0] = '\0';
            }
        }
    }
}


/*
 * Parse a language list from a header
 */
static void message_parse_language(const char *hdr, struct param **paramp)
{
    struct param *param;
    const char *value;
    int valuelen;

    /* If we saw this header already, discard the earlier value */
    if (*paramp) param_free(paramp);

    for (;;) {
        /* Skip over leading whitespace */
        message_parse_rfc822space(&hdr);
        if (!hdr) return;

        /* Skip whitespace before value */
        message_parse_rfc822space(&hdr);
        if (!hdr) return;

        /* Find end of value */
        value = hdr;
        for (; *hdr && !Uisspace(*hdr) && *hdr != ',' && *hdr != '('; hdr++) {
            if (*hdr != '-' && !Uisalpha((*hdr))) return;
        }
        valuelen = hdr - value;

        /* Skip whitespace after value */
        message_parse_rfc822space(&hdr);

        /* Ignore parameter if not at end of header or language delimiter */
        if (hdr && *hdr++ != ',') return;

        /* Save value pair */
        *paramp = param = (struct param *)xzmalloc(sizeof(struct param));
        param->value = message_ucase(xstrndup(value, valuelen));

        /* Get ready to parse the next parameter */
        paramp = &param->next;
    }
}

/*
 * Skip over RFC 822 whitespace and comments
 */
static void message_parse_rfc822space(const char **s)
{
    const char *p = *s;
    int commentlevel = 0;

    if (!p) return;
    while (*p && (Uisspace(*p) || *p == '(')) {
        if (*p == '\n') {
            p++;
            if (*p != ' ' && *p != '\t') {
                *s = 0;     /* end of header field, no continuation */
                return;
            }
        }
        else if (*p == '(') {
            p++;
            commentlevel++;
            while (commentlevel) {
                switch (*p) {
                case '\n':
                    p++;
                    if (*p == ' ' || *p == '\t') break;
                    /* FALL THROUGH */
                case '\0':
                    *s = 0;
                    return;

                case '\\':
                    p++;
                    break;

                case '(':
                    commentlevel++;
                    break;

                case ')':
                    commentlevel--;
                    break;
                }
                p++;
            }
        }
        else p++;
    }
    if (*p == 0) {
        *s = 0;     /* embedded NUL */
    }
    else {
        *s = p;
    }
}

/*
 * Parse the content of a MIME multipart body-part
 */
static void message_parse_multipart(struct msg *msg, struct body *body,
                                    strarray_t *boundaries, const char *efname)
{
    struct body preamble, epilogue;
    struct param *boundary;
    const char *defaultContentType = DEFAULT_CONTENT_TYPE;
    int i, depth;
    int limit = config_getint(IMAPOPT_BOUNDARY_LIMIT);

    memset(&preamble, 0, sizeof(struct body));
    memset(&epilogue, 0, sizeof(struct body));
    if (strcmp(body->subtype, "DIGEST") == 0) {
        defaultContentType = "MESSAGE/RFC822";
    }

    /* Find boundary id */
    boundary = body->params;
    while (boundary &&
           strcmp(boundary->attribute, "BOUNDARY") != 0 &&
           strcmp(boundary->attribute, "BOUNDARY*") != 0) {
        boundary = boundary->next;
    }

    if (!boundary) {
        /* Invalid MIME--treat as zero-part multipart */
        message_parse_content(msg, body, boundaries, efname);
        return;
    }

    /* Add the new boundary id */
    char *id = NULL;
    if (boundary->attribute[8] == '*') {
        /* Decode boundary id */
        id = charset_parse_mimexvalue(boundary->value, NULL);
    }
    if (!id) id = xstrdup(boundary->value);
    strarray_appendm(boundaries, id);
    depth = boundaries->count;

    /* Parse preamble */
    message_parse_content(msg, &preamble, boundaries, efname);

    /* Parse the component body-parts */
    while (boundaries->count == depth &&
            (limit == 0 ? 1 : boundaries->count < limit)) {
        body->subpart = (struct body *)xrealloc((char *)body->subpart,
                                 (body->numparts+1)*sizeof(struct body));
        message_parse_body(msg, &body->subpart[body->numparts],
                           defaultContentType, boundaries, efname);
        if (msg->offset == msg->len &&
            body->subpart[body->numparts].boundary_size == 0) {
            /* hit the end of the message, therefore end all pending
               multiparts */
            strarray_truncate(boundaries, 0);
        }
        body->numparts++;
    }

    if (boundaries->count == depth-1) {
        /* Parse epilogue */
        message_parse_content(msg, &epilogue, boundaries, efname);
    }
    else if (body->numparts) {
        /*
         * We hit the boundary of an enclosing multipart while parsing
         * a component body-part.  Move the enclosing boundary information
         * up to our level.
         */
        body->boundary_size = body->subpart[body->numparts-1].boundary_size;
        body->boundary_lines = body->subpart[body->numparts-1].boundary_lines;
        body->subpart[body->numparts-1].boundary_size = 0;
        body->subpart[body->numparts-1].boundary_lines = 0;
    }
    else {
        /*
         * We hit the boundary of an enclosing multipart while parsing
         * the preamble.  Move the enclosing boundary information
         * up to our level.
         */
        body->boundary_size = preamble.boundary_size;
        body->boundary_lines = preamble.boundary_lines;
        preamble.boundary_size = 0;
        preamble.boundary_lines = 0;
    }

    /*
     * Calculate our size/lines information
     */
    body->content_size = preamble.content_size + preamble.boundary_size;
    body->content_lines = preamble.content_lines + preamble.boundary_lines;
    for (i=0; i< body->numparts; i++) {
        body->content_size += body->subpart[i].header_size +
          body->subpart[i].content_size +
          body->subpart[i].boundary_size;
        body->content_lines += body->subpart[i].header_lines +
          body->subpart[i].content_lines +
          body->subpart[i].boundary_lines;
    }
    body->content_size += epilogue.content_size;
    body->content_lines += epilogue.content_lines;

    /*
     * Move any enclosing boundary information up to our level.
     */
    body->boundary_size += epilogue.boundary_size;
    body->boundary_lines += epilogue.boundary_lines;

    /* check if we've hit a limit and flag it */
    if (limit && depth == limit) {
        if (efname)
            syslog(LOG_ERR, "ERROR: mime boundary limit %i exceeded, "
                            "not parsing anymore (%s)",
                   limit, efname);
        else
            syslog(LOG_ERR, "ERROR: mime boundary limit %i exceeded, "
                            "not parsing anymore",
                   limit);
    }
}

/*
 * Parse the content of a generic body-part
 */
static void message_parse_content(struct msg *msg, struct body *body,
                                  strarray_t *boundaries,
                                  const char *efname __attribute__((unused)))
{
    const char *line, *endline;
    unsigned long s_offset = msg->offset;
    int encode;
    int len;

    /* Should we encode a binary part? */
    encode = msg->encode &&
        body->encoding && !strcasecmp(body->encoding, "binary");

    while (msg->offset < msg->len) {
        line = msg->base + msg->offset;
        endline = memchr(line, '\n', msg->len - msg->offset);
        if (endline) {
            endline++;
        }
        else {
            endline = msg->base + msg->len;
        }
        len = endline - line;
        msg->offset += len;

        if (line[0] == '-' && line[1] == '-' &&
            message_pendingboundary(line, len, boundaries)) {
            body->boundary_size = len;
            body->boundary_lines++;
            if (body->content_lines) {
                body->content_lines--;
                body->boundary_lines++;
            }
            if (body->content_size > 1) {
                body->content_size -= 2;
                body->boundary_size += 2;
            }
            break;
        }

        body->content_size += len;

        /* Count the content lines, unless we're encoding
           (we always count blank lines) */
        if (endline[-1] == '\n' &&
            (!encode || line[0] == '\r')) {
            body->content_lines++;
        }
    }

    if (encode) {
        size_t b64_size;
        int b64_lines, delta;

        /* Determine encoded size */
        charset_b64encode_mimebody(NULL, body->content_size, NULL,
                                &b64_size, NULL, 1 /* wrap */);

        delta = b64_size - body->content_size;

        /* Realloc buffer to accomodate encoding overhead */
        msg->base = xrealloc((char*) msg->base, msg->len + delta);

        /* Shift content and remaining data by delta */
        memmove((char*) msg->base + s_offset + delta, msg->base + s_offset,
                msg->len - s_offset);

        /* Encode content into buffer at current position */
        charset_b64encode_mimebody(msg->base + s_offset + delta,
                                body->content_size,
                                (char*) msg->base + s_offset,
                                NULL, &b64_lines, 1 /* wrap */);

        /* Adjust buffer position and length to account for encoding */
        msg->offset += delta;
        msg->len += delta;

        /* Adjust body structure to account for encoding */
        free(body->encoding);
        body->encoding = xstrdup("BASE64");
        body->content_size = b64_size;
        body->content_lines += b64_lines;
    }

    body_add_content_guid(msg->base + s_offset, body);
}

EXPORTED void message_parse_received_date(const char *hdr, char **hdrp)
{
  char *curp, *hdrbuf = 0;

  /* Ignore if we already saw one of these headers.
   * We want the date from the first Received header we see.
   */
  if (*hdrp) return;

  /* Copy header to temp buffer */
  message_parse_string(hdr, &hdrbuf);

  /* From rfc2822, 3.6.7
   *   received = "Received:" name-val-list ";" date-time CRLF
   * So scan backwards for ; and assume everything after is a date.
   * Failed parsing will return 0, and we'll use time() elsewhere
   * instead anyway
   */
  curp = hdrbuf + strlen(hdrbuf) - 1;
  while (curp > hdrbuf && *curp != ';')
    curp--;

  /* Didn't find ; - fill in hdrp so we don't look at next received header */
  if (curp == hdrbuf) {
    *hdrp = hdrbuf;
    return;
  }

  /* No date string after ; - treat as non-existent */
  if (curp[1] == '\0') {
      free(hdrbuf);
      *hdrp = xzmalloc(1);
      return;
  }

  /* Found it, copy out date string part */
  curp++;
  message_parse_string(curp, hdrp);
  free(hdrbuf);
}


/*
 * Read a line from @msg into @buf.  Returns a pointer to the start of
 * the line inside @buf, or NULL at the end of @msg.
 */
static char *message_getline(struct buf *buf, struct msg *msg)
{
    unsigned int oldlen = buf_len(buf);
    int c;

    while (msg->offset < msg->len) {
        c = msg->base[msg->offset++];
        buf_putc(buf, c);
        if (c == '\n')
            break;
    }
    buf_cstring(buf);

    if (buf_len(buf) == oldlen)
        return 0;
    return buf->s + oldlen;
}


/*
 * Return nonzero if s is an enclosing boundary delimiter.
 * If we hit a terminating boundary, the integer pointed to by
 * 'boundaryct' is modified appropriately.
 */
static int message_pendingboundary(const char *s, int slen,
                                   strarray_t *boundaries)
{
    int i, len;
    int rfc2046_strict = config_getswitch(IMAPOPT_RFC2046_STRICT);
    const char *bbase;
    int blen;

    /* skip initial '--' */
    if (slen < 2) return 0;
    if (s[0] != '-' || s[1] != '-') return 0;
    bbase = s + 2;
    blen = slen - 2;

    for (i = 0; i < boundaries->count ; ++i) {
        len = strlen(boundaries->data[i]);
        /* basic sanity check and overflow protection */
        if (blen < len) continue;

        if (!strncmp(bbase, boundaries->data[i], len)) {
            /* trailing '--', it's the end of this part */
            if (blen >= len+2 && bbase[len] == '-' && bbase[len+1] == '-')
                strarray_truncate(boundaries, i);
            else if (!rfc2046_strict && blen > len+1 &&
                     bbase[len] && !Uisspace(bbase[len])) {
                /* Allow substring matches in the boundary.
                 *
                 * If rfc2046_strict is enabled, boundaries containing
                 * other boundaries as substrings will be treated as identical
                 * (per RFC 2046 section 5.1.1).  Note that this will
                 * break some messages created by Eudora 5.1 (and earlier).
                 */
                continue;
            }
            return 1;
        }
    }
    return 0;
}


/*
 * Write the cache information for the message parsed to 'body'
 * to 'outfile'.
 */
EXPORTED int message_write_cache(struct index_record *record, const struct body *body)
{
    static struct buf cacheitem_buffer;
    struct buf ib[NUM_CACHE_FIELDS];
    struct body toplevel;
    char *subject;
    int i;

    /* initialise data structures */
    buf_reset(&cacheitem_buffer);
    memset(ib, 0, sizeof(ib));

    /* we cast away const because we know that we're only using
     * toplevel as const in message_write_section(). */
    toplevel.type = (char *) "MESSAGE";
    toplevel.subtype = (char *) "RFC822";
    toplevel.subpart = (struct body *)body;

    subject = charset_parse_mimeheader(body->subject, charset_flags);

    /* copy into bufs */
    message_write_envelope(&ib[CACHE_ENVELOPE], body);
    message_write_body(&ib[CACHE_BODYSTRUCTURE], body, 1);
    buf_copy(&ib[CACHE_HEADERS], &body->cacheheaders);
    message_write_body(&ib[CACHE_BODY], body, 0);
    message_write_section(&ib[CACHE_SECTION], &toplevel);
    message_write_searchaddr(&ib[CACHE_FROM], body->from);
    message_write_searchaddr(&ib[CACHE_TO], body->to);
    message_write_searchaddr(&ib[CACHE_CC], body->cc);
    message_write_searchaddr(&ib[CACHE_BCC], body->bcc);
    message_write_nstring(&ib[CACHE_SUBJECT], subject);

    free(subject);

    /* append the records to the buffer */
    for (i = 0; i < NUM_CACHE_FIELDS; i++) {
        record->crec.item[i].len = buf_len(&ib[i]);
        record->crec.item[i].offset = buf_len(&cacheitem_buffer) + sizeof(uint32_t);
        message_write_xdrstring(&cacheitem_buffer, &ib[i]);
        buf_free(&ib[i]);
    }

    /* copy the fields into the message */
    record->cache_offset = 0; /* calculate on write! */
    record->cache_version = MAILBOX_CACHE_MINOR_VERSION;
    record->cache_crc = crc32_buf(&cacheitem_buffer);
    record->crec.buf = &cacheitem_buffer;
    record->crec.offset = 0; /* we're at the start of the buffer */
    record->crec.len = buf_len(&cacheitem_buffer);

    return 0;
}


/*
 * Write the IMAP envelope for 'body' to 'buf'
 */
static void message_write_envelope(struct buf *buf, const struct body *body)
{
    buf_putc(buf, '(');
    message_write_nstring(buf, body->date);
    buf_putc(buf, ' ');
    message_write_nstring(buf, body->subject);
    buf_putc(buf, ' ');
    message_write_address(buf, body->from);
    buf_putc(buf, ' ');
    message_write_address(buf, body->sender ? body->sender : body->from);
    buf_putc(buf, ' ');
    message_write_address(buf, body->reply_to ? body->reply_to : body->from);
    buf_putc(buf, ' ');
    message_write_address(buf, body->to);
    buf_putc(buf, ' ');
    message_write_address(buf, body->cc);
    buf_putc(buf, ' ');
    message_write_address(buf, body->bcc);
    buf_putc(buf, ' ');
    message_write_nstring(buf, body->in_reply_to);
    buf_putc(buf, ' ');
    message_write_nstring(buf, body->message_id);
    buf_putc(buf, ')');
}

/*
 * Write the BODY (if 'newformat' is zero) or BODYSTRUCTURE
 * (if 'newformat' is nonzero) for 'body' to 'buf'.
 */
EXPORTED void message_write_body(struct buf *buf, const struct body *body,
                                 int newformat)
{
    struct param *param;

    if (strcmp(body->type, "MULTIPART") == 0) {
        int i;

        /* 0-part multiparts are illegal--convert to 0-len text parts */
        if (body->numparts == 0) {
            static struct body zerotextbody;

            if (!zerotextbody.type) {
                message_parse_bodytype(DEFAULT_CONTENT_TYPE, &zerotextbody);
            }
            message_write_body(buf, &zerotextbody, newformat);
            return;
        }

        /* Multipart types get a body_multipart */
        buf_putc(buf, '(');
        for (i = 0; i < body->numparts; i++) {
            message_write_body(buf, &body->subpart[i], newformat);
        }
        buf_putc(buf, ' ');
        message_write_nstring(buf, body->subtype);

        if (newformat) {
            buf_putc(buf, ' ');
            if ((param = body->params)!=NULL) {
                buf_putc(buf, '(');
                while (param) {
                    message_write_nstring(buf, param->attribute);
                    buf_putc(buf, ' ');
                    message_write_nstring(buf, param->value);
                    if ((param = param->next)!=NULL) {
                        buf_putc(buf, ' ');
                    }
                }
                buf_putc(buf, ')');
            }
            else message_write_nstring(buf, (char *)0);
            buf_putc(buf, ' ');
            if (body->disposition) {
                buf_putc(buf, '(');
                message_write_nstring(buf, body->disposition);
                buf_putc(buf, ' ');
                if ((param = body->disposition_params)!=NULL) {
                    buf_putc(buf, '(');
                    while (param) {
                        message_write_nstring(buf, param->attribute);
                        buf_putc(buf, ' ');
                        message_write_nstring(buf, param->value);
                        if ((param = param->next)!=NULL) {
                            buf_putc(buf, ' ');
                        }
                    }
                    buf_putc(buf, ')');
                }
                else message_write_nstring(buf, (char *)0);
                buf_putc(buf, ')');
            }
            else {
                message_write_nstring(buf, (char *)0);
            }
            buf_putc(buf, ' ');
            if ((param = body->language)!=NULL) {
                buf_putc(buf, '(');
                while (param) {
                    message_write_nstring(buf, param->value);
                    if ((param = param->next)!=NULL) {
                        buf_putc(buf, ' ');
                    }
                }
                buf_putc(buf, ')');
            }
            else message_write_nstring(buf, (char *)0);
            buf_putc(buf, ' ');
            message_write_nstring(buf, body->location);
        }

        buf_putc(buf, ')');
        return;
    }

    buf_putc(buf, '(');
    message_write_nstring(buf, body->type);
    buf_putc(buf, ' ');
    message_write_nstring(buf, body->subtype);
    buf_putc(buf, ' ');

    if ((param = body->params)!=NULL) {
        buf_putc(buf, '(');
        while (param) {
            message_write_nstring(buf, param->attribute);
            buf_putc(buf, ' ');
            message_write_nstring(buf, param->value);
            if ((param = param->next)!=NULL) {
                buf_putc(buf, ' ');
            }
        }
        buf_putc(buf, ')');
    }
    else message_write_nstring(buf, (char *)0);
    buf_putc(buf, ' ');

    message_write_nstring(buf, body->id);
    buf_putc(buf, ' ');
    message_write_nstring(buf, body->description);
    buf_putc(buf, ' ');
    message_write_nstring(buf, body->encoding ? body->encoding : "7BIT");
    buf_putc(buf, ' ');
    buf_printf(buf, "%u", body->content_size);

    if (strcmp(body->type, "TEXT") == 0) {
        /* Text types get a line count */
        buf_putc(buf, ' ');
        buf_printf(buf, "%u", body->content_lines);
    }
    else if (body_is_rfc822(body)) {
        /* Message/rfc822 gets a body_msg */
        buf_putc(buf, ' ');
        message_write_envelope(buf, body->subpart);
        buf_putc(buf, ' ');
        message_write_body(buf, body->subpart, newformat);
        buf_putc(buf, ' ');
        buf_printf(buf, "%u", body->content_lines);
    }

    if (newformat) {
        /* Add additional fields for BODYSTRUCTURE */
        buf_putc(buf, ' ');
        message_write_nstring(buf, body->md5);
        buf_putc(buf, ' ');
        if (body->disposition) {
            buf_putc(buf, '(');
            message_write_nstring(buf, body->disposition);
            buf_putc(buf, ' ');
            if ((param = body->disposition_params)!=NULL) {
                buf_putc(buf, '(');
                while (param) {
                    message_write_nstring(buf, param->attribute);
                    buf_putc(buf, ' ');
                    message_write_nstring(buf, param->value);
                    if ((param = param->next)!=NULL) {
                        buf_putc(buf, ' ');
                    }
                }
                buf_putc(buf, ')');
            }
            else message_write_nstring(buf, (char *)0);
            buf_putc(buf, ')');
        }
        else {
            message_write_nstring(buf, (char *)0);
        }
        buf_putc(buf, ' ');
        if ((param = body->language)!=NULL) {
            buf_putc(buf, '(');
            while (param) {
                message_write_nstring(buf, param->value);
                if ((param = param->next)!=NULL) {
                    buf_putc(buf, ' ');
                }
            }
            buf_putc(buf, ')');
        }
        else message_write_nstring(buf, (char *)0);
        buf_putc(buf, ' ');
        message_write_nstring(buf, body->location);

        if (newformat > 1 && !body->numparts) {
            /* even newer extension fields for annotation callout */
            buf_printf(buf, " (OFFSET %u HEADERSIZE %u)",
                       body->content_offset,
                       body->header_size);
        }
    }

    buf_putc(buf, ')');
}

/*
 * Write the address list 'addrlist' to 'buf'
 */
static void message_write_address(struct buf *buf,
                                  const struct address *addrlist)
{
    /* If no addresses, write out NIL */
    if (!addrlist) {
        message_write_nstring(buf, (char *)0);
        return;
    }

    buf_putc(buf, '(');

    while (addrlist) {
        buf_putc(buf, '(');
        message_write_nstring(buf, addrlist->name);
        buf_putc(buf, ' ');
        message_write_nstring(buf, addrlist->route);
        buf_putc(buf, ' ');
        message_write_nstring(buf, addrlist->mailbox);
        buf_putc(buf, ' ');
        message_write_nstring(buf, addrlist->domain);
        buf_putc(buf, ')');
        addrlist = addrlist->next;
    }

    buf_putc(buf, ')');
}

/*
 * Write the nil-or-string 's' to 'buf'
 */
EXPORTED void message_write_nstring(struct buf *buf, const char *s)
{
    message_write_nstring_map(buf, s, (s ? strlen(s) : 0));
}

EXPORTED void message_write_nstring_map(struct buf *buf,
                               const char *s,
                               unsigned int len)
{
    const char *p;
    int is_literal = 0;

    /* Write null pointer as NIL */
    if (!s) {
        buf_appendcstr(buf, "NIL");
        return;
    }

    if (len >= 1024)
    {
        is_literal = 1;
    }
    else
    {
        /* Look for any non-QCHAR characters */
        for (p = s; (unsigned)(p-s) < len ; p++) {
            if (!*p || *p & 0x80 || *p == '\r' || *p == '\n'
                || *p == '\"' || *p == '%' || *p == '\\') {
                is_literal = 1;
                break;
            }
        }
    }

    if (is_literal) {
        /* Write out as literal */
        buf_printf(buf, "{%u}\r\n", len);
        buf_appendmap(buf, s, len);
    }
    else {
        /* Write out as quoted string */
        buf_putc(buf, '"');
        buf_appendmap(buf, s, len);
        buf_putc(buf, '"');
    }
}

/*
 * Append the string @s to the buffer @buf in a binary
 * format almost exactly
 */
EXPORTED void message_write_xdrstring(struct buf *buf, const struct buf *s)
{
    unsigned padlen;

    /* 32b string length in network order */
    buf_appendbit32(buf, buf_len(s));
    /* bytes of string */
    buf_appendmap(buf, s->s, s->len);
    /* 0 to 3 bytes padding */
    padlen = (4 - (s->len & 3)) & 3;
    buf_appendmap(buf, "\0\0\0", padlen);
}

/*
 * Write the text 's' to 'buf', converting to lower case as we go.
 */
static void message_write_text_lcase(struct buf *buf, const char *s)
{
    const char *p;

    for (p = s; *p; p++) buf_putc(buf, TOLOWER(*p));
}

static void message_write_nocharset(struct buf *buf, const struct body *body)
{
    buf_appendbit32(buf, 0x0000ffff);

    char guidbuf[MESSAGE_GUID_SIZE];
    if (body) message_guid_export(&body->content_guid, guidbuf);
    else memset(&guidbuf, 0, MESSAGE_GUID_SIZE);
    buf_appendmap(buf, guidbuf, MESSAGE_GUID_SIZE);
    buf_appendbit32(buf, body ? body->decoded_content_size : 0);
    buf_appendbit32(buf, body ? body->content_lines : 0);
}

/*
 * Write out the FETCH BODY[section] location/size information to 'buf'.
 */
static void message_write_section(struct buf *buf, const struct body *body)
{
    int part;

    if (body_is_rfc822(body)) {
        if (body->subpart->numparts) {
            /*
             * Part 0 of a message/rfc822 is the message header/text.
             * Nested parts of a message/rfc822 containing a multipart
             * are the sub-parts of the multipart.
             */
            buf_appendbit32(buf, body->subpart->numparts+1);
            buf_appendbit32(buf, body->subpart->header_offset);
            buf_appendbit32(buf, body->subpart->header_size);
            buf_appendbit32(buf, body->subpart->content_offset);
            buf_appendbit32(buf, body->subpart->content_size);
            message_write_nocharset(buf, body->subpart);
            for (part = 0; part < body->subpart->numparts; part++) {
                buf_appendbit32(buf, body->subpart->subpart[part].header_offset);
                buf_appendbit32(buf, body->subpart->subpart[part].header_size);
                buf_appendbit32(buf, body->subpart->subpart[part].content_offset);
                if (body->subpart->subpart[part].numparts == 0 &&
                    strcmp(body->subpart->subpart[part].type, "MULTIPART") == 0) {
                    /* Treat 0-part multipart as 0-length text */
                    buf_appendbit32(buf, 0);
                }
                else {
                    buf_appendbit32(buf, body->subpart->subpart[part].content_size);
                }
                message_write_charset(buf, &body->subpart->subpart[part]);
            }
            for (part = 0; part < body->subpart->numparts; part++) {
                message_write_section(buf, &body->subpart->subpart[part]);
            }
        }
        else {
            /*
             * Part 0 of a message/rfc822 is the message header/text.
             * Part 1 of a message/rfc822 containing a non-multipart
             * is the message body.
             */
            buf_appendbit32(buf, 2);
            buf_appendbit32(buf, body->subpart->header_offset);
            buf_appendbit32(buf, body->subpart->header_size);
            buf_appendbit32(buf, body->subpart->content_offset);
            buf_appendbit32(buf, body->subpart->content_size);
            message_write_nocharset(buf, body->subpart);
            buf_appendbit32(buf, body->subpart->header_offset);
            buf_appendbit32(buf, body->subpart->header_size);
            buf_appendbit32(buf, body->subpart->content_offset);
            if (strcmp(body->subpart->type, "MULTIPART") == 0) {
                /* Treat 0-part multipart as 0-length text */
                buf_appendbit32(buf, 0);
                message_write_nocharset(buf, NULL);
            }
            else {
                buf_appendbit32(buf, body->subpart->content_size);
                message_write_charset(buf, body->subpart);
            }
            message_write_section(buf, body->subpart);
        }
    }
    else if (body->numparts) {
        /*
         * Cannot fetch part 0 of a multipart.
         * Nested parts of a multipart are the sub-parts.
         */
        buf_appendbit32(buf, body->numparts+1);
        buf_appendbit32(buf, 0);
        buf_appendbit32(buf, -1);
        buf_appendbit32(buf, 0);
        buf_appendbit32(buf, -1);
        message_write_nocharset(buf, NULL);
        for (part = 0; part < body->numparts; part++) {
            buf_appendbit32(buf, body->subpart[part].header_offset);
            buf_appendbit32(buf, body->subpart[part].header_size);
            buf_appendbit32(buf, body->subpart[part].content_offset);
            if (body->subpart[part].numparts == 0 &&
                strcmp(body->subpart[part].type, "MULTIPART") == 0) {
                /* Treat 0-part multipart as 0-length text */
                buf_appendbit32(buf, 0);
                message_write_nocharset(buf, &body->subpart[part]);
            }
            else {
                buf_appendbit32(buf, body->subpart[part].content_size);
                message_write_charset(buf, &body->subpart[part]);
            }
        }
        for (part = 0; part < body->numparts; part++) {
            message_write_section(buf, &body->subpart[part]);
        }
    }
    else {
        /*
         * Leaf section--no part 0 or nested parts
         */
        buf_appendbit32(buf, 0);
    }
}

/*
 * Write the 32-bit charset/encoding value and the charset identifier
 * for section 'body' to 'buf'
 */
static void message_write_charset(struct buf *buf, const struct body *body)
{
    int encoding;
    charset_t charset;
    size_t len = 0;
    const char *name = NULL;

    message_parse_charset(body, &encoding, &charset);

    /* write charset/encoding preamble */
    if (charset != CHARSET_UNKNOWN_CHARSET) {
        size_t itemsize;

        name = charset_alias_name(charset);
        len = strlen(name);

        /* charset name length is a multiple of cache item size,
         * including the terminating zero byte(s) */
        itemsize = (size_t) CACHE_ITEM_SIZE_SKIP;
        len = ((len / itemsize) + 1) * itemsize;
        if (len > 0xffff) len = 0;
    }
    /* we stored 0x100 here to say that it was a version 4 cache with the
     * charset length stored, which is all very well and nice, but it's
     * useless once we added sha1, so it's been removed again */
    buf_appendbit32(buf, ((len & 0xffff) << 16)|(encoding & 0xff));

    /* write charset identifier */
    if (len) {
        char *tmp = (char*) xcalloc(sizeof(char), len);
        memcpy(tmp, name, strlen(name));
        buf_appendmap(buf, tmp, len);
        free(tmp);
    }
    charset_free(&charset);

    /* NOTE - this stuff doesn't really belong in a method called
     * message_write_charset, but it's the fields that are always
     * written immediately after the charset! */
    char guidbuf[MESSAGE_GUID_SIZE];
    if (body) message_guid_export(&body->content_guid, guidbuf);
    else memset(&guidbuf, 0, MESSAGE_GUID_SIZE);
    buf_appendmap(buf, guidbuf, MESSAGE_GUID_SIZE);
    buf_appendbit32(buf, body ? body->decoded_content_size : 0);
    buf_appendbit32(buf, body ? body->content_lines : 0);
}

/*
 * Unparse the address list 'addrlist' to 'buf'
 */
static void message_write_searchaddr(struct buf *buf,
                                     const struct address *addrlist)
{
    int prevaddr = 0;
    char* tmp;

    while (addrlist) {

        /* Handle RFC 822 group addresses */
        if (!addrlist->domain) {
            if (addrlist->mailbox) {
                if (prevaddr) buf_putc(buf, ',');

                tmp = charset_parse_mimeheader(addrlist->mailbox, charset_flags);
                buf_appendcstr(buf, tmp);
                free(tmp);
                tmp = NULL;
                buf_putc(buf, ':');

                /* Suppress a trailing comma */
                prevaddr = 0;
            }
            else {
                buf_putc(buf, ';');
                prevaddr = 1;
            }
        }
        else {
            if (prevaddr) buf_putc(buf, ',');

            if (addrlist->name) {
                tmp = charset_parse_mimeheader(addrlist->name, charset_flags);
                /* Determine if name is an atext or quoted-string */
                static const char atext_specials[] = "!#$%&'*+-/=?^_`{|}~";
                const char *c;
                for (c = tmp; *c; c++) {
                    // see RFC 5322, section 3.2.3
                    if (!isalpha(*c) && !isdigit(*c) && !isspace(*c) &&
                            !strchr(atext_specials, *c)) {
                        break;
                    }
                }
                int need_quote = *c;
                /* Write name */
                if (need_quote) {
                    struct buf qtext = BUF_INITIALIZER;
                    buf_ensure(&qtext, strlen(tmp) + 2);
                    buf_putc(&qtext, '"');
                    for (c = tmp; *c; c++) {
                        if (*c == '\\' || *c == '"')
                            buf_putc(&qtext, '\\');
                        buf_putc(&qtext, *c);
                    }
                    buf_putc(&qtext, '"');
                    buf_append(buf, &qtext);
                    buf_free(&qtext);
                }
                else {
                    buf_appendcstr(buf, tmp);
                }
                free(tmp); tmp = NULL;
                buf_putc(buf, ' ');
            }

            buf_putc(buf, '<');
            if (addrlist->route) {
                message_write_text_lcase(buf, addrlist->route);
                buf_putc(buf, ':');
            }

            message_write_text_lcase(buf, addrlist->mailbox);
            buf_putc(buf, '@');

            message_write_text_lcase(buf, addrlist->domain);
            buf_putc(buf, '>');
            prevaddr = 1;
        }

        addrlist = addrlist->next;
    }
}

EXPORTED void param_free(struct param **paramp)
{
    struct param *param, *nextparam;

    param = *paramp;
    *paramp = NULL;

    for (; param; param = nextparam) {
        nextparam = param->next;
        if (param->attribute) free(param->attribute);
        if (param->value) free(param->value);
        free(param);
    }
}

/*
 * Free the parsed body-part 'body'
 */
EXPORTED void message_free_body(struct body *body)
{
    int part;

    if (!body) return;

    if (body->type) {
        free(body->type);
        free(body->subtype);
        param_free(&body->params);
    }
    if (body->id) free(body->id);
    if (body->description) free(body->description);
    if (body->encoding) free(body->encoding);
    if (body->md5) free(body->md5);
    if (body->disposition) {
        free(body->disposition);
        param_free(&body->disposition_params);
    }
    param_free(&body->language);
    if (body->location) free(body->location);
    if (body->date) free(body->date);
    if (body->subject) free(body->subject);
    if (body->from) parseaddr_free(body->from);
    if (body->sender) parseaddr_free(body->sender);
    if (body->reply_to) parseaddr_free(body->reply_to);
    if (body->to) parseaddr_free(body->to);
    if (body->cc) parseaddr_free(body->cc);
    if (body->bcc) parseaddr_free(body->bcc);
    if (body->in_reply_to) free(body->in_reply_to);
    if (body->message_id) free(body->message_id);
    if (body->x_me_message_id) free(body->x_me_message_id);
    if (body->references) free(body->references);
    if (body->received_date) free(body->received_date);
    if (body->x_deliveredinternaldate) free(body->x_deliveredinternaldate);
    if (body->charset_id) free(body->charset_id);
    if (body->part_id) free(body->part_id);

    if (body->subpart) {
        if (body->numparts) {
            for (part=0; part < body->numparts; part++) {
                message_free_body(&body->subpart[part]);
            }
        }
        else {
            message_free_body(body->subpart);
        }
        free(body->subpart);
    }

    buf_free(&body->cacheheaders);

    if (body->decoded_body) free(body->decoded_body);
}

/*
 * Parse a cached envelope into individual tokens
 *
 * When inside a list (ncom > 0), we parse the individual tokens but don't
 * isolate them -- we return the entire list as a single token.
 */
HIDDEN void parse_cached_envelope(char *env, char *tokens[], int tokens_size)
{
    char *c;
    int i = 0, ncom = 0, len;

    /*
     * We have no way of indicating that we parsed less than
     * the requested number of tokens, but we can at least
     * ensure that the array is correctly initialised to NULL.
     */
    memset(tokens, 0, tokens_size*sizeof(char*));

    c = env;
    while (*c != '\0') {
        switch (*c) {
        case ' ':                       /* end of token */
            if (!ncom) *c = '\0';       /* mark end of token */
            c++;
            break;
        case 'N':                       /* "NIL" */
        case 'n':
            if (!ncom) {
                if(i>=tokens_size) break;
                tokens[i++] = NULL;     /* empty token */
            }
            c += 3;                     /* skip "NIL" */
            break;
        case '"':                       /* quoted string */
            c++;                        /* skip open quote */
            if (!ncom) {
                if(i>=tokens_size) break;
                tokens[i++] = c;        /* start of string */
            }
            while (*c && *c != '"') {           /* find close quote */
                if (*c == '\\') c++;    /* skip quoted-specials */
                if (*c) c++;
            }
            if (*c) {
                if (!ncom) *c = '\0';   /* end of string */
                c++;                    /* skip close quote */
            }
            break;
        case '{':                       /* literal */
            c++;                        /* skip open brace */
            len = 0;                    /* determine length of literal */
            while (cyrus_isdigit((int) *c)) {
                len = len*10 + *c - '0';
                c++;
            }
            c += 3;                     /* skip close brace & CRLF */
            if (!ncom){
                if(i>=tokens_size) break;
                tokens[i++] = c;        /* start of literal */
            }
            c += len;                   /* skip literal */
            break;
        case '(':                       /* start of address */
            c++;                        /* skip open paren */
            if (!ncom) {
                if(i>=tokens_size) break;
                tokens[i++] = c;        /* start of address list */
            }
            ncom++;                     /* new open - inc counter */
            break;
        case ')':                       /* end of address */
            c++;                        /* skip close paren */
            if (ncom) {                 /* paranoia */
                ncom--;                 /* close - dec counter */
                if (!ncom)              /* all open paren are closed */
                    *(c-1) = '\0';      /* end of list - trim close paren */
            }
            break;
        default:
            /* yikes! unparsed junk, just skip it */
            c++;
            break;
        }
    }
}

EXPORTED char *parse_nstring(char **str)
{
    char *cp = *str, *val;

    if (*cp == '"') { /* quoted string */
        val = cp+1; /* skip " */
        do {
            cp = strchr(cp+1, '"');
            if (!cp) return NULL; /* whole thing is broken */
        } while (*(cp-1) == '\\'); /* skip escaped " */
        *cp++ = '\0';
    }
    else if (*cp == '{') {
        int len = 0;
        /* yeah, it may be a literal too */
        cp++;
        while (cyrus_isdigit((int) *cp)) {
            len = len*10 + *cp - '0';
            cp++;
        }
        cp += 3;                /* skip close brace & CRLF */
        val = cp;
        val[len] = '\0';
        cp += len;
    }
    else { /* NIL */
        val = NULL;
        cp += 3;
    }

    *str = cp;
    return val;
}

EXPORTED void message_parse_env_address(char *str, struct address *addr)
{
    if (*str == '(') str++; /* skip ( */
    addr->name = parse_nstring(&str);
    str++; /* skip SP */
    addr->route = parse_nstring(&str);
    str++; /* skip SP */
    addr->mailbox = parse_nstring(&str);
    str++; /* skip SP */
    addr->domain = parse_nstring(&str);
}

/*
 * Read an nstring from cached bodystructure.
 * Analog to message_write_nstring().
 * If 'copy' is set, returns a freshly allocated copy of the string,
 * otherwise is returns a pointer to the string which will be overwritten
 * on the next call to message_read_nstring()
 */
static int message_read_nstring(struct protstream *strm, char **str, int copy)
{
    static struct buf buf = BUF_INITIALIZER;
    int c;

    c = getnstring(strm, NULL, &buf);

    if (str) {
        if (!buf.s) *str = NULL;
        else if (copy) *str = xstrdup(buf.s);
        else *str = buf.s;
    }

    return c;
}

/*
 * Read a parameter list from cached bodystructure.
 * If withattr is set, attribute/value pairs will be read,
 * otherwise, just values are read.
 */
static int message_read_params(struct protstream *strm, struct param **paramp,
                               int withattr)
{
    int c;

    if ((c = prot_getc(strm)) == '(') {
        /* parse list */
        struct param *param;

        do {
            *paramp = param = (struct param *) xzmalloc(sizeof(struct param));

            if (withattr) {
                /* attribute */
                c = message_read_nstring(strm, &param->attribute, 1);
            }

            /* value */
            c = message_read_nstring(strm, &param->value, 1);

            /* get ready to append the next parameter */
            paramp = &param->next;

        } while (c == ' ');

        if (c == ')') c = prot_getc(strm);
    }
    else {
        /* NIL */
        prot_ungetc(c, strm);
        c = message_read_nstring(strm, NULL, 0);
    }

    return c;
}

/*
 * Read an address part from cached bodystructure.
 * The string is appended to 'buf' (including NUL).
 */
static int message_read_addrpart(struct protstream *strm,
                                 const char **part, unsigned *off, struct buf *buf)
{
    int c;

    c = message_read_nstring(strm, (char **)part, 0);
    if (*part) {
        *off = buf->len;
        buf_appendmap(buf, *part, strlen(*part)+1);
    }

    return c;
}

/*
 * Read an address list from cached bodystructure.
 * Analog to message_write_address()
 */
static int message_read_address(struct protstream *strm, struct address **addrp)
{
    int c;

    if ((c = prot_getc(strm)) == '(') {
        /* parse list */
        struct address *addr;
        unsigned nameoff = 0, rtoff = 0, mboxoff = 0, domoff = 0;

        do {
            struct buf buf = BUF_INITIALIZER;
            *addrp = addr = (struct address *) xzmalloc(sizeof(struct address));

            /* opening '(' */
            c = prot_getc(strm);

            /* name */
            c = message_read_addrpart(strm, &addr->name, &nameoff, &buf);

            /* route */
            c = message_read_addrpart(strm, &addr->route, &rtoff, &buf);

            /* mailbox */
            c = message_read_addrpart(strm, &addr->mailbox, &mboxoff, &buf);

            /* host */
            c = message_read_addrpart(strm, &addr->domain, &domoff, &buf);

            /* addr parts must now point into our freeme string */
            if (buf.len) {
                char *freeme = addr->freeme = buf_release(&buf);

                if (addr->name) addr->name = freeme+nameoff;
                if (addr->route) addr->route = freeme+rtoff;
                if (addr->mailbox) addr->mailbox = freeme+mboxoff;
                if (addr->domain) addr->domain = freeme+domoff;
            }

            buf_free(&buf);

            /* get ready to append the next address */
            addrp = &addr->next;

        } while (((c = prot_getc(strm)) == '(') && prot_ungetc(c, strm));

        if (c == ')') c = prot_getc(strm);
    }
    else {
        /* NIL */
        prot_ungetc(c, strm);
        c = message_read_nstring(strm, NULL, 0);
    }

    return c;
}

/*
 * Read a cached envelope response.
 * Analog to message_write_envelope()
 */
static int message_read_envelope(struct protstream *strm, struct body *body)
{
    int c;

    /* opening '(' */
    c = prot_getc(strm);

    /* date */
    c = message_read_nstring(strm, &body->date, 1);

    /* subject */
    c = message_read_nstring(strm, &body->subject, 1);

    /* from */
    c = message_read_address(strm, &body->from);

    /* sender */
    c = message_read_address(strm, &body->sender);

    /* reply-to */
    c = message_read_address(strm, &body->reply_to);

    /* to */
    c = message_read_address(strm, &body->to);

    /* cc */
    c = message_read_address(strm, &body->cc);

    /* bcc */
    c = message_read_address(strm, &body->bcc);

    /* in-reply-to */
    c = message_read_nstring(strm, &body->in_reply_to, 1);

    /* message-id */
    c = message_read_nstring(strm, &body->message_id, 1);

    if (c == ')') c = prot_getc(strm);

    return c;
}

/*
 * Read cached bodystructure response.
 * Analog to message_write_body()
 */
static int message_read_body(struct protstream *strm, struct body *body, const char *part_id,
                             uint32_t cache_version)
{
    int c;
    struct buf buf = BUF_INITIALIZER;

    /* opening '(' */
    c = prot_getc(strm);
    if (c == EOF) goto done;

    /* check for multipart */
    if (prot_peek(strm) == '(') {

        body->type = xstrdup("MULTIPART");
        do {
            body->subpart = xzrealloc(body->subpart,
                                      body->numparts * sizeof(struct body),
                                      (body->numparts + 1) * sizeof(struct body));
            buf_reset(&buf);
            if (part_id) buf_printf(&buf, "%s.", part_id);
            buf_printf(&buf, "%d", body->numparts + 1);
            struct body *subbody = &body->subpart[body->numparts++];
            subbody->part_id = buf_release(&buf);
            c = message_read_body(strm, subbody, subbody->part_id, cache_version);
        } while (((c = prot_getc(strm)) == '(') && prot_ungetc(c, strm));

        /* remove the part_id here, you can't address multiparts directly */
        free(body->part_id);
        body->part_id = NULL;

        /* body subtype */
        c = message_read_nstring(strm, &body->subtype, 1);
        if (c == EOF) goto done;

        /* extension data */

        /* body parameters */
        c = message_read_params(strm, &body->params, 1);
        if (c == EOF) goto done;
    }
    else {
        if (!body->part_id) {
            buf_reset(&buf);
            if (part_id) buf_printf(&buf, "%s.", part_id);
            buf_printf(&buf, "%d", 1);
            body->part_id = buf_release(&buf);
        }
        /* non-multipart */

        /* body type */
        c = message_read_nstring(strm, &body->type, 1);
        if (c == EOF) goto done;

        /* body subtype */
        c = message_read_nstring(strm, &body->subtype, 1);
        if (c == EOF) goto done;

        /* body parameters */
        c = message_read_params(strm, &body->params, 1);
        if (c == EOF) goto done;

        /* body id */
        c = message_read_nstring(strm, &body->id, 1);
        if (c == EOF) goto done;

        /* body description */
        c = message_read_nstring(strm, &body->description, 1);
        if (c == EOF) goto done;

        /* body encoding */
        c = message_read_nstring(strm, &body->encoding, 1);
        if (c == EOF) goto done;

        /* body size */
        c = getuint32(strm, &body->content_size);
        if (c == EOF) goto done;

        if (!strcmp(body->type, "TEXT")) {
            /* body lines */
            c = getuint32(strm, &body->content_lines);
            if (c == EOF) goto done;
        }
        else if ((body_is_rfc822(body) && cache_version >= 13) ||
                 // Cache versions < 13 only handled message/rfc822.
                 (!strcmp(body->type, "MESSAGE") &&
                  !strcmp(body->subtype, "RFC822"))) {
            body->subpart = (struct body *) xzmalloc(sizeof(struct body));

            /* envelope structure */
            c = message_read_envelope(strm, body->subpart);
            if (c == EOF) goto done;

            /* body structure */
            c = message_read_body(strm, body->subpart, body->part_id, cache_version);
            if (c == EOF) goto done;
            c = prot_getc(strm); /* trailing SP */
            if (c == EOF) goto done;

            /* body lines */
            c = getuint32(strm, &body->content_lines);
            if (c == EOF) goto done;
        }

        /* extension data */

        /* body MD5 */
        c = message_read_nstring(strm, &body->md5, 1);
        if (c == EOF) goto done;
    }

    /* common extension data */

    /* body disposition */
    if ((c = prot_getc(strm)) == '(') {
        c = message_read_nstring(strm, &body->disposition, 1);
        if (c == EOF) goto done;

        c = message_read_params(strm, &body->disposition_params, 1);
        if (c == ')') c = prot_getc(strm); /* trailing SP */
        if (c == EOF) goto done;
    }
    else {
        /* NIL */
        prot_ungetc(c, strm);
        c = message_read_nstring(strm, &body->disposition, 1);
        if (c == EOF) goto done;
    }

    /* body language */
    if ((c = prot_peek(strm)) == '(') {
        c = message_read_params(strm, &body->language, 0);
        if (c == EOF) goto done;
    }
    else {
        char *lang;

        c = message_read_nstring(strm, &lang, 1);
        if (c == EOF) goto done;
        if (lang) {
            body->language = (struct param *) xzmalloc(sizeof(struct param));
            body->language->value = lang;
        }
    }

    /* body location */
    c = message_read_nstring(strm, &body->location, 1);

    /* XXX  We currently don't store any other extension data.
            MUST keep in sync with message_write_body() */

done:
    buf_free(&buf);
    return c;
}

/*
 * Read cached binary bodystructure.
 * Analog to message_write_section()
 */
static void message_read_binarybody(struct body *body, const char **sect,
                                    uint32_t cache_version)
{
    bit32 n, i;
    struct body *subpart;
    size_t len;
    uint32_t cte;

    n = CACHE_ITEM_BIT32(*sect);
    const char *p = *sect += CACHE_ITEM_SIZE_SKIP;
    if (!n) return;

    if (body_is_rfc822(body) && body->encoding) {
        // Handle encoded messages.
        if (!body->charset_enc) {
            body->charset_enc = encoding_lookupname(body->encoding);
        }
        if (cache_version < 13 && body->charset_enc) {
            // Cache versions < 13 stored the undecoded content size
            // as decoded content size. Reset to zero and let caller
            // handle it.
            body->decoded_content_size = 0;
        }
    }

    if (body_is_rfc822(body) && body->subpart->numparts) {
        subpart = body->subpart->subpart;
        body = body->subpart;
    }
    else {
        /* If a message/rfc822 contains a non-multipart,
           we don't care about part 0 (message header) */
        subpart = body->subpart;
        body = NULL;
    }

    if (!body) {
        /* skip header part */
        p += 5 * CACHE_ITEM_SIZE_SKIP;
        if (cache_version >= 5)
            p += MESSAGE_GUID_SIZE;
        if (cache_version >= 8)
            p += CACHE_ITEM_SIZE_SKIP;
        if (cache_version >= 9)
            p += CACHE_ITEM_SIZE_SKIP;
    }
    else {
        /* read header part */
        body->header_offset = CACHE_ITEM_BIT32(p);
        p += CACHE_ITEM_SIZE_SKIP;
        body->header_size = CACHE_ITEM_BIT32(p);
        p += CACHE_ITEM_SIZE_SKIP;
        body->content_offset = CACHE_ITEM_BIT32(p);
        p += CACHE_ITEM_SIZE_SKIP;
        body->content_size = CACHE_ITEM_BIT32(p);
        p += CACHE_ITEM_SIZE_SKIP;
        cte = CACHE_ITEM_BIT32(p);
        p += CACHE_ITEM_SIZE_SKIP;

        /* read encoding and charset identifier */
        /* Cache versions <= 3 store charset and encoding in 4 bytes,
         * but the code was broken. Just presume the charset unknown. */
        body->charset_enc = cte & 0xff;
        body->charset_id = NULL;
        if (cache_version >= 4) {
            /* determine the length of the charset identifer */
            len = (cte >> 16) & 0xffff;
            if (len) {
                /* XXX - assert (cte & 0xff00) == 0x100 */
                /* read len bytes as charset id */
                body->charset_id = xstrndup(p, len);
                p += len;
            }
        }
        if (cache_version >= 5)
            p = message_guid_import(&body->content_guid, p);

        if (cache_version >= 8) {
            body->decoded_content_size = CACHE_ITEM_BIT32(p);
            p += CACHE_ITEM_SIZE_SKIP;
        }
        if (cache_version >= 9) {
            body->content_lines = CACHE_ITEM_BIT32(p);
            p += CACHE_ITEM_SIZE_SKIP;
        }
    }

    /* read body parts */
    for (i = 0; i < n-1; i++) {
        subpart[i].header_offset = CACHE_ITEM_BIT32(p);
        p += CACHE_ITEM_SIZE_SKIP;
        subpart[i].header_size = CACHE_ITEM_BIT32(p);
        p += CACHE_ITEM_SIZE_SKIP;
        subpart[i].content_offset = CACHE_ITEM_BIT32(p);
        p += CACHE_ITEM_SIZE_SKIP;
        subpart[i].content_size = CACHE_ITEM_BIT32(p);
        p += CACHE_ITEM_SIZE_SKIP;
        cte = CACHE_ITEM_BIT32(p);
        p += CACHE_ITEM_SIZE_SKIP;

        /* read encoding and charset identifier */
        /* Cache versions <= 3 store charset and encoding in 4 bytes,
         * but the code was broken. Just presume the charset unknown. */
        subpart[i].charset_enc = cte & 0xff;
        subpart[i].charset_id = NULL;
        if (cache_version >= 4) {
            /* determine the length of the charset identifer */
            len = (cte >> 16) & 0xffff;
            if (len) {
                /* XXX - assert (cte & 0xff00) == 0x100 */
                /* read len bytes as charset id */
                subpart[i].charset_id = xstrndup(p, len);
                p += len;
            }
        }
        if (cache_version >= 5)
            p = message_guid_import(&subpart[i].content_guid, p);

        if (cache_version >= 8) {
            subpart[i].decoded_content_size = CACHE_ITEM_BIT32(p);
            p += CACHE_ITEM_SIZE_SKIP;
        }
        if (cache_version >= 9) {
            subpart[i].content_lines = CACHE_ITEM_BIT32(p);
            p += CACHE_ITEM_SIZE_SKIP;
        }
    }

    /* read sub-parts */
    for (*sect = p, i = 0; i < n-1; i++) {
        message_read_binarybody(&subpart[i], sect, cache_version);
    }
}

/*
 * Read cached envelope, binary bodystructure response and binary bodystructure
 * of the specified record.  Populates 'body' which must be freed by the caller.
 */
EXPORTED void message_read_bodystructure(const struct index_record *record,
                                         struct body **body)
{
    struct protstream *strm;
    struct body toplevel = {0};
    const char *binbody;

    toplevel.type = (char *) "MESSAGE";
    toplevel.subtype = (char *) "RFC822";
    toplevel.subpart = *body = xzmalloc(sizeof(struct body));

    /* Read envelope response from cache */
    strm = prot_readmap(cacheitem_base(record, CACHE_ENVELOPE),
                        cacheitem_size(record, CACHE_ENVELOPE));

    message_read_envelope(strm, *body);
    prot_free(strm);

    /* Read bodystructure response from cache */
    strm = prot_readmap(cacheitem_base(record, CACHE_BODYSTRUCTURE),
                        cacheitem_size(record, CACHE_BODYSTRUCTURE));

    message_read_body(strm, *body, NULL, record->cache_version);
    prot_free(strm);

    /* Read binary bodystructure from cache */
    binbody = cacheitem_base(record, CACHE_SECTION);
    message_read_binarybody(&toplevel, &binbody, record->cache_version);
}

static void de_nstring_buf(struct buf *src, struct buf *dst)
{
    char *p, *q;

    if (src->s && src->len == 3 && !memcmp(src->s, "NIL", 3)) {
        buf_free(dst);
        return;
    }
    buf_cstring(src); /* ensure nstring parse doesn't overrun */
    q = src->s;
    p = parse_nstring(&q);
    buf_setmap(dst, p, q-p);
    buf_cstring(dst);
}

static void message1_get_subject(const struct index_record *record, struct buf *buf)
{
    struct buf tmp = BUF_INITIALIZER;
    buf_copy(&tmp, cacheitem_buf(record, CACHE_SUBJECT));
    de_nstring_buf(&tmp, buf);
    buf_free(&tmp);
}

/*
 * Generate a conversation id from the given message.
 * The conversation id is derived from the first 64b of
 * the SHA1 of the message, except that an all-zero
 * conversation id is not valid.
 */
static conversation_id_t generate_conversation_id(
                            const struct index_record *record)
{
    conversation_id_t cid = 0;
    size_t i;

    assert(record->guid.status == GUID_NONNULL);

    for (i = 0 ; i < sizeof(cid) ; i++) {
        cid <<= 8;
        cid |= record->guid.value[i];
    }

    // we make sure the cid doesn't look anything like the sha1 so
    // that people don't make assumptions
    cid ^= 0x91f3d9e10b690b12; // chosen by fair dice roll

    /*
     * We carefully avoid returning NULLCONVERSATION as
     * a new cid, as that would confuse matters no end.
     */
    if (cid == NULLCONVERSATION)
        cid = 1;

    return cid;
}

/*
 * In RFC 2822, the In-Reply-To field is explicitly required to contain
 * only message-ids, whitespace and commas.  The old RFC 822 was less
 * well specified and allowed all sorts of stuff.  We used to be equally
 * liberal here in parsing the field.  Sadly some versions of the NMH
 * mailer will generate In-Reply-To containing email addresses which we
 * cannot tell from message-ids, leading to massively confused
 * threading.  So we have to be slightly stricter.
 */
static int is_valid_rfc2822_inreplyto(const char *p)
{
    if (!p)
        return 1;

    /* skip any whitespace */
    while (*p && (isspace(*p) || *p == ','))
        p++;

    return (!*p || *p == '<');
}

/* XXX - refactor this whole thing to an "open or create" API */
static int getconvmailbox(const char *mboxname, struct mailbox **mailboxptr)
{
    int r = mailbox_open_iwl(mboxname, mailboxptr);
    if (r != IMAP_MAILBOX_NONEXISTENT) return r;

    struct mboxlock *namespacelock = mboxname_usernamespacelock(mboxname);

    // try again - maybe we lost the race!
    r = mailbox_open_iwl(mboxname, mailboxptr);
    if (r == IMAP_MAILBOX_NONEXISTENT) {
        /* create the mailbox - it's OK to do as admin because this only ever gets
         * a user subfolder for this conversations.db owner */
        mbentry_t mbentry = MBENTRY_INITIALIZER;
        mbentry.name = (char *) mboxname;
        mbentry.mbtype = MBTYPE_COLLECTION;

        r = mboxlist_createmailbox(&mbentry, 0/*options*/, 0/*highestmodseq*/,
                                   1/*isadmin*/, NULL/*userid*/, NULL/*authstate*/,
                                   0/*flags*/, mailboxptr);
    }

    mboxname_release(&namespacelock);

    return r;
}

/*
 * This is the legacy code version to generate conversation subjects.
 * We keep it here to allow matching messages to conversations that
 * already got that oldstyle subject set.
 */
/*
 * Normalise a subject string, to a form which can be used for deciding
 * whether a message belongs in the same conversation as it's antecedent
 * messages.  What we're doing here is the same idea as the "base
 * subject" algorithm described in RFC 5256 but slightly adapted from
 * experience.  Differences are:
 *
 *  - We eliminate all whitespace; RFC 5256 normalises any sequence
 *    of whitespace characters to a single SP.  We do this because
 *    we have observed combinations of buggy client software both
 *    add and remove whitespace around folding points.
 *
 *  - We include the Unicode U+00A0 (non-breaking space) codepoint in our
 *    determination of whitespace (as the UTF-8 sequence \xC2\xA0) because
 *    we have seen it in the wild, but do not currently generalise this to
 *    other Unicode "whitespace" codepoints. (XXX)
 *
 *  - Because we eliminate whitespace entirely, and whitespace helps
 *    delimit some of our other replacements, we do that whitespace
 *    step last instead of first.
 *
 *  - We eliminate leading tokens like Re: and Fwd: using a simpler
 *    and more generic rule than RFC 5256's; this rule catches a number
 *    of semantically identical prefixes in other human languages, but
 *    unfortunately also catches lots of other things.  We think we can
 *    get away with this because the normalised subject is never directly
 *    seen by human eyes, so some information loss is acceptable as long
 *    as the subjects in different messages match correctly.
 *
 *  - We eliminate trailing tokens like [SEC=UNCLASSIFIED],
 *    [DLM=Sensitive], etc which are automatically added by Australian
 *    Government department email systems.  In theory there should be no
 *    more than one of these on an email subject but in practice multiple
 *    have been seen.
 *    http://www.finance.gov.au/files/2012/04/EPMS2012.3.pdf
 */
static void oldstyle_normalise_subject(struct buf *s)
{
    static int initialised_res = 0;
    static regex_t whitespace_re;
    static regex_t relike_token_re;
    static regex_t blob_start_re;
    static regex_t blob_end_re;
    int r;

    if (!initialised_res) {
        r = regcomp(&whitespace_re, "([ \t\r\n]+|\xC2\xA0)", REG_EXTENDED);
        assert(r == 0);
        r = regcomp(&relike_token_re, "^[ \t]*[A-Za-z0-9]+(\\[[0-9]+\\])?:", REG_EXTENDED);
        assert(r == 0);
        r = regcomp(&blob_start_re, "^[ \t]*\\[[^]]+\\]", REG_EXTENDED);
        assert(r == 0);
        r = regcomp(&blob_end_re, "\\[(SEC|DLM)=[^]]+\\][ \t]*$", REG_EXTENDED);
        assert(r == 0);
        initialised_res = 1;
    }

    /* step 1 is to decode any RFC 2047 MIME encoding of the header
     * field, but we assume that has already happened */

    /* step 2 is to eliminate all "Re:"-like tokens and [] blobs
     * at the start, and AusGov [] blobs at the end */
    while (buf_replace_one_re(s, &relike_token_re, NULL) ||
           buf_replace_one_re(s, &blob_start_re, NULL) ||
           buf_replace_one_re(s, &blob_end_re, NULL))
        ;

    /* step 3 is eliminating whitespace. */
    buf_replace_all_re(s, &whitespace_re, NULL);
}

static void extract_convsubject(const struct index_record *record,
                                struct buf *msubject,
                                void (*normalise)(struct buf*))
{
    if (cacheitem_base(record, CACHE_HEADERS)) {
        message1_get_subject(record, msubject);
        normalise(msubject);
    }
}

EXPORTED char *message_extract_convsubject(const struct index_record *record)
{
    if (cacheitem_base(record, CACHE_HEADERS)) {
        struct buf msubject = BUF_INITIALIZER;
        extract_convsubject(record, &msubject, conversation_normalise_subject);
        return buf_release(&msubject);
    }
    return NULL;
}

static int extract_convdata(struct conversations_state *state,
                            message_t *msg,
                            strarray_t *msgidlist,
                            arrayu64_t *matchlist,
                            char **msubjp)
{
    char *hdrs[4] = {0};
    char *c_refs = NULL, *c_env = NULL, *c_me_msgid = NULL;
    char *c_inreplyto = NULL, *c_msgid = NULL;
    arrayu64_t cids = ARRAYU64_INITIALIZER;
    conversation_t *conv = NULL;
    char *msubj = NULL;
    char *msubj_oldstyle = NULL;
    strarray_t want = STRARRAY_INITIALIZER;
    struct buf buf = BUF_INITIALIZER;
    int i;
    size_t j;
    int r = 0;

    r = message_need(msg, M_RECORD|M_CACHE);
    if (r) {
        r = message_need(msg, M_MAP|M_FULLBODY);
        if (r) {
            /* nope, now we're screwed */
            return IMAP_INTERNAL;
        }
    }

    /*
     * Gather all the msgids mentioned in the message, starting with
     * the oldest message in the References: header, then any mesgids
     * mentioned in the In-Reply-To: header, and finally the message's
     * own Message-Id:.  In general this will result in duplicates (a
     * correct References: header will contain as its last entry the
     * msgid in In-Reply-To:), so we weed those out before proceeding
     * to the database.
     */

    /* get References */
    if (msg->have & M_CACHE) {
        c_refs = xstrndup(cacheitem_base(&msg->record, CACHE_HEADERS),
                          cacheitem_size(&msg->record, CACHE_HEADERS));
    }
    else {
        message_get_field(msg, "rawheaders", MESSAGE_DECODED, &buf);
        c_refs = buf_release(&buf);
    }
    strarray_append(&want, "references");
    message_pruneheader(c_refs, &want, 0);
    hdrs[0] = c_refs;

    /* get In-Reply-To, Message-ID out of the envelope
     *
     * get a working copy; strip outer ()'s
     * +1 -> skip the leading paren
     * -2 -> don't include the size of the outer parens
     */
    if (msg->have & M_CACHE) {
        char *envtokens[NUMENVTOKENS];
        c_env = xstrndup(cacheitem_base(&msg->record, CACHE_ENVELOPE) + 1,
                cacheitem_size(&msg->record, CACHE_ENVELOPE) - 2);
        parse_cached_envelope(c_env, envtokens, NUMENVTOKENS);
        hdrs[1] = envtokens[ENV_INREPLYTO];
        hdrs[2] = envtokens[ENV_MSGID];
    }
    else {
        message_get_field(msg, "rawheaders", MESSAGE_DECODED, &buf);
        c_inreplyto = buf_release(&buf);
        strarray_set(&want, 0, "in-reply-to");
        message_pruneheader(c_inreplyto, &want, 0);
        if (!strncasecmp(c_inreplyto, "in-reply-to:", 12)) {
            buf_setcstr(&buf, c_inreplyto + 12);
            buf_trim(&buf);
            free(c_inreplyto);
            c_inreplyto = xstrdup(buf_cstring(&buf));
            hdrs[1] = c_inreplyto;
        }

        message_get_field(msg, "rawheaders", MESSAGE_DECODED, &buf);
        c_msgid = buf_release(&buf);
        strarray_set(&want, 0, "message-id");
        message_pruneheader(c_msgid, &want, 0);
        if (!strncasecmp(c_msgid, "message-id:", 11)) {
            buf_setcstr(&buf, c_msgid + 11);
            buf_trim(&buf);
            free(c_msgid);
            c_msgid = xstrdup(buf_cstring(&buf));
            hdrs[2] = c_msgid;
        }
    }

    /* get X-ME-Message-ID */
    if (msg->have & M_CACHE) {
        c_me_msgid = xstrndup(cacheitem_base(&msg->record, CACHE_HEADERS),
                              cacheitem_size(&msg->record, CACHE_HEADERS));
    }
    else {
        message_get_field(msg, "rawheaders", MESSAGE_DECODED, &buf);
        c_me_msgid = buf_release(&buf);
    }
    strarray_set(&want, 0, "x-me-message-id");
    message_pruneheader(c_me_msgid, &want, 0);
    hdrs[3] = c_me_msgid;

    /* get Subject */
    /* Note that a NULL subject, e.g. due to a missing Subject: header
     * field in the original message, is normalised to "" not NULL */
    if (msg->have & M_CACHE) {
        struct buf msubject = BUF_INITIALIZER;
        extract_convsubject(&msg->record, &msubject, conversation_normalise_subject);
        msubj = xstrdup(buf_cstring(&msubject));
        buf_reset(&msubject);
        extract_convsubject(&msg->record, &msubject, oldstyle_normalise_subject);
        msubj_oldstyle = buf_release(&msubject);
    }
    else {
        message_get_field(msg, "subject", MESSAGE_SNIPPET, &buf);
        buf_trim(&buf);
        if (buf_len(&buf)) {
            struct buf tmp = BUF_INITIALIZER;
            buf_copy(&tmp, &buf);
            conversation_normalise_subject(&tmp);
            msubj = buf_release(&tmp);

            buf_copy(&tmp, &buf);
            oldstyle_normalise_subject(&tmp);
            msubj_oldstyle = buf_release(&tmp);
        }
    }
    *msubjp = msubj;

    /* work around stupid message_guid API */
    message_guid_isnull(&msg->record.guid);

    if (!is_valid_rfc2822_inreplyto(hdrs[1]))
        hdrs[1] = NULL;

    for (i = 0 ; i < 4 ; i++) {
        // Require message-ids in In-Reply-To header be enclosed in
        // brackets, allow bare dot-atom identifiers otherwise.
        unsigned flags = i == 1 ?
            MESSAGE_ITER_MSGID_FLAG_REQUIRE_BRACKET :
            MESSAGE_ITER_MSGID_FLAG_DEFAULT;

        int hcount = 0;
        char *msgid = NULL;
        while ((msgid = message_iter_msgid(hdrs[i], flags, &hdrs[i])) != NULL) {
            hcount++;
            if (hcount > 20) {
                free(msgid);
                syslog(LOG_DEBUG, "too many references, skipping the rest");
                break;
            }
            /*
             * The issue of case sensitivity of msgids is curious.
             * RFC 2822 seems to imply they're case-insensitive,
             * without explicitly stating so.  So here we punt
             * on that being the case.
             *
             * Note that the THREAD command elsewhere in Cyrus
             * assumes otherwise.
             */
            msgid = lcase(msgid);

            /* already seen this one? */
            if (strarray_contains(msgidlist, msgid)) {
                free(msgid);
                continue;
            }

            /* won't be accepted as valid, ignore it! */
            if (conversations_check_msgid(msgid, strlen(msgid))) {
                free(msgid);
                continue;
            }

            strarray_appendm(msgidlist, msgid);

            /* Lookup the conversations database to work out which
             * conversation ids that message belongs to. */
            r = conversations_get_msgid(state, msgid, &cids);
            if (r) goto out;

            for (j = 0; j < cids.count; j++) {
                conversation_id_t cid = arrayu64_nth(&cids, j);
                conversation_free(conv);
                conv = NULL;
                r = conversation_load(state, cid, &conv);
                if (r) goto out;
                /* [IRIS-1576] if X-ME-Message-ID says the messages are
                * linked, ignore any difference in Subject: header fields. */
                if (!conv || i == 3 || !conv->subject ||
                        !strcmpsafe(conv->subject, msubj) ||
                        !strcmpsafe(conv->subject, msubj_oldstyle)) {
                    arrayu64_add(matchlist, cid);
                }
            }

            conversation_free(conv);
            conv = NULL;
        }
    }

out:
    strarray_fini(&want);
    buf_free(&buf);
    arrayu64_fini(&cids);
    free(c_refs);
    free(c_env);
    free(c_inreplyto);
    free(c_msgid);
    free(c_me_msgid);
    free(msubj_oldstyle);

    return r;
}

/*
 * Update the conversations database for the given
 * mailbox, to account for the given message.
 * @body may be NULL, in which case we get everything
 * we need out of the cache item in @record.
 */
EXPORTED int message_update_conversations(struct conversations_state *state,
                                          struct mailbox *mailbox,
                                          struct index_record *record,
                                          conversation_t **convp)
{
    strarray_t msgidlist = STRARRAY_INITIALIZER;
    arrayu64_t matchlist = ARRAYU64_INITIALIZER;
    int mustkeep = 0;
    conversation_t *conv = NULL;
    char *msubj = NULL;
    int i;
    int r = 0;
    struct mailbox *local_mailbox = NULL;
    message_t *msg = message_new_from_record(mailbox, record);

    /* extract existing conversations for this message */
    r = extract_convdata(state, msg, &msgidlist, &matchlist, &msubj);
    if (r) goto out;

    /* work around stupid message_guid API */
    message_guid_isnull(&record->guid);

    /* calculate the CID if needed */
    if (!record->silentupdate) {
        /* match for GUID, it always has the same CID */
        if (conversations_guid_cid_lookup(state, message_guid_encode(&record->guid), record)) {
            mustkeep = 1;
        }
        if (!record->cid) record->cid = arrayu64_max(&matchlist);
        if (!record->cid) {
            record->cid = generate_conversation_id(record);
            if (record->cid) mustkeep = 1;
        }
        if (!mustkeep && !record->basecid) {
            /* try finding a CID in the match list, or if we came in with it */
            struct buf annotkey = BUF_INITIALIZER;
            struct buf annotval = BUF_INITIALIZER;
            buf_printf(&annotkey, "%snewcid/%016llx", IMAP_ANNOT_NS, record->cid);
            r = annotatemore_lookup(state->annotmboxname, buf_cstring(&annotkey), "", &annotval);
            if (annotval.len == 16) {
                const char *p = buf_cstring(&annotval);
                /* we have a new canonical CID */
                record->basecid = record->cid;
                r = parsehex(p, &p, 16, &record->cid);
            }
            else {
                r = 0; /* we're just going to pretend this wasn't found, worst case we split
                        * more than we should */
            }
            buf_free(&annotkey);
            buf_free(&annotval);
            if (r) goto out;
        }
    }

    if (!record->cid) goto out;
    if (!record->basecid) record->basecid = record->cid;

    r = conversation_load(state, record->cid, &conv);
    if (r) goto out;

    if (!conv) conv = conversation_new();

    uint32_t max_thread = config_getint(IMAPOPT_CONVERSATIONS_MAX_THREAD);
    if (conv->exists >= max_thread && !mustkeep && !record->silentupdate) {
        /* time to reset the conversation */
        conversation_id_t was = record->cid;
        record->cid = generate_conversation_id(record);

        syslog(LOG_NOTICE, "splitting conversation for %s %u base:%016llx was:%016llx now:%016llx",
               mailbox_name(mailbox), record->uid, record->basecid, was, record->cid);

        if (!record->basecid) record->basecid = was;

        conversation_free(conv);
        r = conversation_load(state, record->cid, &conv);
        if (r) goto out;
        if (!conv) conv = conversation_new();

        /* and update the pointer for next time */
        if (strcmpsafe(state->annotmboxname, mailbox_name(mailbox))) {
            r = getconvmailbox(state->annotmboxname, &local_mailbox);
            if (r) goto out;
            mailbox = local_mailbox;
        }

        struct annotate_state *astate = NULL;
        r = mailbox_get_annotate_state(mailbox, 0, &astate);
        if (r) goto out;

        struct buf annotkey = BUF_INITIALIZER;
        struct buf annotval = BUF_INITIALIZER;
        buf_printf(&annotkey, "%snewcid/%016llx", IMAP_ANNOT_NS, record->basecid);
        buf_printf(&annotval, "%016llx", record->cid);
        r = annotate_state_write(astate, buf_cstring(&annotkey), "", &annotval);
        buf_free(&annotkey);
        buf_free(&annotval);
        if (r) goto out;
    }

    /* Create the subject header if not already set and this isn't a Draft */
    if (!conv->subject && !(record->system_flags & FLAG_DRAFT))
        conv->subject = xstrdupnull(msubj);

    /*
     * Update the database to add records for all the message-ids
     * not already mentioned.  Note that add_msgid does the right
     * thing[tm] when the cid already exists.
     */

    for (i = 0 ; i < msgidlist.count ; i++) {
        r = conversations_add_msgid(state, strarray_nth(&msgidlist, i), record->basecid);
        if (r) goto out;
    }

    /* mark that it's split so basecid gets saved */
    if (record->basecid != record->cid)
        record->internal_flags |= FLAG_INTERNAL_SPLITCONVERSATION;

out:
    message_unref(&msg);
    strarray_fini(&msgidlist);
    arrayu64_fini(&matchlist);
    free(msubj);
    if (local_mailbox)
        mailbox_close(&local_mailbox);

    if (r)
        conversation_free(conv);
    else if (convp)
        *convp = conv;
    else {
        r = conversation_save(state, record->cid, conv);
        conversation_free(conv);
    }

    return r;
}


/*
  Format of the CACHE_SECTION cache item is a binary encoding
  tree of MIME sections.  In something like rpcgen notation
  (see RFC 4506):

    struct part {
        uint32_t header_offset;
        uint32_t header_size;
        uint32_t content_offset;
        uint32_t content_size;

        uint32_t encoding & 0x100 & (len << 16)
                 length of charset identifier in bytes (=len)
        uint8_t[len] charset identifier
    };

    struct section {
        unsigned int numparts;
        struct part parts[numparts];
        struct section[numparts-1];
    };
*/

/*-=-=-=-=-=-=-=-=-=-=-=-=-=-=-=-=-=-=-=-=-=-=-=-=-=-=-=-=-=-=-=-=-*/

EXPORTED message_t *message_new(void)
{
    message_t *m = xzmalloc(sizeof(*m));

    m->refcount = 1;

    return m;
}

static void message_free(message_t *m)
{
    assert(m->refcount == 0);

    message_yield(m, M_ALL);

    free(m);
}

EXPORTED void message_set_from_data(const char *base, size_t len, message_t *m)
{
    assert(m->refcount == 1);
    message_yield(m, M_ALL);
    memset(m, 0, sizeof(message_t));
    buf_init_ro(&m->map, base, len);
    m->have = m->given = M_MAP;
    m->refcount = 1;
}

EXPORTED message_t *message_new_from_data(const char *base, size_t len)
{
    message_t *m = message_new();
    buf_init_ro(&m->map, base, len);
    m->have = m->given = M_MAP;
    return m;
}

EXPORTED void message_set_from_mailbox(struct mailbox *mailbox, unsigned int recno, message_t *m)
{
    assert(m->refcount == 1);
    message_yield(m, M_ALL);
    memset(m, 0, sizeof(message_t));
    m->mailbox = mailbox;
    m->record.recno = recno;
    m->have = m->given = M_MAILBOX;
    m->refcount = 1;
}

EXPORTED message_t *message_new_from_mailbox(struct mailbox *mailbox, unsigned int recno)
{
    message_t *m = message_new();
    m->mailbox = mailbox;
    m->record.recno = recno;
    m->have = m->given = M_MAILBOX;
    return m;
}

EXPORTED void message_set_from_record(struct mailbox *mailbox,
                                      const struct index_record *record,
                                      message_t *m)
{
    assert(m->refcount == 1);
    message_yield(m, M_ALL);
    memset(m, 0, sizeof(message_t));
    assert(record->uid > 0);
    m->mailbox = mailbox;
    m->record = *record;
    m->have = m->given = M_MAILBOX|M_RECORD|M_UID;
    m->refcount = 1;
}

EXPORTED message_t *message_new_from_record(struct mailbox *mailbox,
                                            const struct index_record *record)
{
    message_t *m = message_new();
    assert(record->uid > 0);
    m->mailbox = mailbox;
    m->record = *record;
    m->have = m->given = M_MAILBOX|M_RECORD|M_UID;
    return m;
}

EXPORTED void message_set_from_index(struct mailbox *mailbox,
                                     const struct index_record *record,
                                     uint32_t msgno,
                                     uint32_t indexflags,
                                     message_t *m)
{
    assert(m->refcount == 1);
    message_yield(m, M_ALL);
    memset(m, 0, sizeof(message_t));
    assert(record->uid > 0);
    m->mailbox = mailbox;
    m->record = *record;
    m->msgno = msgno;
    m->indexflags = indexflags;
    m->have = m->given = M_MAILBOX|M_RECORD|M_UID|M_INDEX;
    m->refcount = 1;
}

EXPORTED message_t *message_new_from_index(struct mailbox *mailbox,
                                           const struct index_record *record,
                                           uint32_t msgno,
                                           uint32_t indexflags)
{
    message_t *m = message_new();
    assert(record->uid > 0);
    m->mailbox = mailbox;
    m->record = *record;
    m->msgno = msgno;
    m->indexflags = indexflags;
    m->have = m->given = M_MAILBOX|M_RECORD|M_UID|M_INDEX;
    return m;
}

EXPORTED message_t *message_new_from_filename(const char *filename)
{
    message_t *m = message_new();
    m->filename = xstrdup(filename);
    m->have = m->given = M_FILENAME;
    return m;
}

EXPORTED message_t *message_ref(message_t *m)
{
    m->refcount++;
    assert(m->refcount >= 1);
    return m;
}

EXPORTED void message_unref(message_t **mp)
{
    message_t *m;

    if (!mp || !(m = *mp)) return;
    assert(m->refcount >= 1);
    if (--m->refcount == 0)
        message_free(m);
    *mp = NULL;
}

/*-=-=-=-=-=-=-=-=-=-=-=-=-=-=-=-=-=-=-=-=-=-=-=-=-=-=-=-=-=-=-=-=-*/

/*
 * Open or create resources which we need but do not yet have.
 */
static int message_need(const message_t *cm, unsigned int need)
{
#define is_missing(flags)    ((need & ~(m->have)) & (flags))
#define found(flags)         (m->have |= (flags))
    int r = 0;
    message_t *m = (message_t *)cm;

    if (!is_missing(M_ALL))
        return 0;       /* easy, we already have it */

    if (is_missing(M_MAILBOX)) {
        /* We can't get this for ourselves,
         * it needs to be passed in by the caller */
        return IMAP_NOTFOUND;
    }

    if (is_missing(M_FILENAME)) {
        const char *filename;
        r = message_need(m, M_MAILBOX|M_RECORD);
        if (r) return r;
        filename = mailbox_record_fname(m->mailbox, &m->record);
        if (!filename) return IMAP_NOTFOUND;
        m->filename = xstrdup(filename);
        found(M_FILENAME);
    }

    if (is_missing(M_RECORD|M_UID)) {
        r = message_need(m, M_MAILBOX);
        if (r) return r;
        r = mailbox_reload_index_record(m->mailbox, &m->record);
        if (r) return r;
        found(M_RECORD|M_UID);
    }

    if (is_missing(M_MAP)) {
        r = message_need(m, M_FILENAME);
        if (r) return r;
        r = message_map_file(m, m->filename);
        if (r) return r;
        found(M_MAP);
    }

    if (is_missing(M_CACHE)) {
        r = message_need(m, M_MAILBOX|M_RECORD);
        if (r) return r;
        r = mailbox_cacherecord(m->mailbox, &m->record);
        if (r) return r;
        found(M_CACHE);
    }

    if (is_missing(M_CACHEBODY)) {
        if (message_need(m, M_CACHE) == 0) {
            r = message_parse_cbodystructure(m);
            if (r) return r;
            found(M_CACHEBODY);
        }
        else
            return message_need(m, M_FULLBODY);
    }

    if (is_missing(M_FULLBODY)) {
        r = message_need(m, M_MAP);
        if (r) return r;
        m->body = (struct body *)xzmalloc(sizeof(struct body));
        r = message_parse_mapped(m->map.s, m->map.len, m->body, NULL);
        if (r) return r;
        found(M_CACHEBODY|M_FULLBODY);
    }

    /* Check that we got everything we asked for and could get */
    assert(!is_missing(M_ALL));

    return 0;
#undef found
#undef is_missing
}

/*
 * Yield open resources.
 */
static void message_yield(message_t *m, unsigned int yield)
{
    /* Can only yield those resources we have. */
    yield &= m->have;

    /* Do not yield resources we were given at initialisation
     * time, they cannot be rebuilt again later. */
    yield &= ~m->given;

    /* nothing to free for these - they're not constructed
     * or have no dynamically allocated memory */
    yield &= ~(M_MAILBOX|M_RECORD|M_UID|M_CACHE);

    if ((yield & M_MAP)) {
        buf_free(&m->map);
        m->have &= ~M_MAP;
    }

    if ((yield & M_BODY)) {
        message_free_body(m->body);
        free(m->body);
        m->body = NULL;
        m->have &= ~M_BODY;
    }

    if ((yield & M_FILENAME)) {
        free(m->filename);
        m->filename = NULL;
        m->have &= ~M_FILENAME;
    }

    /* Check we yielded everything we could */
    assert((yield & m->have) == 0);
}

/*-=-=-=-=-=-=-=-=-=-=-=-=-=-=-=-=-=-=-=-=-=-=-=-=-=-=-=-=-=-=-=-=-*/

/*
 * Parse various information out of the cyrus.cache.
 */

/*
 * Skip either a single NIL or a balanced possibly-nested list of
 * nstrings.  Useful for ignoring various constructs from the
 * BODYSTRUCTURE cache.
 */
static int skip_nil_or_nstring_list(struct protstream *prot)
{
    int r = IMAP_MAILBOX_BADFORMAT;
    int c;
    struct buf word = BUF_INITIALIZER;

    c = prot_getc(prot);
    if (c == EOF)
        goto out;   /* ran out of data */
    if (c == '(') {
        /* possibly-nested list of atoms */
        int treedepth = 1;
        do {
            c = prot_getc(prot);
            if (c == ' ')
                c = prot_getc(prot);
            if (c != ')' && c != '(') {
                prot_ungetc(c, prot);
                c = getnstring(prot, NULL, &word);
#if DEBUG
                if (word.len)
                    fprintf(stderr, "%sskipping string \"%s\" at %d\n",
                            indent(depth), word.s, treedepth);
#endif
            }
            if (c == '(')
                treedepth++;
            else if (c == ')')
                treedepth--;
            else if (c == ' ')
                prot_ungetc(c, prot);
            else
                goto out;
        } while (treedepth);
        c = prot_getc(prot);
        if (c != ' ') goto out;
        r = 0;
    }
    else {
        prot_ungetc(c, prot);
        c = getnstring(prot, NULL, &word);
        if (c == ' ' && !word.len) {
            /* 'NIL' */
#if DEBUG
            fprintf(stderr, "%sskipping NIL\n", indent(depth));
#endif
            r = 0;
            goto out;
        }
    }
    /* else, error */

out:
    buf_free(&word);
    return r;
}

static int parse_mime_params(struct protstream *prot, struct param **prev)
{
    int c;
    struct buf key = BUF_INITIALIZER;
    struct buf val = BUF_INITIALIZER;
    struct param *param;

    c = prot_getc(prot);
    if (c != '(') {
        /* must be NIL */
        if (c != 'N') goto err;
        c = prot_getc(prot);
        if (c != 'I') goto err;
        c = prot_getc(prot);
        if (c != 'L') goto err;
        return prot_getc(prot);
    }

    /* otherwise we have a list */
    do {
        c = getnstring(prot, NULL, &key);
        if (c != ' ') goto err;
        c = getnstring(prot, NULL, &val);
        if (c != ' ' && c != ')') goto err;
        param = (struct param *)xzmalloc(sizeof(struct param));
        param->attribute = buf_releasenull(&key);
        param->value = buf_releasenull(&val);
        *prev = param;
        prev = &param->next;
    } while (c == ' ');

    return prot_getc(prot);

err:
    buf_free(&key);
    buf_free(&val);
    return EOF;
}

static int parse_bodystructure_part(struct protstream *prot, struct body *body,
                                    const char *part_id, uint16_t cache_version)
{
    int c;
    int r = 0;
    struct buf buf = BUF_INITIALIZER;

    memset(body, 0, sizeof(struct body));

    c = prot_getc(prot);
    if (c != '(') {
badformat:
        r = IMAP_MAILBOX_BADFORMAT;
        goto out;
    }

    c = prot_getc(prot);
    prot_ungetc(c, prot);
    if (c == '(') {
        while (c == '(') {
            body->numparts++;
            body->subpart = (struct body *)xrealloc((char *)body->subpart,
                                          body->numparts*sizeof(struct body));

            buf_reset(&buf);
            if (part_id) buf_printf(&buf, "%s.", part_id);
            buf_printf(&buf, "%d", body->numparts);
            char *part_id = buf_release(&buf);
            struct body *subbody = &body->subpart[body->numparts-1];
            r = parse_bodystructure_part(prot, subbody, part_id, cache_version);
            subbody->part_id = part_id;
            if (r) goto out;

            c = prot_getc(prot);
            prot_ungetc(c, prot);
        }

        c = prot_getc(prot);
        if (c != ' ') goto badformat;

        body->type = xstrdup("MULTIPART");
    }
    else {
        /* parse mime-type */
        c = getnstring(prot, NULL, &buf);
        if (c != ' ') goto badformat;

        body->type = buf_releasenull(&buf);
    }

    /* parse mime-subtype */
    c = getnstring(prot, NULL, &buf);
    if (c != ' ') goto badformat;
    body->subtype = buf_releasenull(&buf);

    /* parse mime-params */
    c = parse_mime_params(prot, &body->params);
    if (c != ' ') goto badformat;

    if (strcmp(body->type, "MULTIPART")) {
        /* msgid */
        c = getnstring(prot, NULL, &buf);
        if (c != ' ') goto badformat;
        body->message_id = buf_releasenull(&buf);

        /* description */
        c = getnstring(prot, NULL, &buf);
        if (c != ' ') goto badformat;
        body->description = buf_releasenull(&buf);

        /* encoding */
        c = getnstring(prot, NULL, &buf);
        if (c != ' ') goto badformat;
        body->encoding = buf_releasenull(&buf);

        /* content-size */
        c = getword(prot, &buf);
        if (c != ' ') goto badformat;
        body->content_size = atoi(buf_cstring(&buf));

        if (!strcmpsafe(body->type, "TEXT")) {
            /* parse content-lines */
            c = getword(prot, &buf);
            if (c != ' ') goto badformat;
            body->content_lines = atoi(buf_cstring(&buf));
        }

        else if ((body_is_rfc822(body) && cache_version >= 13) ||
                // Cache versions < 13 only handled message/rfc822.
                 (!strcasecmp(body->type, "MESSAGE") &&
                  !strcasecmp(body->subtype, "RFC822"))) {

            body->numparts = 1;
            body->subpart = xzmalloc(sizeof(struct body));

            /* skip envelope */
            r = skip_nil_or_nstring_list(prot);
            if (r) goto out;

            /* process body */
            r = parse_bodystructure_part(prot, body->subpart, part_id, cache_version);
            if (r) goto out;

            /* skip trailing space (parse_bs_part doesn't eat it) */
            c = prot_getc(prot);
            if (c != ' ') goto badformat;

            /* parse content-lines */
            c = getword(prot, &buf);
            if (c != ' ') goto badformat;
            body->content_lines = atoi(buf_cstring(&buf));
        }

        /* parse md5sum */
        c = getnstring(prot, NULL, &buf);
        if (c != ' ') goto badformat;
        body->md5 = buf_releasenull(&buf);
    }

    /* skips disposition-and-params */
    r = skip_nil_or_nstring_list(prot);
    if (r) goto out;

    /* parse languages */  /* TODO */
    r = skip_nil_or_nstring_list(prot);
    if (r) goto out;

    /* location */
    c = getnstring(prot, NULL, &buf);
    if (c != ')') goto badformat; /* final field */
    body->location = buf_releasenull(&buf);

    r = 0;
out:
    buf_free(&buf);
    return r;
}

static int parse_bodystructure_sections(const char **cachestrp, const char *cacheend,
                                        struct body *body, uint32_t cache_version,
                                        const char *part_id)
{
    struct body *this;
    int nsubparts;
    int part;
    uint32_t cte;
    struct buf buf = BUF_INITIALIZER;
    int r = 0;

    if (*cachestrp + 4 > cacheend) {
        r = IMAP_MAILBOX_BADFORMAT;
        goto done;
    }

    nsubparts = CACHE_ITEM_BIT32(*cachestrp);
    *cachestrp += 4;

    /* XXX - this size needs increasing for charset sizes and sha1s depending on version,
     * it won't crash, but it may overrun while reading */
    if (*cachestrp + 4*5*nsubparts > cacheend) {
        r = IMAP_MAILBOX_BADFORMAT;
        goto done;
    }

    if ((body_is_rfc822(body) && cache_version >= 13) ||
            // Cache versions < 13 only handled message/rfc822.
            (!strcasecmp(body->type, "MESSAGE") &&
             !strcasecmp(body->subtype, "RFC822"))) {

        if (strcmp(body->subpart->type, "MULTIPART") == 0) {

            /*
             * Part 0 of a message/rfc822 is the message header/text.
             * Nested parts of a message/rfc822 containing a multipart
             * are the sub-parts of the multipart.
             */
            if (body->subpart->numparts + 1 != nsubparts) {
                r = IMAP_MAILBOX_BADFORMAT;
                goto done;
            }

            body->subpart->header_offset = CACHE_ITEM_BIT32(*cachestrp+0*4);
            body->subpart->header_size = CACHE_ITEM_BIT32(*cachestrp+1*4);
            body->subpart->content_offset = CACHE_ITEM_BIT32(*cachestrp+2*4);
            body->subpart->content_size = CACHE_ITEM_BIT32(*cachestrp+3*4);
            // skip cte
            *cachestrp += 5*4;

            if (cache_version >= 5)
                *cachestrp = message_guid_import(&body->subpart->content_guid, *cachestrp);

            if (cache_version >= 8) {
                body->subpart->decoded_content_size = CACHE_ITEM_BIT32(*cachestrp);
                *cachestrp += CACHE_ITEM_SIZE_SKIP;
            }

            if (cache_version >= 9) {
                body->subpart->content_lines = CACHE_ITEM_BIT32(*cachestrp);
                *cachestrp += CACHE_ITEM_SIZE_SKIP;
            }

            for (part = 0; part < body->subpart->numparts; part++) {
                this = &body->subpart->subpart[part];
                this->header_offset = CACHE_ITEM_BIT32(*cachestrp+0*4);
                this->header_size = CACHE_ITEM_BIT32(*cachestrp+1*4);
                this->content_offset = CACHE_ITEM_BIT32(*cachestrp+2*4);
                this->content_size = CACHE_ITEM_BIT32(*cachestrp+3*4);
                cte = CACHE_ITEM_BIT32(*cachestrp+4*4);
                *cachestrp += 5*4;

                /* XXX CACHE_MINOR_VERSION 4 replaces numeric charset
                 * identifiers with variable-length strings. Remove
                 * this conditional once cache versions <= 3 are
                 * deprecated */
                if (cache_version >= 4)
                    *cachestrp += (cte >> 16) & 0xffff;

                /* CACHE_MINOR_VERSION 5 adds a sha1 after the charset */
                if (cache_version >= 5)
                    *cachestrp = message_guid_import(&this->content_guid, *cachestrp);

                /* CACHE_MINOR_VERSION 8 adds the decoded content size after sha1 */
                if (cache_version >= 8) {
                    this->decoded_content_size = CACHE_ITEM_BIT32(*cachestrp);
                    *cachestrp += CACHE_ITEM_SIZE_SKIP;
                }

                /* CACHE_MINOR_VERSION 9 adds the number of content lines after the decoded size */
                if (cache_version >= 9) {
                    this->content_lines = CACHE_ITEM_BIT32(*cachestrp);
                    *cachestrp += CACHE_ITEM_SIZE_SKIP;
                }
            }

            /* and parse subparts */
            for (part = 0; part < body->subpart->numparts; part++) {
                this = &body->subpart->subpart[part];
                buf_reset(&buf);
                if (part_id) buf_printf(&buf, "%s.", part_id);
                buf_printf(&buf, "%d", part + 1);
                if (parse_bodystructure_sections(cachestrp, cacheend, this, cache_version, buf_cstring(&buf))) {
                    r = IMAP_MAILBOX_BADFORMAT;
                    goto done;
                }
            }
        }
        else {
            /*
             * Part 0 of a message/rfc822 is the message header/text.
             * Part 1 of a message/rfc822 containing a non-multipart
             * is the message body.
             */

            if (2 != nsubparts) {
                r = IMAP_MAILBOX_BADFORMAT;
                goto done;
            }

            /* data is the same in body, just grab the first one */
            body->subpart->header_offset = CACHE_ITEM_BIT32(*cachestrp+0*4);
            body->subpart->header_size = CACHE_ITEM_BIT32(*cachestrp+1*4);
            body->subpart->content_offset = CACHE_ITEM_BIT32(*cachestrp+2*4);
            body->subpart->content_size = CACHE_ITEM_BIT32(*cachestrp+3*4);
            // skip cte
            *cachestrp += 5*4;
            if (cache_version >= 5)
                *cachestrp += MESSAGE_GUID_SIZE;
            if (cache_version >= 8)
                *cachestrp += 1*4;
            if (cache_version >= 9)
                *cachestrp += 1*4;
            *cachestrp += 4*4;

            if (strcmp(body->subpart->type, "MULTIPART") == 0) {
                /* Treat 0-part multipart as 0-length text */
                *cachestrp += 1*4;
            }
            else {
                /* Skip charset/encoding identifiers. */
                cte = CACHE_ITEM_BIT32(*cachestrp);
                *cachestrp += 1*4;
                /* XXX CACHE_MINOR_VERSION 4 replaces numeric charset
                 * identifiers with variable-length strings. Remove
                 * this conditional once cache versions <= 3 are
                 * deprecated */
                if (cache_version >= 4)
                    *cachestrp += (cte >> 16) & 0xffff;

                if (!body->subpart->part_id) {
                    buf_reset(&buf);
                    if (part_id) buf_printf(&buf, "%s.", part_id);
                    buf_printf(&buf, "%d", 1);
                    body->subpart->part_id = buf_release(&buf);
                }
            }
            /* CACHE_MINOR_VERSION 5 adds a sha1 after the charset */
            if (cache_version >= 5)
                *cachestrp = message_guid_import(&body->subpart->content_guid, *cachestrp);

            if (cache_version >= 8) {
                body->subpart->decoded_content_size = CACHE_ITEM_BIT32(*cachestrp);
                *cachestrp += CACHE_ITEM_SIZE_SKIP;
            }

            if (cache_version >= 9) {
                body->subpart->content_lines = CACHE_ITEM_BIT32(*cachestrp);
                *cachestrp += CACHE_ITEM_SIZE_SKIP;
            }

            /* and parse subpart */
            if (parse_bodystructure_sections(cachestrp, cacheend, body->subpart, cache_version, body->part_id)) {
                r = IMAP_MAILBOX_BADFORMAT;
                goto done;
            }
        }
    }
    else if (body->numparts) {
        /*
         * Cannot fetch part 0 of a multipart.
         * Nested parts of a multipart are the sub-parts.
         */
        if (body->numparts + 1 != nsubparts) {
            r = IMAP_MAILBOX_BADFORMAT;
            goto done;
        }
        *cachestrp += 5*4;
        if (cache_version >= 5)
            *cachestrp += MESSAGE_GUID_SIZE;
        if (cache_version >= 8)
            *cachestrp += 4;
        if (cache_version >= 9)
            *cachestrp += 4;
        for (part = 0; part < body->numparts; part++) {
            this = &body->subpart[part];
            this->header_offset = CACHE_ITEM_BIT32(*cachestrp+0*4);
            this->header_size = CACHE_ITEM_BIT32(*cachestrp+1*4);
            this->content_offset = CACHE_ITEM_BIT32(*cachestrp+2*4);
            this->content_size = CACHE_ITEM_BIT32(*cachestrp+3*4);
            cte = CACHE_ITEM_BIT32(*cachestrp+4*4);
            *cachestrp += 5*4;

            if (cache_version >= 4)
                *cachestrp += (cte >> 16) & 0xffff;

            if (cache_version >= 5)
                *cachestrp = message_guid_import(&this->content_guid, *cachestrp);

            if (cache_version >= 8) {
                this->decoded_content_size = CACHE_ITEM_BIT32(*cachestrp);
                *cachestrp += CACHE_ITEM_SIZE_SKIP;
            }

            if (cache_version >= 9) {
                this->content_lines = CACHE_ITEM_BIT32(*cachestrp);
                *cachestrp += CACHE_ITEM_SIZE_SKIP;
            }
        }

        for (part = 0; part < body->numparts; part++) {
            this = &body->subpart[part];
            buf_reset(&buf);
            if (part_id) buf_printf(&buf, "%s.", part_id);
            buf_printf(&buf, "%d", part + 1);
            if (parse_bodystructure_sections(cachestrp, cacheend, this, cache_version, buf_cstring(&buf))) {
                r = IMAP_MAILBOX_BADFORMAT;
                goto done;
            }
        }
    }
    else {
        /*
         * Leaf section--no part 0 or nested parts
         */
        if (nsubparts != 0) {
            r = IMAP_MAILBOX_BADFORMAT;
            goto done;
        }
        if (!body->part_id)
            body->part_id = xstrdupnull(part_id);
    }

done:
    buf_free(&buf);
    return r;
}

static int message_parse_cbodystructure(message_t *m)
{
    struct protstream *prot = NULL;
    const char *cachestr = cacheitem_base(&m->record, CACHE_SECTION);
    const char *cacheend = cachestr + cacheitem_size(&m->record, CACHE_SECTION);
    struct body toplevel = {0};
    int r;

    /* We're reading the cache - double check we have it */
    assert(m->have & M_CACHE);

    prot = prot_readmap(cacheitem_base(&m->record, CACHE_BODYSTRUCTURE),
                        cacheitem_size(&m->record, CACHE_BODYSTRUCTURE));
    if (!prot)
        return IMAP_MAILBOX_BADFORMAT;

    m->body = xzmalloc(sizeof(struct body));
    r = parse_bodystructure_part(prot, m->body, NULL, m->record.cache_version);
    if (r) {
        xsyslog(LOG_ERR, "IOERROR: error parsing body structure",
                         "mailbox=<%s> record_uid=<%u>, cacheitem=<%.*s>",
                         mailbox_name(m->mailbox), m->record.uid,
                         (int)cacheitem_size(&m->record, CACHE_BODYSTRUCTURE),
                         cacheitem_base(&m->record, CACHE_BODYSTRUCTURE));
    }
    if (r) goto done;

    toplevel.type = (char *) "MESSAGE";
    toplevel.subtype = (char *) "RFC822";
    toplevel.subpart = m->body;

    r = parse_bodystructure_sections(&cachestr, cacheend, &toplevel,
                                     m->record.cache_version, NULL);
    if (r) {
        xsyslog(LOG_ERR, "IOERROR: error parsing section structure",
                         "mailbox=<%s> record_uid=<%u> cacheitem=<%.*s>",
                         mailbox_name(m->mailbox), m->record.uid,
                         (int)cacheitem_size(&m->record, CACHE_BODYSTRUCTURE),
                         cacheitem_base(&m->record, CACHE_BODYSTRUCTURE));
    }

done:
    prot_free(prot);

    return r;
}

/*-=-=-=-=-=-=-=-=-=-=-=-=-=-=-=-=-=-=-=-=-=-=-=-=-=-=-=-=-=-=-=-=-*/

static int message_map_file(message_t *m, const char *fname)
{
    int fd;
    struct stat sbuf;

    fd = open(fname, O_RDONLY, 0666);
    if (fd == -1) return errno;

    if (fstat(fd, &sbuf) == -1) {
        xsyslog(LOG_ERR, "IOERROR: fstat failed",
                         "filename=<%s>",
                         fname);
        fatal("can't fstat message file", EX_OSFILE);
    }
    if (!S_ISREG(sbuf.st_mode)) {
        close(fd);
        return EINVAL;
    }
    buf_free(&m->map);
    buf_refresh_mmap(&m->map, /*onceonly*/1, fd, fname, sbuf.st_size,
                  m->mailbox ? mailbox_name(m->mailbox) : NULL);
    close(fd);

    return 0;
}

/*-=-=-=-=-=-=-=-=-=-=-=-=-=-=-=-=-=-=-=-=-=-=-=-=-=-=-=-=-=-=-=-=-*/

static void body_get_types(struct body *body, strarray_t *types, int leafs_only)
{
    int i;

    if (!leafs_only ||
            (strcmpsafe(body->type, "MULTIPART") &&
             strcmpsafe(body->type, "MESSAGE"))) {
        strarray_append(types, body->type);
        strarray_append(types, body->subtype);
    }

    for (i = 0; i < body->numparts; i++) {
        body_get_types(&body->subpart[i], types, leafs_only);
    }
}

static int body_foreach_section(struct body *body, struct message *message,
                                int (*proc)(int isbody, charset_t charset,
                                    int encoding,
                                    const char *type, const char *subtype,
                                    const struct param *type_params,
                                    const char *disposition,
                                    const struct param *disposition_params,
                                    const struct message_guid *content_guid,
                                    const char *part,
                                    struct buf *data, void *rock),
                                void *rock)
{
    struct buf data = BUF_INITIALIZER;
    int i, r;

    if (body->header_size) {
        struct body *tmpbody = NULL;
        const char *disposition = body->disposition;
        struct param *disposition_params = body->disposition_params;

        if (!disposition) {
            /* XXX hack: body can either be read from the binary cache body
             * or bodystructure, but either misses the contents of the other */
            tmpbody = xzmalloc(sizeof(struct body));
            strarray_t boundaries = STRARRAY_INITIALIZER;
            struct msg msg;

            msg.base = message->map.s + body->header_offset;
            msg.len = body->header_size;
            msg.offset = 0;
            msg.encode = 0;
            message_parse_headers(&msg, tmpbody, "text/plain", &boundaries, NULL);

            disposition = tmpbody->disposition;
            disposition_params = tmpbody->disposition_params;
        }

        buf_init_ro(&data, message->map.s + body->header_offset, body->header_size);
        r = proc(/*isbody*/0, CHARSET_UNKNOWN_CHARSET, 0, body->type, body->subtype,
                 body->params, disposition, disposition_params, &body->content_guid,
                 body->part_id, &data, rock);
        buf_free(&data);

        if (tmpbody) {
            message_free_body(tmpbody);
            free(tmpbody);
        }

        if (r) return r;
    }

    if (!strcmpsafe(body->type, "TEXT")) {
        int encoding;
        charset_t charset = CHARSET_UNKNOWN_CHARSET;
        message_parse_charset(body, &encoding, &charset);
        buf_init_ro(&data, message->map.s + body->content_offset, body->content_size);
        r = proc(/*isbody*/1, charset, encoding, body->type, body->subtype,
                 body->params, NULL, NULL, &body->content_guid, body->part_id,
                 &data, rock);
        buf_free(&data);
        charset_free(&charset);
        if (r) return r;
    } else {
        buf_init_ro(&data, message->map.s + body->content_offset, body->content_size);
        r = proc(/*isbody*/1, CHARSET_UNKNOWN_CHARSET, encoding_lookupname(body->encoding),
                 body->type, body->subtype, body->params, NULL, NULL,
                 &body->content_guid, body->part_id, &data, rock);
        buf_free(&data);
        if (r) return r;
    }

    for (i = 0; i < body->numparts; i++) {
        r = body_foreach_section(&body->subpart[i], message, proc, rock);
        if (r) return r;
    }

    return r;
}


/*-=-=-=-=-=-=-=-=-=-=-=-=-=-=-=-=-=-=-=-=-=-=-=-=-=-=-=-=-=-=-=-=-*/

/*
 * Iterate 'proc' over all the MIME header sections and body sections of
 * type TEXT, in the message 'm', preorder.  The 'proc' is called with
 * 'partno' equal to zero for header sections, non-zero for body
 * sections.  If 'proc' returns non-zero, the iteration finishes early
 * and the return value of 'proc' is returned.  Otherwise returns 0.
 */
EXPORTED int message_foreach_section(message_t *m,
                         int (*proc)(int isbody, charset_t charset, int encoding,
                                     const char *type, const char *subtype,
                                     const struct param *type_params,
                                     const char *disposition,
                                     const struct param *disposition_params,
                                     const struct message_guid *content_guid,
                                     const char *part,
                                     struct buf *data,
                                     void *rock),
                         void *rock)
{
    int r = message_need(m, M_CACHEBODY|M_MAP);
    if (r) return r;
    return body_foreach_section(m->body, m, proc, rock);
}

/*
 * Get the MIME content types of all leaf sections, i.e. sections whose
 * type is not multipart or message.  Strings are added to the array in
 * pairs, type first then subtype.
 */
EXPORTED int message_get_leaf_types(message_t *m, strarray_t *types)
{
    int r = message_need(m, M_CACHEBODY);
    if (r) return r;
    body_get_types(m->body, types, 1);
    return 0;
}

EXPORTED int message_get_types(message_t *m, strarray_t *types)
{
    int r = message_need(m, M_CACHEBODY);
    if (r) return r;
    body_get_types(m->body, types, 0);
    return 0;
}

/*-=-=-=-=-=-=-=-=-=-=-=-=-=-=-=-=-=-=-=-=-=-=-=-=-=-=-=-=-=-=-=-=-*/

EXPORTED int message_get_bcc(message_t *m, struct buf *buf)
{
    return message_get_field(m, "bcc", MESSAGE_RAW, buf);
}

EXPORTED int message_get_deliveredto(message_t *m, struct buf *buf)
{
    int r = message_get_field(m, "X-Original-Delivered-To", MESSAGE_RAW, buf);
    if (!r && buf_len(buf) == 0) {
        r = message_get_field(m, "X-Delivered-To", MESSAGE_RAW, buf);
    }
    return r;
}

EXPORTED int message_get_inreplyto(message_t *m, struct buf *buf)
{
    return message_get_field(m, "in-reply-to", MESSAGE_RAW, buf);
}

EXPORTED int message_get_references(message_t *m, struct buf *buf)
{
    return message_get_field(m, "references", MESSAGE_RAW, buf);
}

EXPORTED int message_get_cc(message_t *m, struct buf *buf)
{
    return message_get_field(m, "cc", MESSAGE_RAW, buf);
}

EXPORTED int message_get_to(message_t *m, struct buf *buf)
{
    return message_get_field(m, "to", MESSAGE_RAW, buf);
}

EXPORTED int message_get_from(message_t *m, struct buf *buf)
{
    return message_get_field(m, "from", MESSAGE_RAW, buf);
}

EXPORTED int message_get_listid(message_t *m, struct buf *buf)
{
    return message_get_field(m, "list-id", MESSAGE_RAW, buf);
}

EXPORTED int message_get_messageid(message_t *m, struct buf *buf)
{
    return message_get_field(m, "message-id", MESSAGE_RAW, buf);
}

EXPORTED int message_get_subject(message_t *m, struct buf *buf)
{
    return message_get_field(m, "subject", MESSAGE_RAW, buf);
}

EXPORTED int message_get_mailinglist(message_t *m, struct buf *buf)
{
    return message_get_field(m, "mailing-list", MESSAGE_RAW, buf);
}

EXPORTED int message_get_priority(message_t *m, struct buf *buf)
{
    /* Only returns priority value "1" or none. */
    int r = message_get_field(m, "X-Priority", MESSAGE_RAW, buf);
    buf_trim(buf);
    if (!r && !strcmp(buf_cstring(buf), "1")) {
        return 0;
    }
    r = message_get_field(m, "Importance", MESSAGE_RAW, buf);
    buf_trim(buf);
    if (!r && !strcmp(buf_cstring(buf), "high")) {
        buf_setcstr(buf, "1");
        return 0;
    }
    buf_reset(buf);
    return r;
}

EXPORTED const struct index_record *msg_record(const message_t *m)
{
    assert(!message_need(m, M_RECORD));
    return &m->record;
}

EXPORTED struct mailbox *msg_mailbox(const message_t *m)
{
    assert(!message_need(m, M_MAILBOX));
    return m->mailbox;
}

EXPORTED int message_get_size(message_t *m, uint32_t *sizep)
{
    int r = message_need(m, M_RECORD);
    if (!r) {
        *sizep = m->record.size;
        return 0;
    }
    r = message_need(m, M_MAP);
    if (!r) {
        *sizep = buf_len(&m->map);
    }
    return r;
}

EXPORTED uint32_t msg_size(const message_t *m)
{
    assert(!message_need(m, M_RECORD));
    return m->record.size;
}

EXPORTED int message_get_uid(message_t *m, uint32_t *uidp)
{
    int r = message_need(m, M_RECORD);
    if (r) return r;
    *uidp = m->record.uid;
    return 0;
}

EXPORTED uint32_t msg_uid(const message_t *m)
{
    assert(!message_need(m, M_RECORD));
    return m->record.uid;
}

EXPORTED int message_get_cid(message_t *m, conversation_id_t *cidp)
{
    int r = message_need(m, M_RECORD);
    if (r) return r;
    *cidp = m->record.cid;
    return 0;
}

EXPORTED conversation_id_t msg_cid(const message_t *m)
{
    assert(!message_need(m, M_RECORD));
    return m->record.cid;
}

EXPORTED int message_get_modseq(message_t *m, modseq_t *modseqp)
{
    int r = message_need(m, M_RECORD);
    if (r) return r;
    *modseqp = m->record.modseq;
    return 0;
}

EXPORTED modseq_t msg_modseq(const message_t *m)
{
    assert(!message_need(m, M_RECORD));
    return m->record.modseq;
}

EXPORTED int message_get_msgno(message_t *m, uint32_t *msgnop)
{
    int r = message_need(m, M_INDEX);
    if (r) return r;
    *msgnop = m->msgno;
    return 0;
}

EXPORTED uint32_t msg_msgno(const message_t *m)
{
    assert(!message_need(m, M_INDEX));
    return m->msgno;
}

EXPORTED int message_get_guid(message_t *m, const struct message_guid **guidp)
{
    int r = message_need(m, M_RECORD);
    if (!r) {
        *guidp = &m->record.guid;
        return 0;
    }
    if (message_guid_isnull(&m->guid)) {
        r = message_need(m, M_MAP);
        if (r) return r;
        message_guid_generate(&m->guid, buf_base(&m->map), buf_len(&m->map));
    }
    *guidp = &m->guid;
    return 0;
}

EXPORTED const struct message_guid *msg_guid(const message_t *m)
{
    assert(!message_need(m, M_RECORD));
    return &m->record.guid;
}

EXPORTED int message_get_userflags(message_t *m, uint32_t *flagsp)
{
    int r = message_need(m, M_RECORD);
    int i;
    if (r) return r;
    for (i = 0; i < MAX_USER_FLAGS/32; i++)
        flagsp[i] = m->record.user_flags[i];
    return 0;
}

EXPORTED int message_get_systemflags(message_t *m, uint32_t *flagsp)
{
    int r = message_need(m, M_RECORD);
    if (r) return r;
    *flagsp = m->record.system_flags;
    return 0;
}

EXPORTED int message_get_internalflags(message_t *m, uint32_t *flagsp)
{
    int r = message_need(m, M_RECORD);
    if (r) return r;
    *flagsp = m->record.internal_flags;
    return 0;
}

EXPORTED int message_get_indexflags(message_t *m, uint32_t *flagsp)
{
    int r = message_need(m, M_INDEX);
    if (r) return r;
    *flagsp = m->indexflags;
    return 0;
}

EXPORTED int message_get_savedate(message_t *m, time_t *datep)
{
    int r = message_need(m, M_RECORD);
    if (r) return r;
    *datep = m->record.savedate;
    if (!*datep) *datep = m->record.internaldate;
    return 0;
}

EXPORTED int message_get_indexversion(message_t *m, uint32_t *versionp)
{
    int r = message_need(m, M_MAILBOX);
    if (r) return r;
    *versionp = m->mailbox->i.minor_version;
    return 0;
}

EXPORTED int message_get_sentdate(message_t *m, time_t *datep)
{
    int r = message_need(m, M_RECORD);
    if (r) return r;
    *datep = m->record.sentdate;
    return 0;
}

EXPORTED int message_get_gmtime(message_t *m, time_t *tp)
{
    int r = message_need(m, M_RECORD);
    if (r) return r;
    *tp = m->record.gmtime;
    return 0;
}

EXPORTED int message_get_internaldate(message_t *m, time_t *datep)
{
    int r = message_need(m, M_RECORD);
    if (r) return r;
    *datep = m->record.internaldate;
    return 0;
}

EXPORTED int message_get_fname(message_t *m, const char **fnamep)
{
    int r = message_need(m, M_FILENAME);
    if (r) return r;
    *fnamep = m->filename;
    return 0;
}

/* XXX despite the name, this actually gives back ALL the values of the
 * XXX named header, unless flags contains MESSAGE_LAST
 */
static void extract_one(struct buf *buf,
                        const char *name,
                        int flags,
                        int has_name,
                        int isutf8, // <0: maybe, 0: no, >1: yes
                        struct buf *raw)
{
    char *p = NULL;

    if (raw->len && (flags & MESSAGE_LAST)) {
        /* Skip all but the last header value */
        const char *q = raw->s;
        const char *last = raw->s;
        while ((p = strnchr(q, '\r', raw->s + raw->len - q))) {
            if (p >= raw->s + raw->len - 2)
                break;
            if (*(p+1) == '\n' && *(p+2) && !isspace(*(p+2)))
                last = p + 2;
            q = p + 1;
        }
        if (last != raw->s)
            buf_remove(raw, 0, last - raw->s);
        p = NULL;
    }

    if (has_name && !(flags & MESSAGE_FIELDNAME)) {
        /* remove the fieldname and colon */
        int pos = buf_findchar(raw, 0, ':');
        assert(pos > 0);
        buf_remove(raw, 0, pos+1);
    }
    else if (!has_name && (flags & MESSAGE_FIELDNAME)) {
        /* insert a fieldname and colon */
        buf_insertcstr(raw, 0, ":");
        buf_insertcstr(raw, 0, name);
    }

    if (isutf8 < 0) {
        struct char_counts utf8counts =
            charset_count_validutf8(buf_base(raw), buf_len(raw));

        // do not decode MIME header if its raw value is a valid
        // UTF8 string and contains multi-byte characters
        isutf8 = utf8counts.total && !utf8counts.invalid &&
            utf8counts.bytelen[1] != utf8counts.total;
    }

    switch (flags & _MESSAGE_FORMAT_MASK) {
    case MESSAGE_RAW:
        /* Logically, we're appending to the resulting buffer.
         * However if the buf is empty we can save a memory copy
         * by setting it up as a CoW buffer.  This means that
         * the caller will need to call buf_cstring() if they
         * need a C string. */
        if (!raw->alloc)
            buf_cowappendmap(buf, raw->s, raw->len);
        else
            buf_append(buf, raw);
        break;
    case MESSAGE_DECODED:
        /* XXX - this is also broken with utf8ness, but the only caller protects agains the fields
         * that could be utf8 (search_header) - so it doesn't matter */
        p = charset_parse_mimeheader(buf_cstring(raw), charset_flags);
        buf_appendcstr(buf, p);
        break;
    case MESSAGE_SNIPPET:
        if (isutf8) {
            charset_t utf8 = charset_lookupname("utf-8");
            p = charset_convert(buf_cstring(raw), utf8, charset_snippet_flags);
            charset_free(&utf8);
        }
        else {
            p = charset_decode_mimeheader(buf_cstring(raw), charset_snippet_flags);
        }
        buf_appendcstr(buf, p);
        break;
    case MESSAGE_SEARCH:
        /* TODO: need a variant of decode_mimeheader() which
         * takes two struct buf* and a search flag */
        if (isutf8) {
            charset_t utf8 = charset_lookupname("utf-8");
            p = charset_convert(buf_cstring(raw), utf8, charset_flags);
            charset_free(&utf8);
        }
        else {
            p = charset_decode_mimeheader(buf_cstring(raw), charset_flags);
        }
        buf_appendcstr(buf, p);
        break;
    }

    if (flags & MESSAGE_TRIM)
        buf_trim(buf);

    free(p);
}

EXPORTED int message_get_spamscore(message_t *m, uint32_t *valp)
{
    struct buf buf = BUF_INITIALIZER;
    int r = message_get_field(m, "X-Spam-score", MESSAGE_RAW, &buf);
    *valp = r ? 0 : (int)((atof(buf_cstring(&buf)) * 100)  + 0.5);
    buf_free(&buf);
    return r;
}

EXPORTED int message_get_field(message_t *m, const char *hdr, int flags, struct buf *buf)
{
    strarray_t want = STRARRAY_INITIALIZER;
    struct buf raw = BUF_INITIALIZER;
    int hasname = 1;
    int isutf8 = -1; // maybe

    if (!strcasecmp(hdr, "rawheaders")) {
        int r = message_need(m, M_MAP);
        if (r) return r;
        size_t header_size = 0;
        r = message_need(m, M_RECORD);
        if (!r) {
            header_size = m->record.header_size;
        }
        else if (r == IMAP_NOTFOUND) {
            r = message_need(m, M_FULLBODY);
            if (!r) {
                header_size = m->body->header_size;
            }
        }
        if (!r) {
            buf_setmap(buf, m->map.s, header_size);
        }
        return r;
    }

    if (!strcasecmp(hdr, "rawbody")) {
        int r = message_need(m, M_MAP|M_RECORD);
        if (r) return r;
        buf_setmap(buf, m->map.s + m->record.header_size, m->record.size - m->record.header_size);
        return 0;
    }

    if (!(flags & MESSAGE_APPEND))
        buf_reset(buf);

    /* Attempt to read field from the least-cost source available */
    int found_field = 0;

    /* the 5 standalone cache fields */
    if (!strcasecmp(hdr, "from")) {
        int r = message_need(m, M_CACHE);
        if (!r) {
            buf_setmap(&raw, cacheitem_base(&m->record, CACHE_FROM),
                    cacheitem_size(&m->record, CACHE_FROM));
            if (raw.len == 3 && raw.s[0] == 'N' && raw.s[1] == 'I' && raw.s[2] == 'L')
                buf_reset(&raw);
            hasname = 0;
            isutf8 = 1;
            found_field = 1;
        } else if (r != IMAP_NOTFOUND) return r;
    }
    else if (!strcasecmp(hdr, "to")) {
        int r = message_need(m, M_CACHE);
        if (!r) {
            buf_setmap(&raw, cacheitem_base(&m->record, CACHE_TO),
                    cacheitem_size(&m->record, CACHE_TO));
            if (raw.len == 3 && raw.s[0] == 'N' && raw.s[1] == 'I' && raw.s[2] == 'L')
                buf_reset(&raw);
            hasname = 0;
            isutf8 = 1;
            found_field = 1;
        } else if (r != IMAP_NOTFOUND) return r;
    }
    else if (!strcasecmp(hdr, "cc")) {
        int r = message_need(m, M_CACHE);
        if (!r) {
            buf_setmap(&raw, cacheitem_base(&m->record, CACHE_CC),
                    cacheitem_size(&m->record, CACHE_CC));
            if (raw.len == 3 && raw.s[0] == 'N' && raw.s[1] == 'I' && raw.s[2] == 'L')
                buf_reset(&raw);
            hasname = 0;
            isutf8 = 1;
            found_field = 1;
        } else if (r != IMAP_NOTFOUND) return r;
    }
    else if (!strcasecmp(hdr, "bcc")) {
        int r = message_need(m, M_CACHE);
        if (!r) {
            buf_setmap(&raw, cacheitem_base(&m->record, CACHE_BCC),
                    cacheitem_size(&m->record, CACHE_BCC));
            if (raw.len == 3 && raw.s[0] == 'N' && raw.s[1] == 'I' && raw.s[2] == 'L')
                buf_reset(&raw);
            hasname = 0;
            isutf8 = 1;
            found_field = 1;
        } else if (r != IMAP_NOTFOUND) return r;
    }
    else if (!strcasecmp(hdr, "subject")) {
        int r = message_need(m, M_CACHE);
        if (!r) {
            message1_get_subject(&m->record, &raw);
            hasname = 0;
            isutf8 = 1;
            found_field = 1;
        } else if (r != IMAP_NOTFOUND) return r;
    }

    /* message-id is from the envelope */
    else if (!strcasecmp(hdr, "message-id")) {
        char *envtokens[NUMENVTOKENS];
        char *c_env;
        int r = message_need(m, M_CACHE);
        if (!r) {
            c_env = xstrndup(cacheitem_base(&m->record, CACHE_ENVELOPE) + 1,
                    cacheitem_size(&m->record, CACHE_ENVELOPE) - 2);
            parse_cached_envelope(c_env, envtokens, NUMENVTOKENS);
            if (envtokens[ENV_MSGID])
                buf_appendcstr(&raw, envtokens[ENV_MSGID]);
            free(c_env);
            if (raw.len == 3 && raw.s[0] == 'N' && raw.s[1] == 'I' && raw.s[2] == 'L')
                buf_reset(&raw);
            hasname = 0;
            found_field = 1;
        } else if (r != IMAP_NOTFOUND) return r;
    }
    else {
        int r = message_need(m, M_RECORD);
        unsigned cache_version = mailbox_cached_header(hdr);
        if (!r && m->record.cache_version >= cache_version) {
            /* it's in the cache */
            char *headers = NULL;
            int r = message_need(m, M_CACHE);
            if (r) return r;
            headers = xstrndup(cacheitem_base(&m->record, CACHE_HEADERS),
                      cacheitem_size(&m->record, CACHE_HEADERS));
            strarray_append(&want, hdr);
            message_pruneheader(headers, &want, NULL);
            buf_appendcstr(&raw, headers);
            free(headers);
            hasname = 1;
            found_field = 1;
        } else if (r && r != IMAP_NOTFOUND) return r;
    }

    if (!found_field) {
        /* fall back to read field from raw headers */
        char *headers = NULL;
        int r = message_need(m, M_MAP|M_CACHEBODY);
        if (r) return r;
        headers = xstrndup(m->map.s + m->body->header_offset, m->body->header_size);
        strarray_append(&want, hdr);
        message_pruneheader(headers, &want, NULL);
        buf_appendcstr(&raw, headers);
        free(headers);
        hasname = 1;
        found_field = 1;
    }

    if (raw.len)
        extract_one(buf, hdr, flags, hasname, isutf8, &raw);

    buf_free(&raw);
    strarray_fini(&want);

    return 0;
}

EXPORTED int message_foreach_header(const char *headers, size_t len,
                                    int(*cb)(const char*, const char*, void*),
                                    void *rock)
{
    struct buf key = BUF_INITIALIZER;
    struct buf val = BUF_INITIALIZER;
    const char *top = headers + len;
    const char *hdr = headers;
    int r = 0;

    while (hdr < top) {
        /* Look for colon separating header name from value */
        const char *p = memchr(hdr, ':', top - hdr);
        if (!p) {
            r = IMAP_INTERNAL;
            goto done;
        }
        buf_setmap(&key, hdr, p - hdr);
        p++;
        /* Extract raw header value, skipping over folding CRLF */
        const char *q = p;
        while (q < top && (q = memchr(q, '\n', top - q))) {
            if ((++q == top) || (*q != ' ' && *q != '\t'))
                break;
        }
        if (!q) q = top;
        /* Chomp of trailing CRLF */
        buf_setmap(&val, p, q - p >= 2 ? q - p - 2 : 0);
        /* Call callback for header */
        r = cb(buf_cstring(&key), buf_cstring(&val), rock);
        if (r) break;
        /* Prepare next iteration */
        buf_reset(&key);
        buf_reset(&val);
        hdr = q;
    }

done:
    buf_free(&key);
    buf_free(&val);
    return r;
}

EXPORTED int message_get_type(message_t *m, const char **strp)
{
    int r = message_need(m, M_CACHEBODY);
    if (r) return r;
    *strp = m->body->type;
    return 0;
}

EXPORTED int message_get_subtype(message_t *m, const char **strp)
{
    int r = message_need(m, M_CACHEBODY);
    if (r) return r;
    *strp = m->body->subtype;
    return 0;
}

EXPORTED int message_get_encoding(message_t *m, int *encp)
{
    int r = message_need(m, M_CACHEBODY);
    if (r) return r;
    *encp = m->body->charset_enc;
    return 0;
}

EXPORTED int message_get_charset_id(message_t *m, const char **strp)
{
    int r = message_need(m, M_CACHEBODY);
    if (r) return r;
    *strp = m->body->charset_id;
    return 0;
}

EXPORTED int message_get_cachebody(message_t *m, const struct body **bodyp)
{
    int r = message_need(m, M_CACHEBODY);
    if (r) return r;
    *bodyp = m->body;
    return 0;
}

EXPORTED int message_get_body(message_t *m, struct buf *buf)
{
    return message_get_field(m, "rawbody", MESSAGE_RAW, buf);
}

EXPORTED int message_get_headers(message_t *m, struct buf *buf)
{
    return message_get_field(m, "rawheaders", MESSAGE_RAW, buf);
}

EXPORTED int message_extract_cids(message_t *msg,
                                  struct conversations_state *cstate,
                                  arrayu64_t *cids)
{
    strarray_t msgidlist = STRARRAY_INITIALIZER;
    char *msubj = NULL;
    int r = extract_convdata(cstate, msg, &msgidlist, cids, &msubj);
    strarray_fini(&msgidlist);
    free(msubj);

    struct buf annotkey = BUF_INITIALIZER;
    struct buf annotval = BUF_INITIALIZER;
    size_t i;

    for (i = 0; i < arrayu64_size(cids); i++) {
        conversation_id_t newcid = 0;
        buf_reset(&annotkey);
        buf_reset(&annotval);
        buf_printf(&annotkey, "%snewcid/%016llx", IMAP_ANNOT_NS, (conversation_id_t) arrayu64_nth(cids, i));
        annotatemore_lookup(cstate->annotmboxname, buf_cstring(&annotkey), "", &annotval);
        if (buf_len(&annotval) == 16) {
            const char *p = buf_cstring(&annotval);
            /* we have a new canonical CID */
            parsehex(p, &p, 16, &newcid);
        }
        if (newcid) arrayu64_set(cids, i, newcid);
    }

    buf_free(&annotkey);
    buf_free(&annotval);

    return r;
}

static char *extract_dotatom_msgid(char *src, const char *term, char **rem)
{
    /* This parses ids in the form "dot-atom-text ['@' dot-atom-text]",
     * with the non-standard restriction that each label in the
     * dot-atom-text must start with an alphanumeric. Note that the
     * domain part is optional, which is invalid according to RFC 5322.
     *
     * We parse this form because some mail agents produce invalid
     * message id headers such as "3a53c9f21a8e41f0bb9558c8029e16f0"
     * or "<3a53c9f2-1a8e-41f0-bb95-58c8029e16f0>" (e.g. dumping
     * hex-encoded uuids in the header value, with or without bracket).
     */
<<<<<<< HEAD

    // 0 = no dot-atom text character
    // 1 = alpha-numeric
    // 2 = punctuation and misc
    // 3 = dot char ('.')
    static const unsigned DOTATOM[256] = {
    /*          0  1  2  3  4  5  6  7  8  9  A  B  C  D  E  F */
    /* 0_ */    0, 0, 0, 0, 0, 0, 0, 0, 0, 0, 0, 0, 0, 0, 0, 0,
    /* 1_ */    0, 0, 0, 0, 0, 0, 0, 0, 0, 0, 0, 0, 0, 0, 0, 0,
    /* 2_ */    0, 2, 0, 2, 2, 2, 2, 2, 0, 0, 2, 2, 0, 2, 3, 2,
    /* 3_ */    1, 1, 1, 1, 1, 1, 1, 1, 1, 1, 0, 0, 0, 2, 0, 2,
    /* 4_ */    0, 1, 1, 1, 1, 1, 1, 1, 1, 1, 1, 1, 1, 1, 1, 1,
    /* 5_ */    1, 1, 1, 1, 1, 1, 1, 1, 1, 1, 1, 0, 0, 0, 2, 2,
    /* 6_ */    2, 1, 1, 1, 1, 1, 1, 1, 1, 1, 1, 1, 1, 1, 1, 1,
    /* 7_ */    1, 1, 1, 1, 1, 1, 1, 1, 1, 1, 1, 2, 2, 2, 2, 0,
    /* 8_ */    0, 0, 0, 0, 0, 0, 0, 0, 0, 0, 0, 0, 0, 0, 0, 0,
    /* 9_ */    0, 0, 0, 0, 0, 0, 0, 0, 0, 0, 0, 0, 0, 0, 0, 0,
    /* A_ */    0, 0, 0, 0, 0, 0, 0, 0, 0, 0, 0, 0, 0, 0, 0, 0,
    /* B_ */    0, 0, 0, 0, 0, 0, 0, 0, 0, 0, 0, 0, 0, 0, 0, 0,
    /* C_ */    0, 0, 0, 0, 0, 0, 0, 0, 0, 0, 0, 0, 0, 0, 0, 0,
    /* D_ */    0, 0, 0, 0, 0, 0, 0, 0, 0, 0, 0, 0, 0, 0, 0, 0,
    /* E_ */    0, 0, 0, 0, 0, 0, 0, 0, 0, 0, 0, 0, 0, 0, 0, 0,
    /* F_ */    0, 0, 0, 0, 0, 0, 0, 0, 0, 0, 0, 0, 0, 0, 0, 0,
    };

    unsigned char *cp = (unsigned char*) src;

    // Parse local part and domain part in two iterations.
    for (int i = 0; i < 2; i++) {
        // Parse dot-atom-text.
        unsigned char prev = '.';
        for (unsigned char c = *cp; DOTATOM[c]; prev = c, c = *++cp) {
            if (prev == '.') {
                // Reject adjacent dot characters.
                if (c == '.')
                    goto fail;
                // Reject domain label starting with non-alphanumeric.
                if (DOTATOM[c] != 1)
                    goto fail;
            }
        }
        // Reject empty text or ending with dot.
        if (prev == '.')
            goto fail;

        // Domain part is optional.
        if (i == 0) {
            if (*cp == '@') {
                cp++;
            } else {
                break;
            }
        }
    }

    // Reject id not ending with termination character or end of line.
    if (*cp && !strchr(term, *cp))
        goto fail;

    // Enclose id in brackets.
    struct buf buf = BUF_INITIALIZER;
    buf_putc(&buf, '<');
    buf_appendmap(&buf, src, cp - (unsigned char*) src);
    buf_putc(&buf, '>');

    if (rem)
        *rem = (char*) cp;

    return buf_release(&buf);

fail:
    // Skip any remaining dot-atom id characters.
    while (DOTATOM[*cp] || *cp == '@') {
        cp++;
    }
    if (rem) *rem = (char*) cp;
    return NULL;
}

=======

    // 0 = no dot-atom text character
    // 1 = alpha-numeric
    // 2 = punctuation and misc
    // 3 = dot char ('.')
    static const unsigned DOTATOM[256] = {
    /*          0  1  2  3  4  5  6  7  8  9  A  B  C  D  E  F */
    /* 0_ */    0, 0, 0, 0, 0, 0, 0, 0, 0, 0, 0, 0, 0, 0, 0, 0,
    /* 1_ */    0, 0, 0, 0, 0, 0, 0, 0, 0, 0, 0, 0, 0, 0, 0, 0,
    /* 2_ */    0, 2, 0, 2, 2, 2, 2, 2, 0, 0, 2, 2, 0, 2, 3, 2,
    /* 3_ */    1, 1, 1, 1, 1, 1, 1, 1, 1, 1, 0, 0, 0, 2, 0, 2,
    /* 4_ */    0, 1, 1, 1, 1, 1, 1, 1, 1, 1, 1, 1, 1, 1, 1, 1,
    /* 5_ */    1, 1, 1, 1, 1, 1, 1, 1, 1, 1, 1, 0, 0, 0, 2, 2,
    /* 6_ */    2, 1, 1, 1, 1, 1, 1, 1, 1, 1, 1, 1, 1, 1, 1, 1,
    /* 7_ */    1, 1, 1, 1, 1, 1, 1, 1, 1, 1, 1, 2, 2, 2, 2, 0,
    /* 8_ */    0, 0, 0, 0, 0, 0, 0, 0, 0, 0, 0, 0, 0, 0, 0, 0,
    /* 9_ */    0, 0, 0, 0, 0, 0, 0, 0, 0, 0, 0, 0, 0, 0, 0, 0,
    /* A_ */    0, 0, 0, 0, 0, 0, 0, 0, 0, 0, 0, 0, 0, 0, 0, 0,
    /* B_ */    0, 0, 0, 0, 0, 0, 0, 0, 0, 0, 0, 0, 0, 0, 0, 0,
    /* C_ */    0, 0, 0, 0, 0, 0, 0, 0, 0, 0, 0, 0, 0, 0, 0, 0,
    /* D_ */    0, 0, 0, 0, 0, 0, 0, 0, 0, 0, 0, 0, 0, 0, 0, 0,
    /* E_ */    0, 0, 0, 0, 0, 0, 0, 0, 0, 0, 0, 0, 0, 0, 0, 0,
    /* F_ */    0, 0, 0, 0, 0, 0, 0, 0, 0, 0, 0, 0, 0, 0, 0, 0,
    };

    unsigned char *cp = (unsigned char*) src;

    // Parse local part and domain part in two iterations.
    for (int i = 0; i < 2; i++) {
        // Parse dot-atom-text.
        unsigned char prev = '.';
        for (unsigned char c = *cp; DOTATOM[c]; prev = c, c = *++cp) {
            if (prev == '.') {
                // Reject adjacent dot characters.
                if (c == '.')
                    goto fail;
                // Reject domain label starting with non-alphanumeric.
                if (DOTATOM[c] != 1)
                    goto fail;
            }
        }
        // Reject empty text or ending with dot.
        if (prev == '.')
            goto fail;

        // Domain part is optional.
        if (i == 0) {
            if (*cp == '@') {
                cp++;
            } else {
                break;
            }
        }
    }

    // Reject id not ending with termination character or end of line.
    if (*cp && !strchr(term, *cp))
        goto fail;

    // Enclose id in brackets.
    struct buf buf = BUF_INITIALIZER;
    buf_putc(&buf, '<');
    buf_appendmap(&buf, src, cp - (unsigned char*) src);
    buf_putc(&buf, '>');

    if (rem)
        *rem = (char*) cp;

    return buf_release(&buf);

fail:
    // Skip any remaining dot-atom id characters.
    while (DOTATOM[*cp] || *cp == '@') {
        cp++;
    }
    if (rem) *rem = (char*) cp;
    return NULL;
}

>>>>>>> 653141ff
static char *extract_angle_bracket_msgid(char *src, char **rem)
{
    static const char *MSGID_SPECIALS = "<> @\\";
    assert(*src == '<');

    // Skip starting angle bracket.
    char *cp = src + 1;

    /* First, try to parse this as a dot-atom id, possibly without
     * the mandatory '@' character. */
    if (isalnum(*cp)) {
        char *myrem = NULL;
        char *msgid = extract_dotatom_msgid(cp, ">", &myrem);
        if (msgid && myrem && *myrem == '>') {
            if (rem) {
                *rem = myrem + 1;
            }
            return msgid;
        }
        free(msgid);
    }

    /*
     * This is a poor-man's way of finding the message-id.  We simply look for
     * any string having the format "< ... @ ... >" and assume that the mail
     * client created a properly formatted message-id.
     */
    char *dst = NULL, *msgid = NULL;

    /* see if we have (and skip) a quoted localpart */
    if (*cp == '\"') {
        /* find the endquote, making sure it isn't escaped */
        do {
            ++cp; cp = strchr(cp, '\"');
        } while (cp && *(cp-1) == '\\');

        /* no endquote, so bail */
        if (!cp) {
            src++;
            goto done;
        }
    }
<<<<<<< HEAD

    /* find the end of the msgid */
    if ((cp = strchr(cp, '>')) == NULL) {
        src = NULL;
        goto done;
    }

    /* alloc space for the msgid */
    dst = msgid = (char*) xrealloc(msgid, cp - src + 2);

    *dst++ = *src++;

=======

    /* find the end of the msgid */
    if ((cp = strchr(cp, '>')) == NULL) {
        src = NULL;
        goto done;
    }

    /* alloc space for the msgid */
    dst = msgid = (char*) xrealloc(msgid, cp - src + 2);

    *dst++ = *src++;

>>>>>>> 653141ff
    /* quoted string */
    if (*src == '\"') {
        src++;
        while (*src != '\"') {
            if (*src == '\\') {
                src++;
            }
            *dst++ = *src++;
        }
        src++;
    }
    /* atom */
    else {
        while (!strchr(MSGID_SPECIALS, *src))
            *dst++ = *src++;
    }

    if (*src != '@' || *(dst-1) == '<') {
        xzfree(msgid);
        src = strchr(src, '<');
        goto done;
    }
    *dst++ = *src++;

    /* domain atom */
    while (!strchr(MSGID_SPECIALS, *src))
        *dst++ = *src++;

    if (*src != '>' || *(dst-1) == '@') {
        xzfree(msgid);
        src = strchr(src, '<');
        goto done;
    }

    *dst++ = *src++;
    *dst = '\0';

done:
    if (rem) *rem = src;
    return msgid;
}

EXPORTED char *message_iter_msgid(char *str, unsigned flags, char **rem)
{
    if (!str) return NULL;
    char *src = str;

    while (*src) {
        char *myrem = NULL;
        char *msgid = NULL;

        // Skip whitespace.
        if (*src == ' ' || *src == '\t') {
            src++;
            continue;
        }
        // Skip line folds.
        else if (*src == '\r') {
            src++;
            if (*src == '\n') {
                src++;
                if (*src == ' ' || *src == '\t') {
                    src++;
                }
                else {
                    break;
                }
            }
            continue;
        }
        // Skip comments.
        else if (*src == '(') {
            char *end = strchr(src, ')');
            if (end) {
                src = end + 1;
                continue;
            }
            else {
                break;
            }
        }
        // Read angle-bracketed value.
        else if (*src == '<') {
            msgid = extract_angle_bracket_msgid(src, &myrem);
        }
        // Read no-bracketed ids, if they start with an alphanumeric.
        else if (isalnum(*src) &&
                 !(flags & MESSAGE_ITER_MSGID_FLAG_REQUIRE_BRACKET)) {
            // Id must end with CFWS or end of line.
            msgid = extract_dotatom_msgid(src, " \t(", &myrem);
        }
        // Skip anything else.
        else {
            src++;
            continue;
        }

        if (msgid) {
            // Found a message-id.
            if (rem) {
                *rem = myrem;
            }
            return msgid;
        }
        else if (!myrem) {
            return NULL;
        }
        else {
            // Keep looking.
            src = myrem;
        }
    }

    return NULL;
}<|MERGE_RESOLUTION|>--- conflicted
+++ resolved
@@ -5731,7 +5731,6 @@
      * or "<3a53c9f2-1a8e-41f0-bb95-58c8029e16f0>" (e.g. dumping
      * hex-encoded uuids in the header value, with or without bracket).
      */
-<<<<<<< HEAD
 
     // 0 = no dot-atom text character
     // 1 = alpha-numeric
@@ -5811,87 +5810,6 @@
     return NULL;
 }
 
-=======
-
-    // 0 = no dot-atom text character
-    // 1 = alpha-numeric
-    // 2 = punctuation and misc
-    // 3 = dot char ('.')
-    static const unsigned DOTATOM[256] = {
-    /*          0  1  2  3  4  5  6  7  8  9  A  B  C  D  E  F */
-    /* 0_ */    0, 0, 0, 0, 0, 0, 0, 0, 0, 0, 0, 0, 0, 0, 0, 0,
-    /* 1_ */    0, 0, 0, 0, 0, 0, 0, 0, 0, 0, 0, 0, 0, 0, 0, 0,
-    /* 2_ */    0, 2, 0, 2, 2, 2, 2, 2, 0, 0, 2, 2, 0, 2, 3, 2,
-    /* 3_ */    1, 1, 1, 1, 1, 1, 1, 1, 1, 1, 0, 0, 0, 2, 0, 2,
-    /* 4_ */    0, 1, 1, 1, 1, 1, 1, 1, 1, 1, 1, 1, 1, 1, 1, 1,
-    /* 5_ */    1, 1, 1, 1, 1, 1, 1, 1, 1, 1, 1, 0, 0, 0, 2, 2,
-    /* 6_ */    2, 1, 1, 1, 1, 1, 1, 1, 1, 1, 1, 1, 1, 1, 1, 1,
-    /* 7_ */    1, 1, 1, 1, 1, 1, 1, 1, 1, 1, 1, 2, 2, 2, 2, 0,
-    /* 8_ */    0, 0, 0, 0, 0, 0, 0, 0, 0, 0, 0, 0, 0, 0, 0, 0,
-    /* 9_ */    0, 0, 0, 0, 0, 0, 0, 0, 0, 0, 0, 0, 0, 0, 0, 0,
-    /* A_ */    0, 0, 0, 0, 0, 0, 0, 0, 0, 0, 0, 0, 0, 0, 0, 0,
-    /* B_ */    0, 0, 0, 0, 0, 0, 0, 0, 0, 0, 0, 0, 0, 0, 0, 0,
-    /* C_ */    0, 0, 0, 0, 0, 0, 0, 0, 0, 0, 0, 0, 0, 0, 0, 0,
-    /* D_ */    0, 0, 0, 0, 0, 0, 0, 0, 0, 0, 0, 0, 0, 0, 0, 0,
-    /* E_ */    0, 0, 0, 0, 0, 0, 0, 0, 0, 0, 0, 0, 0, 0, 0, 0,
-    /* F_ */    0, 0, 0, 0, 0, 0, 0, 0, 0, 0, 0, 0, 0, 0, 0, 0,
-    };
-
-    unsigned char *cp = (unsigned char*) src;
-
-    // Parse local part and domain part in two iterations.
-    for (int i = 0; i < 2; i++) {
-        // Parse dot-atom-text.
-        unsigned char prev = '.';
-        for (unsigned char c = *cp; DOTATOM[c]; prev = c, c = *++cp) {
-            if (prev == '.') {
-                // Reject adjacent dot characters.
-                if (c == '.')
-                    goto fail;
-                // Reject domain label starting with non-alphanumeric.
-                if (DOTATOM[c] != 1)
-                    goto fail;
-            }
-        }
-        // Reject empty text or ending with dot.
-        if (prev == '.')
-            goto fail;
-
-        // Domain part is optional.
-        if (i == 0) {
-            if (*cp == '@') {
-                cp++;
-            } else {
-                break;
-            }
-        }
-    }
-
-    // Reject id not ending with termination character or end of line.
-    if (*cp && !strchr(term, *cp))
-        goto fail;
-
-    // Enclose id in brackets.
-    struct buf buf = BUF_INITIALIZER;
-    buf_putc(&buf, '<');
-    buf_appendmap(&buf, src, cp - (unsigned char*) src);
-    buf_putc(&buf, '>');
-
-    if (rem)
-        *rem = (char*) cp;
-
-    return buf_release(&buf);
-
-fail:
-    // Skip any remaining dot-atom id characters.
-    while (DOTATOM[*cp] || *cp == '@') {
-        cp++;
-    }
-    if (rem) *rem = (char*) cp;
-    return NULL;
-}
-
->>>>>>> 653141ff
 static char *extract_angle_bracket_msgid(char *src, char **rem)
 {
     static const char *MSGID_SPECIALS = "<> @\\";
@@ -5934,7 +5852,6 @@
             goto done;
         }
     }
-<<<<<<< HEAD
 
     /* find the end of the msgid */
     if ((cp = strchr(cp, '>')) == NULL) {
@@ -5947,20 +5864,6 @@
 
     *dst++ = *src++;
 
-=======
-
-    /* find the end of the msgid */
-    if ((cp = strchr(cp, '>')) == NULL) {
-        src = NULL;
-        goto done;
-    }
-
-    /* alloc space for the msgid */
-    dst = msgid = (char*) xrealloc(msgid, cp - src + 2);
-
-    *dst++ = *src++;
-
->>>>>>> 653141ff
     /* quoted string */
     if (*src == '\"') {
         src++;
