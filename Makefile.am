#
# @configure_input@
#
# Copyright (c) 1994-2008 Carnegie Mellon University.  All rights reserved.
#
# Redistribution and use in source and binary forms, with or without
# modification, are permitted provided that the following conditions
# are met:
#
# 1. Redistributions of source code must retain the above copyright
#    notice, this list of conditions and the following disclaimer.
#
# 2. Redistributions in binary form must reproduce the above copyright
#    notice, this list of conditions and the following disclaimer in
#    the documentation and/or other materials provided with the
#    distribution.
#
# 3. The name "Carnegie Mellon University" must not be used to
#    endorse or promote products derived from this software without
#    prior written permission. For permission or any legal
#    details, please contact
#      Carnegie Mellon University
#      Center for Technology Transfer and Enterprise Creation
#      4615 Forbes Avenue
#      Suite 302
#      Pittsburgh, PA  15213
#      (412) 268-7393, fax: (412) 268-7395
#      innovation@andrew.cmu.edu
#
# 4. Redistributions of any form whatsoever must retain the following
#    acknowledgment:
#    "This product includes software developed by Computing Services
#     at Carnegie Mellon University (http://www.cmu.edu/computing/)."
#
# CARNEGIE MELLON UNIVERSITY DISCLAIMS ALL WARRANTIES WITH REGARD TO
# THIS SOFTWARE, INCLUDING ALL IMPLIED WARRANTIES OF MERCHANTABILITY
# AND FITNESS, IN NO EVENT SHALL CARNEGIE MELLON UNIVERSITY BE LIABLE
# FOR ANY SPECIAL, INDIRECT OR CONSEQUENTIAL DAMAGES OR ANY DAMAGES
# WHATSOEVER RESULTING FROM LOSS OF USE, DATA OR PROFITS, WHETHER IN
# AN ACTION OF CONTRACT, NEGLIGENCE OR OTHER TORTIOUS ACTION, ARISING
# OUT OF OR IN CONNECTION WITH THE USE OR PERFORMANCE OF THIS SOFTWARE.
#

ACLOCAL_AMFLAGS = -I cmulocal
AM_CFLAGS = @PERL_CCCDLFLAGS@ $(GCOV_CFLAGS)
AM_CXXFLAGS = $(GCOV_CXXFLAGS)

AM_CPPFLAGS = \
    $(COM_ERR_CPPFLAGS) \
    -I${top_builddir} \
    -I${top_builddir}/lib \
    -I${top_srcdir} \
    -I${top_srcdir}/lib \
    -DLIBEXEC_DIR=\"$(libexecdir)\" \
    -DSBIN_DIR=\"$(sbindir)\" \
    -DSYSCONF_DIR=\"$(sysconfdir)\" \
    ${DEFS} \
    ${LOCALDEFS} \
    $(SASLFLAGS) \
    $(SSL_CPPFLAGS) \
    $(ICU_CFLAGS)

if HAVE_LDAP
AM_CPPFLAGS += $(LDAP_CPPFLAGS)
endif # HAVE_LDAP

AM_LDFLAGS = $(COV_LDFLAGS) $(ICU_LIBS)

# have distcheck try to build with all optional components enabled, to aid
# detection of missing files for these components
AM_DISTCHECK_CONFIGURE_FLAGS = \
    --enable-http \
    --enable-calalarmd \
    --enable-replication \
    --with-openssl=yes \
    --enable-nntp \
    --enable-murder \
    --enable-idled \
    --enable-sieve \
    --enable-autocreate \
    --enable-xapian \
    --enable-jmap \
    --with-ldap

BUILT_SOURCES = \
    lib/imapopts.c \
    lib/imapopts.h

CLEANFILES = \
    lib/chartable.c \
    lib/imapopts.c \
    lib/imapopts.h

DISTCLEANFILES = \
    com_err/et/compile_et \
    imap/http_err.c \
    imap/http_err.h \
    imap/imap_err.c \
    imap/imap_err.h \
    imap/jmap_err.c \
    imap/jmap_err.h \
    imap/lmtp_err.c \
    imap/lmtp_err.h \
    imap/mupdate_err.c \
    imap/mupdate_err.h \
    imap/nntp_err.c \
    imap/nntp_err.h \
    imap/promdata.c \
    imap/promdata.h \
    imap/tz_err.c \
    imap/tz_err.h \
    perl/sieve/scripts/installsieve \
    perl/sieve/scripts/sieveshell \
    sieve/sieve_err.c \
    sieve/sieve_err.h

MAINTAINERCLEANFILES = \
    doc/legacy/murder.png \
    doc/legacy/netnews.png \
    imap/http_cal_abook_admin_js.h \
    man/imapd.conf.5 \
    man/sieveshell.1 \
    sieve/addr.h \
    sieve/sieve.h

SUBDIRS = .
DIST_SUBDIRS = . perl/annotator perl/imap perl/sieve/managesieve
dist_sbin_SCRIPTS =
dist_sysconf_DATA =
lib_LTLIBRARIES = lib/libcyrus_min.la lib/libcyrus.la
check_PROGRAMS =
libexec_PROGRAMS =
sbin_PROGRAMS =
noinst_HEADERS =
noinst_LTLIBRARIES =
noinst_PROGRAMS =

if COM_ERR
COMPILE_ET_DEP = com_err/et/compile_et
BUILT_SOURCES += com_err/et/compile_et com_err/et/libcyrus_com_err.la
lib_LTLIBRARIES += com_err/et/libcyrus_com_err.la
endif # COM_ERR

bin_PROGRAMS = imtest/imtest

if SIEVE

if PERL
SUBDIRS += perl/sieve/managesieve
noinst_LTLIBRARIES += perl/sieve/lib/libisieve.la
endif # PERL

BUILT_SOURCES += sieve/addr.c sieve/sieve.c sieve/sieve_err.c
noinst_LTLIBRARIES += sieve/libcyrus_sieve_lex.la
lib_LTLIBRARIES += sieve/libcyrus_sieve.la
check_PROGRAMS += sieve/test sieve/test_mailbox
sbin_PROGRAMS += sieve/sievec sieve/sieved

if SERVER
libexec_PROGRAMS += timsieved/timsieved
endif # SERVER

endif # SIEVE

if SERVER
BUILT_SOURCES += \
    imap/http_err.c \
    imap/http_err.h \
    imap/imap_err.c \
    imap/imap_err.h \
    imap/lmtp_err.c \
    imap/lmtp_err.h \
    imap/mupdate_err.c \
    imap/mupdate_err.h \
    imap/promdata.c \
    imap/promdata.h \
    lib/htmlchar.c \
    lib/htmlchar.h \
    imap/rfc822_header.c \
    imap/rfc822_header.h \
    imap/mailbox_header_cache.h

lib_LTLIBRARIES += imap/libcyrus_imap.la

libexec_PROGRAMS += \
    master/master \
    imap/imapd \
    imap/lmtpd \
    imap/pop3d \
    imap/promstatsd \
    imap/smmapd \
    ptclient/ptloader

sbin_PROGRAMS += \
    imap/arbitron \
    imap/chk_cyrus \
    imap/ctl_conversationsdb \
    imap/ctl_cyrusdb \
    imap/ctl_deliver \
    imap/ctl_mboxlist \
    imap/cvt_cyrusdb \
    imap/cyr_df \
    imap/cyr_ls \
    imap/cyr_pwd \
    imap/cyr_withlock_run \
    imap/cyrdump \
    imap/cyr_dbtool \
    imap/cyr_deny \
    imap/cyr_expire \
    imap/cyr_info \
    imap/cyr_buildinfo \
    imap/cyr_synclog \
    imap/cyr_userseen \
    imap/cyr_virusscan \
    imap/deliver \
    imap/ipurge \
    imap/mbexamine \
    imap/mbpath \
    imap/mbtool \
    imap/quota \
    imap/reconstruct \
    imap/relocate_by_id \
    imap/cvt_xlist_specialuse \
    ptclient/ptdump \
    ptclient/ptexpire

dist_sbin_SCRIPTS += \
    imap/cyr_cd.sh

noinst_PROGRAMS += \
    imap/message_test \
    imap/search_test

if USE_SQUAT
noinst_PROGRAMS += imap/squat_dump
endif
if SQUATTER
# Despite the name, the squatter program handles any search engine
sbin_PROGRAMS += imap/squatter
endif

if NNTPD
libexec_PROGRAMS += imap/nntpd
sbin_PROGRAMS += imap/fetchnews
BUILT_SOURCES += imap/nntp_err.c
endif # NNTPD

libexec_PROGRAMS += imap/fud

if IDLED
libexec_PROGRAMS += imap/idled
endif # IDLED

if MURDER
libexec_PROGRAMS += imap/mupdate
endif # MURDER

if CALALARMD
libexec_PROGRAMS += imap/calalarmd
endif

if HTTPD

AM_CPPFLAGS += $(HTTP_CPPFLAGS)

AM_LDFLAGS += $(HTTP_LIBS)

BUILT_SOURCES += \
    imap/http_cal_abook_admin_js.h \
    imap/tz_err.c \
    imap/tz_err.h

libexec_PROGRAMS += imap/httpd
check_PROGRAMS += imap/ical_apply_patch
sbin_PROGRAMS += \
    imap/ctl_zoneinfo \
    imap/dav_reconstruct

endif # HTTPD

if REPLICATION
libexec_PROGRAMS += imap/sync_server
sbin_PROGRAMS += imap/sync_client imap/sync_reset
endif # REPLICATION

if HAVE_SSL
sbin_PROGRAMS += imap/tls_prune
endif # HAVE_SSL

sbin_PROGRAMS += imap/unexpunge

if SIEVE
check_PROGRAMS += notifyd/notifytest
libexec_PROGRAMS += notifyd/notifyd
endif # SIEVE
endif # SERVER

if CMULOCAL
dist_sysconf_DATA += depot/rc.local.imap depot/rc.local.ptclient
sbin_PROGRAMS += netnews/remotepurge
endif # CMULOCAL

if PERL
SUBDIRS += perl/annotator perl/imap
noinst_LTLIBRARIES += perl/libcyrus.la perl/libcyrus_min.la
endif # PERL

EXTRA_DIST = \
    COPYING \
    README.md \
    VERSION \
    cassandane \
    com_err/et/et_c.awk \
    com_err/et/et_h.awk \
    com_err/et/test1.et \
    com_err/et/test2.et \
    com_err/et/test_et.c \
    contrib/sieve-spamassassin \
    contrib/fud-client.c \
    contrib/deliver-notify-zephyr.patch \
    contrib/add-cyrus-user \
    contrib/README \
    contrib/cyrusv2.mc \
    contrib/dkim_canon_ischedule.patch \
    contrib/notify_unix/notify \
    contrib/notify_unix/net-server-prefork-0.01.tgz \
    contrib/notify_unix/README \
    contrib/notify_unix/sql_notify.pl \
    contrib/notify_unix/simple_notify.pl \
    contrib/squatrunner.pl \
    contrib/mupdate-test.pl \
    contrib/squatrunner.txt \
    cunit/cacert.pem \
    cunit/cert.pem \
    cunit/cunit.pl \
    cunit/cunit-to-junit.pl \
    cunit/key.pem \
    cunit/vg.supp \
    doc/legacy/murder.png \
    doc/legacy/netnews.png \
    doc \
    docsrc \
    imap/http_cal_abook_admin.js \
    imap/http_err.et \
    imap/imap_err.et \
    imap/jmap_err.et \
    imap/lmtp_err.et \
    imap/mailbox_header_cache.gperf \
    imap/mupdate_err.et \
    imap/nntp_err.et \
    imap/promdata.p \
    imap/rfc822_header.st \
    imap/tz_err.et \
    lib/charset/aliases.txt \
    lib/charset/UnicodeData.txt \
    lib/charset/unifix.txt \
    lib/charset/us-ascii.t \
    lib/htmlchar.st \
    lib/imapoptions \
    man/arbitronsort.pl.1 \
    man/masssievec.8 \
    man/mkimap.8 \
    man/mknewsgroups.8 \
    man/rehash.8 \
    man/translatesieve.8 \
    master/README \
    netnews/inn.diffs \
    perl/annotator/Daemon.pm \
    perl/annotator/Makefile.PL \
    perl/annotator/Makefile.PL.in \
    perl/annotator/MANIFEST \
    perl/annotator/MANIFEST.in \
    perl/annotator/Message.pm \
    perl/annotator/README \
    perl/imap/Changes \
    perl/imap/cyradm.sh \
    perl/imap/cyrperl.h \
    perl/imap/examples/auditmbox.pl \
    perl/imap/examples/imapcollate.pl \
    perl/imap/examples/imapdu.pl \
    perl/imap/IMAP/Admin.pm \
    perl/imap/IMAP/Shell.pm \
    perl/imap/IMAP.pm \
    perl/imap/IMAP.xs \
    perl/imap/Makefile.PL \
    perl/imap/Makefile.PL.in \
    perl/imap/MANIFEST \
    perl/imap/MANIFEST.in \
    perl/imap/README \
    perl/imap/t/01-imclient.t \
    perl/imap/t/02-admin.t \
    perl/imap/typemap \
    perl/imap/xsutil.c \
    perl/sieve/managesieve/Makefile.PL \
    perl/sieve/managesieve/Makefile.PL.in \
    perl/sieve/managesieve/managesieve.h \
    perl/sieve/managesieve/managesieve.pm \
    perl/sieve/managesieve/managesieve.xs \
    perl/sieve/managesieve/MANIFEST \
    perl/sieve/managesieve/MANIFEST.in \
    perl/sieve/managesieve/typemap \
    ptclient/README \
    ptclient/test.c \
    ptclient/test2.c \
    sieve/addr.h \
    sieve/sieve.h \
    sieve/sieve_err.et \
    sieve/tests/testExtension \
    sieve/tests/testExtension/uberExtensionTestScript.key \
    sieve/tests/testExtension/testm \
    sieve/tests/testExtension/testm/uetest-envelope \
    sieve/tests/testExtension/testm/uetest-asub \
    sieve/tests/testExtension/testm/uetest-areg \
    sieve/tests/testExtension/testm/uetest-count \
    sieve/tests/testExtension/testm/uetest-value \
    sieve/tests/testExtension/testm/uetest-hreg \
    sieve/tests/testExtension/serverm \
    sieve/tests/testExtension/serverm/uetmail-hreg \
    sieve/tests/testExtension/serverm/uetmail-value \
    sieve/tests/testExtension/serverm/uetmail-count2 \
    sieve/tests/testExtension/serverm/uetmail-envelope \
    sieve/tests/testExtension/serverm/uetmail-asub \
    sieve/tests/testExtension/serverm/uetmail-value2 \
    sieve/tests/testExtension/serverm/uetmail-areg \
    sieve/tests/testExtension/serverm/uetmail-count \
    sieve/tests/testExtension/uberExtensionTestScript.s \
    sieve/tests/README \
    sieve/tests/action \
    sieve/tests/action/testm \
    sieve/tests/action/testm/uatest-keep \
    sieve/tests/action/testm/uatest-redirect \
    sieve/tests/action/testm/uatest-discard \
    sieve/tests/action/testm/uatest-stop2 \
    sieve/tests/action/testm/uatest-stop \
    sieve/tests/action/serverm \
    sieve/tests/action/serverm/uamail-stop2 \
    sieve/tests/action/serverm/uamail-redirect \
    sieve/tests/action/serverm/uamail-stop \
    sieve/tests/action/serverm/uamail-keep \
    sieve/tests/action/serverm/uamail-discard \
    sieve/tests/action/uberActionScript.key \
    sieve/tests/action/uberActionScript.s \
    sieve/tests/test \
    sieve/tests/test/uberTestScript.key \
    sieve/tests/test/testm \
    sieve/tests/test/testm/utest-header \
    sieve/tests/test/testm/utest-address \
    sieve/tests/test/serverm \
    sieve/tests/test/serverm/utmail-address \
    sieve/tests/test/serverm/utmail-header \
    sieve/tests/test/uberTestScript.s \
    sieve/tests/actionExtensions \
    sieve/tests/actionExtensions/uberExtensionActionScript.s \
    sieve/tests/actionExtensions/testm \
    sieve/tests/actionExtensions/testm/ueatest-flag4 \
    sieve/tests/actionExtensions/testm/ueatest-flag2 \
    sieve/tests/actionExtensions/testm/ueatest-fileinto \
    sieve/tests/actionExtensions/testm/ueatest-denotify \
    sieve/tests/actionExtensions/testm/ueatest-vacation \
    sieve/tests/actionExtensions/testm/ueatest-reject \
    sieve/tests/actionExtensions/testm/ueatest-mark \
    sieve/tests/actionExtensions/testm/ueatest-denotify2 \
    sieve/tests/actionExtensions/testm/ueatest-flag5 \
    sieve/tests/actionExtensions/testm/ueatest-notify2 \
    sieve/tests/actionExtensions/testm/ueatest-notify \
    sieve/tests/actionExtensions/testm/ueatest-flag1 \
    sieve/tests/actionExtensions/testm/ueatest-flag3 \
    sieve/tests/actionExtensions/testm/ueatest-unmark \
    sieve/tests/actionExtensions/uberExtensionActionScript.key \
    sieve/tests/actionExtensions/serverm \
    sieve/tests/actionExtensions/serverm/ueamail-flag4 \
    sieve/tests/actionExtensions/serverm/ueamail-denotify \
    sieve/tests/actionExtensions/serverm/ueamail-mark \
    sieve/tests/actionExtensions/serverm/ueamail-denotify2 \
    sieve/tests/actionExtensions/serverm/ueamail-flag2 \
    sieve/tests/actionExtensions/serverm/ueamail-unmark \
    sieve/tests/actionExtensions/serverm/ueamail-reject \
    sieve/tests/actionExtensions/serverm/ueamail-flag3 \
    sieve/tests/actionExtensions/serverm/ueamail-fileinto \
    sieve/tests/actionExtensions/serverm/ueamail-flag1 \
    sieve/tests/actionExtensions/serverm/ueamail-notify \
    sieve/tests/actionExtensions/serverm/ueamail-flag5 \
    sieve/tests/actionExtensions/serverm/ueamail-notify2 \
    sieve/tests/actionExtensions/serverm/ueamail-vacation \
    timsieved/TODO

TEXINFO_TEX = com_err/et/texinfo.tex
dist_noinst_SCRIPTS = \
    com_err/et/compile_et.sh \
    com_err/et/config_script \
    imap/promdatagen \
    lib/mkchartable.pl \
    perl/sieve/scripts/installsieve.pl \
    perl/sieve/scripts/sieveshell.pl \
    tools/arbitronsort.pl \
    tools/compile_st.pl \
    tools/config2header \
    tools/config2rst \
    tools/config2sample \
    tools/fixsearchpath.pl \
    tools/git-version.sh \
    tools/masssievec \
    tools/mkimap \
    tools/mknewsgroups \
    tools/perl2rst \
    tools/rehash \
    tools/translatesieve
noinst_MAN = \
    com_err/et/com_err.3 \
    com_err/et/compile_et.1
noinst_TEXINFOS = com_err/et/com_err.texinfo

pkgconfigdir = $(libdir)/pkgconfig
pkgconfig_DATA = libcyrus_min.pc libcyrus.pc libcyrus_sieve.pc libcyrus_imap.pc

com_err_et_libcyrus_com_err_la_SOURCES = \
    com_err/et/com_err.c \
    com_err/et/com_err.h \
    com_err/et/error_message.c \
    com_err/et/error_table.h \
    com_err/et/et_name.c \
    com_err/et/init_et.c \
    com_err/et/internal.h \
    com_err/et/mit-sipb-copyright.h
com_err_et_libcyrus_com_err_la_CFLAGS = $(AM_CFLAGS) $(CFLAG_VISIBILITY)

com_err/et/compile_et: com_err/et/compile_et.sh com_err/et/config_script \
	config.h
	@${top_srcdir}/com_err/et/config_script ${top_srcdir}/com_err/et/compile_et.sh ${AWK} ${SED} > $@
	@chmod 755 $@

# ---- Libraries ----

# SIEVE is the libraries that sieve-using components need to link with
#
# This is empty if sieve is not enabled, so it can be used unconditionally
# elsewhere.

if SIEVE
LD_SIEVE_ADD = sieve/libcyrus_sieve.la $(LD_BASIC_ADD)
else
LD_SIEVE_ADD =
endif

# BASIC is the libraries that every Cyrus program (except master) will
# need to link with.
#
# Note that several places in the code use -lcrypto, e.g. for SHA1 or
# MD5 algorithms, without needing SSL.  Currently we have no way of
# minimally linking such code.
LD_BASIC_ADD = lib/libcyrus.la lib/libcyrus_min.la ${LIBS} \
    ${LIB_SASL} $(SSL_LIBS) $(GCOV_LIBS)

# UTILITY is the libraries that utility programs which use Cyrus'
# mailbox and message handling code need to link with.

LD_UTILITY_ADD = imap/libcyrus_imap.la $(LD_BASIC_ADD) $(LD_SIEVE_ADD) $(COM_ERR_LIBS)

# SERVER is the libraries that network-facing servers need to link with
#
# Note that the code is horribly intertwingled e.g. in imap/global.c
# so that even utilities which never open a socket need to link against
# the SASL library.
LD_SERVER_ADD = $(LD_UTILITY_ADD) $(LIB_WRAP)

# ----

if USE_LIBCHARDET
AM_LDFLAGS += $(LIBCHARDET_LIBS)
AM_CPPFLAGS += $(LIBCHARDET_CFLAGS)
LD_SERVER_ADD += $(LIBCHARDET_LIBS)
endif

if USE_JANSSON
AM_LDFLAGS += $(JANSSON_LIBS)
AM_CPPFLAGS += $(JANSSON_CFLAGS)
LD_SERVER_ADD += $(JANSSON_LIBS)
endif

if HAVE_GUESSTZ
AM_LDFLAGS += $(GUESSTZ_LIBS)
AM_CPPFLAGS += $(GUESSTZ_CFLAGS)
LD_SERVER_ADD += $(GUESSTZ_LIBS)
endif

if CUNIT

CUNIT_PROJECT = cunit/default.cunit
BUILT_SOURCES += cunit/registers.h $(CUNIT_PROJECT)
CLEANFILES += cunit/registers.h $(CUNIT_PROJECT)
check_PROGRAMS += cunit/unit

cunit_FRAMEWORK = \
    cunit/unit.c \
    cunit/cyrunit.h \
    cunit/syslog.c \
    cunit/cunit-syslog.h \
    cunit/timeout.c \
    cunit/timeout.h \
    cunit/timezones.c \
    cunit/timezones.h \
    cunit/timeofday.c \
    cunit/timeofday.h

cunit_TESTS = \
    cunit/aaa-db.testc \
    cunit/annotate.testc \
    cunit/arrayu64.testc \
    cunit/backend.testc \
    cunit/binhex.testc \
    cunit/bitvector.testc \
    cunit/buf.testc \
    cunit/bufarray.testc \
    cunit/byteorder.testc \
    cunit/charset.testc \
    cunit/command.testc \
    cunit/conversations.testc \
    cunit/cyr_qsort_r.testc \
    cunit/crc32.testc \
    cunit/dlist.testc \
    cunit/duplicate.testc \
    cunit/getxstring.testc \
    cunit/glob.testc \
    cunit/guid.testc \
    cunit/hash.testc \
    cunit/hashset.testc \
    cunit/imapurl.testc \
    cunit/imparse.testc \
    cunit/libconfig.testc \
    cunit/mailbox.testc \
    cunit/mboxname.testc \
    cunit/md5.testc \
    cunit/message.testc \
    cunit/message_iter_msgid.testc \
    cunit/message_guid.testc \
    cunit/parseaddr.testc \
    cunit/parse.testc \
    cunit/proc.testc \
    cunit/procinfo.testc \
    cunit/prot.testc \
    cunit/ptrarray.testc \
    cunit/quota.testc \
    cunit/rfc822tok.testc \
    cunit/search_expr.testc \
    cunit/seqset.testc \
    cunit/slowio.testc \
    cunit/smallarrayu64.testc

if SIEVE
cunit_TESTS += cunit/sieve.testc
endif

cunit_TESTS += \
    cunit/spool.testc \
    cunit/squat.testc \
    cunit/strarray.testc \
    cunit/strconcat.testc \
    cunit/strhash.testc \
    cunit/stristr.testc \
    cunit/times.testc \
    cunit/tok.testc \
    cunit/vparse.testc \
    cunit/dynarray.testc \
    cunit/xsha1.testc

if HTTPD
cunit_TESTS += cunit/ical_support.testc
endif

cunit_unit_SOURCES = $(cunit_FRAMEWORK) $(cunit_TESTS) \
    imap/mutex_fake.c imap/spool.c imap/search_expr.c
cunit_unit_LDADD = $(LD_SIEVE_ADD) $(LD_UTILITY_ADD) -lcunit

CUNIT_PL = $(top_srcdir)/cunit/cunit.pl --project $(CUNIT_PROJECT)



# don't discard the temporary source file if building with coverage
if HAVE_COVERAGE
    CUNIT_RM = true
else
    CUNIT_RM = $(RM)
endif

.testc.o:
	$(AM_V_at)$(CUNIT_PL) --generate-wrapper $<
	$(AM_V_CC)$(COMPILE) -c -o $@ $<-cunit.c
	$(AM_V_at)$(CUNIT_RM) $<-cunit.c

$(CUNIT_PROJECT):
	$(AM_V_at)$(RM) $@
	$(AM_V_GEN)$(CUNIT_PL) --add-sources $(addprefix $(top_srcdir)/,$(cunit_TESTS))

cunit/registers.h: $(CUNIT_PROJECT)
	$(AM_V_GEN)$(CUNIT_PL) --generate-register-function $@

# To run under Valgrind, do: make VG=1 check
VALGRIND = libtool --mode=execute valgrind \
            --tool=memcheck \
            --leak-check=full \
            --suppressions=${abs_top_srcdir}/cunit/vg.supp \
            --error-exitcode=75

check-local:
	@echo "Running unit tests"
	@vg= ; \
		test -z "$$VG" || vg="$(VALGRIND)" ; \
		f="-v" ; \
		test "x$$CUFORMAT" = xjunit && f="-x" ; \
		cd cunit ; \
		$$vg ./unit $$f ; \
		retval=$$? ; \
		if [ "x$$CUFORMAT" = xjunit ] ; then \
			$(RM) -rf reports ; mkdir reports ; ./cunit-to-junit.pl ; \
		fi ; \
		exit $$retval

# Run every test individually, as if you had run them one at a time as
# `make check-suitename:testname` manually.  Mainly useful for detecting
# abstraction failures within our testing infrastructure -- if tests
# succeed with `make check` but fail with `make check-discrete`, or
# vice-versa, some state is leaking between tests!
#
# This assumes your sh supports arithmetic and process substitutions.
# Sorry <3
check-discrete: cunit/unit
	@echo "Running unit tests, one at a time"
	@vg= ; \
		test -z "$$VG" || vg="$(VALGRIND) --quiet --log-fd=3" ; \
		cd cunit ; \
		fails=0 ; \
		tests=0 ; \
		while read t ; do \
			tests=$$(($$tests + 1)) ; \
			if $$vg ./unit $$t >/dev/null 3>&2 2>/dev/null ; then \
				echo "[  OK  ] $$t" ; \
			else \
				fails=$$(($$fails + 1)) ; \
				echo "[FAILED] $$t" ; \
			fi ; \
		done < <( ./unit -l ) ; \
		echo "$$fails/$$tests tests failed" ; \
		exit $$fails

check-%: cunit/unit
	@echo "Running unit tests for $*"
	@vg= ; \
		test -z "$$VG" || vg="$(VALGRIND)" ; \
		cd cunit ; \
		$$vg ./unit -v $* ; \
		retval=$$? ; \
		exit $$retval

endif

includedir=@includedir@/cyrus

include_HEADERS = \
    lib/acl.h \
    lib/arrayu64.h \
    lib/assert.h \
    lib/auth.h \
    lib/bitvector.h \
    lib/bloom.h \
    lib/bsearch.h \
    lib/charset.h \
    lib/command.h \
    lib/crc32.h \
    lib/cyr_lock.h \
    lib/cyr_qsort_r.h \
    lib/cyrusdb.h \
    lib/dynarray.h \
    lib/glob.h \
    lib/gmtoff.h \
    lib/hash.h \
    lib/hashset.h \
    lib/hashu64.h \
    lib/imapurl.h \
    lib/imclient.h \
    lib/imparse.h \
    lib/iostat.h \
    lib/iptostring.h \
    lib/libcyr_cfg.h \
    lib/lsort.h \
    lib/map.h \
    lib/mappedfile.h \
    lib/mkgmtime.h \
    lib/mpool.h \
    lib/murmurhash2.h \
    lib/nonblock.h \
    lib/parseaddr.h \
    lib/proc.h \
    lib/procinfo.h \
    lib/retry.h \
    lib/rfc822tok.h \
    lib/seqset.h \
    lib/signals.h \
    lib/smallarrayu64.h \
    lib/sqldb.h \
    lib/strarray.h \
    lib/strhash.h \
    lib/stristr.h \
    lib/times.h \
    lib/tok.h \
    lib/wildmat.h \
    lib/xmalloc.h \
    lib/xsha1.h \
    lib/xunlink.h

nodist_include_HEADERS = \
    lib/imapopts.h

nobase_include_HEADERS = sieve/sieve_interface.h
nobase_nodist_include_HEADERS = sieve/sieve_err.h

noinst_HEADERS += \
    lib/bufarray.h \
    lib/byteorder.h \
    lib/gai.h \
    lib/libconfig.h \
    lib/md5.h \
    lib/prot.h \
    lib/ptrarray.h \
    lib/slowio.h \
    lib/util.h \
    lib/vparse.h \
    lib/xstrlcat.h \
    lib/xstrlcpy.h \
    lib/xstrnchr.h

imap_arbitron_SOURCES = imap/arbitron.c imap/cli_fatal.c imap/mutex_fake.c
imap_arbitron_LDADD = $(LD_UTILITY_ADD)

imap_chk_cyrus_SOURCES = imap/chk_cyrus.c imap/cli_fatal.c imap/mutex_fake.c
imap_chk_cyrus_LDADD = $(LD_UTILITY_ADD)

imap_ctl_conversationsdb_SOURCES = imap/ctl_conversationsdb.c imap/mutex_fake.c
imap_ctl_conversationsdb_LDADD = $(LD_UTILITY_ADD)

imap_ctl_cyrusdb_SOURCES = imap/cli_fatal.c imap/ctl_cyrusdb.c imap/mutex_fake.c
imap_ctl_cyrusdb_LDADD = $(LD_UTILITY_ADD)

imap_ctl_deliver_SOURCES = imap/cli_fatal.c imap/ctl_deliver.c imap/mutex_fake.c
imap_ctl_deliver_LDADD = $(LD_UTILITY_ADD)

imap_ctl_mboxlist_SOURCES = imap/cli_fatal.c imap/ctl_mboxlist.c imap/mutex_fake.c
imap_ctl_mboxlist_LDADD = $(LD_UTILITY_ADD)

imap_ctl_zoneinfo_SOURCES = imap/cli_fatal.c imap/ctl_zoneinfo.c imap/mutex_fake.c imap/zoneinfo_db.c imap/xml_support.c
imap_ctl_zoneinfo_LDADD = $(LD_UTILITY_ADD)

imap_cvt_cyrusdb_SOURCES = imap/cli_fatal.c imap/cvt_cyrusdb.c imap/mutex_fake.c
imap_cvt_cyrusdb_LDADD = $(LD_UTILITY_ADD)

imap_cyrdump_SOURCES = imap/cli_fatal.c imap/cyrdump.c imap/mutex_fake.c
imap_cyrdump_LDADD = $(LD_UTILITY_ADD)

imap_cyr_dbtool_SOURCES = imap/cli_fatal.c imap/cyr_dbtool.c imap/mutex_fake.c
imap_cyr_dbtool_LDADD = $(LD_UTILITY_ADD)

imap_cyr_deny_SOURCES = imap/cli_fatal.c imap/cyr_deny.c imap/mutex_fake.c
imap_cyr_deny_LDADD = $(LD_UTILITY_ADD)

imap_cyr_df_SOURCES = imap/cli_fatal.c imap/cyr_df.c imap/mutex_fake.c
imap_cyr_df_LDADD = $(LD_UTILITY_ADD)

imap_cyr_ls_SOURCES = imap/cli_fatal.c imap/cyr_ls.c imap/mutex_fake.c
imap_cyr_ls_LDADD = $(LD_UTILITY_ADD)

imap_cyr_pwd_SOURCES = imap/cli_fatal.c imap/cyr_pwd.c imap/mutex_fake.c
imap_cyr_pwd_LDADD = $(LD_UTILITY_ADD)

imap_cyr_withlock_run_SOURCES = imap/cli_fatal.c imap/cyr_withlock_run.c imap/mutex_fake.c
imap_cyr_withlock_run_LDADD = $(LD_UTILITY_ADD)

imap_cyr_expire_SOURCES = imap/cli_fatal.c imap/cyr_expire.c imap/mutex_fake.c
imap_cyr_expire_LDADD = $(LD_UTILITY_ADD)

imap_cyr_info_SOURCES = imap/cli_fatal.c imap/cyr_info.c imap/mutex_fake.c master/masterconf.c
imap_cyr_info_LDADD = $(LD_UTILITY_ADD)

imap_cyr_buildinfo_SOURCES = imap/cli_fatal.c imap/cyr_buildinfo.c imap/mutex_fake.c master/masterconf.c
imap_cyr_buildinfo_LDADD = $(LD_UTILITY_ADD)

imap_cyr_synclog_SOURCES = imap/cli_fatal.c imap/cyr_synclog.c imap/mutex_fake.c
imap_cyr_synclog_LDADD = $(LD_UTILITY_ADD)

imap_cyr_userseen_SOURCES = imap/cli_fatal.c imap/cyr_userseen.c imap/mutex_fake.c
imap_cyr_userseen_LDADD = $(LD_UTILITY_ADD)

imap_cyr_virusscan_SOURCES = imap/cli_fatal.c imap/cyr_virusscan.c imap/mutex_fake.c
imap_cyr_virusscan_CFLAGS = $(AM_CFLAGS) $(CLAMAV_CFLAGS) $(CFLAG_VISIBILITY)
imap_cyr_virusscan_LDADD = $(LD_UTILITY_ADD) $(CLAMAV_LIBS)

imap_deliver_SOURCES = \
    imap/deliver.c \
    imap/lmtpengine.c \
    imap/mutex_fake.c \
    imap/proxy.c \
    imap/spool.c

nodist_imap_deliver_SOURCES = imap/lmtp_err.c

imap_deliver_LDADD = $(LD_UTILITY_ADD)

imap_fetchnews_SOURCES = imap/cli_fatal.c imap/fetchnews.c imap/mutex_fake.c
imap_fetchnews_LDADD = $(LD_UTILITY_ADD)

imap_fud_SOURCES = imap/fud.c imap/mutex_fake.c master/service.c
imap_fud_LDADD = $(LD_SERVER_ADD)

imap_idled_SOURCES = imap/idled.c imap/mutex_fake.c
imap_idled_LDADD = $(LD_UTILITY_ADD)

imap_calalarmd_SOURCES = imap/calalarmd.c imap/mutex_fake.c
imap_calalarmd_LDADD = $(LD_SERVER_ADD)

imap_imapd_SOURCES = \
    imap/imap_proxy.c \
    imap/imap_proxy.h \
    imap/imapd.c \
    imap/imapd.h \
    imap/mutex_fake.c \
    imap/proxy.c \
    imap/proxy.h \
    imap/sync_support.c \
    imap/sync_support.h \
    master/service.c

if AUTOCREATE
imap_imapd_SOURCES += \
    imap/autocreate.h \
    imap/autocreate.c
endif

imap_imapd_LDADD = $(LD_SIEVE_ADD) $(LD_SERVER_ADD)

imap_ipurge_SOURCES = imap/cli_fatal.c imap/ipurge.c imap/mutex_fake.c
imap_ipurge_LDADD = $(LD_UTILITY_ADD)

nodist_imap_libcyrus_imap_la_SOURCES = \
    imap/http_err.c \
    imap/http_err.h \
    imap/imap_err.c \
    imap/imap_err.h \
    imap/mupdate_err.c \
    imap/mupdate_err.h \
    imap/promdata.c \
    imap/promdata.h

imap_libcyrus_imap_la_LIBADD = \
    $(COM_ERR_LIBS) \
    $(LIB_UUID) \
    $(GCOV_LIBS) \
    lib/libcyrus_min.la \
    lib/libcyrus.la

imap_libcyrus_imap_la_CFLAGS = $(AM_CFLAGS) $(CFLAG_VISIBILITY)
imap_libcyrus_imap_la_CXXFLAGS = $(AM_CXXFLAGS) $(CFLAG_VISIBILITY)

imap_libcyrus_imap_la_SOURCES = \
    imap/annotate.c \
    imap/annotate.h \
    imap/append.c \
    imap/append.h \
    imap/attachextract.c \
    imap/attachextract.h \
    imap/backend.c \
    imap/backend.h \
    imap/conversations.c \
    imap/conversations.h \
    imap/convert_code.c \
    imap/convert_code.h \
    imap/css3_color.c \
    imap/css3_color.h \
    imap/dav_db.c \
    imap/dav_db.h \
    imap/dlist.c \
    imap/dlist.h \
    imap/duplicate.c \
    imap/duplicate.h \
    imap/global.c \
    imap/global.h \
    imap/haproxy.c \
    imap/haproxy.h \
    imap/http_client.c \
    imap/http_client.h \
    imap/idle.c \
    imap/idle.h \
    imap/idlemsg.c \
    imap/idlemsg.h \
    imap/imapparse.c \
    imap/imapparse.h \
    imap/index.c \
    imap/index.h \
    imap/jmap_util.c \
    imap/jmap_util.h \
    imap/json_support.c \
    imap/json_support.h \
    imap/mailbox.c \
    imap/mailbox.h \
    imap/mbdump.c \
    imap/mbdump.h \
    imap/mboxkey.c \
    imap/mboxkey.h \
    imap/mboxlist.c \
    imap/mboxlist.h \
    imap/mboxevent.c \
    imap/mboxevent.h \
    imap/mboxname.c \
    imap/mboxname.h \
    imap/message_guid.c \
    imap/message_guid.h \
    imap/message.c \
    imap/message.h \
    imap/message_priv.h \
    imap/msgrecord.c \
    imap/msgrecord.h \
    imap/mupdate-client.c \
    imap/mupdate-client.h \
    imap/mutex.h \
    imap/notify.c \
    imap/notify.h \
    imap/partlist.c \
    imap/partlist.h \
    imap/prometheus.c \
    imap/prometheus.h \
    imap/protocol.h \
    imap/quota_db.c \
    imap/rfc822_header.c \
    imap/rfc822_header.h \
    imap/mailbox_header_cache.h \
    imap/saslclient.c \
    imap/saslclient.h \
    imap/saslserver.c \
    imap/search_engines.c \
    imap/search_engines.h \
    imap/search_expr.c \
    imap/search_expr.h \
    imap/search_query.c \
    imap/search_query.h \
    imap/search_part.h \
    imap/search_sort.h \
    imap/seen.h \
    imap/seen_db.c \
    imap/sievedir.c \
    imap/sievedir.h \
    imap/smtpclient.c \
    imap/smtpclient.h \
    imap/spool.c \
    imap/spool.h \
    imap/statuscache.h \
    imap/statuscache_db.c \
    imap/sync_log.c \
    imap/sync_log.h \
    imap/telemetry.c \
    imap/telemetry.h \
    imap/tls.c \
    imap/tls.h \
    imap/tls_th-lock.c \
    imap/tls_th-lock.h \
    imap/user.c \
    imap/user.h \
    imap/userdeny_db.c \
    imap/userdeny.h \
    imap/version.c \
    imap/version.h \
    imap/xstats.c \
    imap/xstats.h \
    imap/xstats_metrics.h

if SIEVE
imap_libcyrus_imap_la_SOURCES += \
<<<<<<< HEAD
	imap/sieve_db.c \
	imap/sieve_db.h
imap_libcyrus_imap_la_LIBADD += \
    sieve/libcyrus_sieve.la
=======
    imap/sieve_db.c \
    imap/sieve_db.h
>>>>>>> 025c3ff2
endif # SIEVE

if OBJECTSTORE
imap_libcyrus_imap_la_SOURCES += \
    imap/objectstore_db.c \
    imap/objectstore_db.h \
    imap/objectstore.h
if WITH_OPENIO
imap_libcyrus_imap_la_SOURCES += imap/objectstore_openio.c
else
if WITH_CARINGO
imap_libcyrus_imap_la_SOURCES += imap/objectstore_caringo.c
else
if WITH_OBJSTR_DUMMY
imap_libcyrus_imap_la_SOURCES += imap/objectstore_dummy.c
endif
endif
endif
endif

if USE_SQUAT
imap_libcyrus_imap_la_SOURCES += \
    imap/search_squat.c \
    imap/squat.c \
    imap/squat.h \
    imap/squat_build.c \
    imap/squat_internal.c \
    imap/squat_internal.h
endif

if HTTPD
imap_libcyrus_imap_la_SOURCES += \
    imap/caldav_alarm.c \
    imap/caldav_alarm.h \
    imap/caldav_db.c \
    imap/caldav_db.h \
    imap/carddav_db.c \
    imap/carddav_db.h \
    imap/dav_util.c \
    imap/dav_util.h \
    imap/defaultalarms.c \
    imap/defaultalarms.h \
    imap/ical_support.c \
    imap/ical_support.h \
    imap/icu_wrap.h \
    imap/icu_wrap.cpp \
    imap/calsched_support.c \
    imap/calsched_support.h \
    imap/vcard_support.c \
    imap/vcard_support.h \
    imap/webdav_db.c \
    imap/webdav_db.h

if CUNIT

cunit_TESTS += cunit/http_jwt.testc
cunit_unit_SOURCES += imap/http_jwt.c

endif # CUNIT


endif # HTTPD

if USE_XAPIAN
imap_libcyrus_imap_la_SOURCES += \
    imap/search_xapian.c \
    imap/xapian_wrap.h \
    imap/xapian_wrap.cpp
imap_libcyrus_imap_la_LIBADD += $(XAPIAN_LIBS)
imap_libcyrus_imap_la_CXXFLAGS += $(XAPIAN_CXXFLAGS)

if HAVE_CLD2
imap_libcyrus_imap_la_LIBADD += $(CLD2_LIBS)
imap_libcyrus_imap_la_CXXFLAGS += $(CLD2_CFLAGS)
endif

endif

imap_lmtpd_SOURCES = \
    imap/lmtpd.c \
    imap/lmtpd.h \
    imap/lmtpengine.c \
    imap/lmtpengine.h \
    imap/mutex_fake.c \
    imap/proxy.c \
    imap/spool.c \
    imap/sync_support.c \
    imap/sync_support.h \
    master/service.c

nodist_imap_lmtpd_SOURCES = imap/lmtp_err.c

imap_lmtpd_CFLAGS = -DBUILD_LMTPD $(CFLAGS)

if AUTOCREATE
imap_lmtpd_SOURCES += \
    imap/autocreate.c \
    imap/autocreate.h
endif # AUTOCREATE

if SIEVE
imap_lmtpd_SOURCES += imap/lmtp_sieve.c imap/lmtp_sieve.h imap/smtpclient.c \
                      imap/zoneinfo_db.c
if HTTPD
imap_lmtpd_SOURCES += imap/caldav_util.c imap/defaultalarms.c imap/itip_support.c

if JMAP
imap_lmtpd_SOURCES += \
    imap/jmap_util.c imap/jmap_mail_query.c imap/jmap_mail_query_parse.c \
    imap/dav_util.c imap/jmap_notif.c imap/jmap_ical.c imap/jcal.c imap/xcal.c
endif # JMAP

endif # HTTPD

endif # SIEVE

imap_lmtpd_LDADD = $(LD_SIEVE_ADD) $(LD_SERVER_ADD)

imap_mbexamine_SOURCES = imap/cli_fatal.c imap/mbexamine.c imap/mutex_fake.c
imap_mbexamine_LDADD = $(LD_UTILITY_ADD)

imap_mbpath_SOURCES = imap/cli_fatal.c imap/mbpath.c imap/mutex_fake.c
imap_mbpath_LDADD = $(LD_UTILITY_ADD)

imap_mbtool_SOURCES = imap/cli_fatal.c imap/mbtool.c imap/mutex_fake.c
imap_mbtool_LDADD = $(LD_UTILITY_ADD)

imap_message_test_SOURCES = imap/message_test.c imap/mutex_fake.c
imap_message_test_LDADD = $(LD_UTILITY_ADD)

imap_mupdate_SOURCES = \
    imap/mupdate.c \
    imap/mupdate.h \
    imap/mupdate-slave.c \
    imap/mutex_pthread.c \
    imap/tls_th-lock.c \
    master/service-thread.c
imap_mupdate_LDADD = $(LD_SERVER_ADD) -lpthread
imap_mupdate_CFLAGS =  $(AM_CFLAGS) -pthread

nodist_imap_nntpd_SOURCES = imap/nntp_err.c

imap_nntpd_SOURCES = \
    imap/mutex_fake.c \
    imap/nntpd.c \
    imap/proxy.c \
    imap/smtpclient.c \
    imap/smtpclient.h \
    imap/spool.c \
    imap/spool.h \
    imap/sync_support.c \
    imap/sync_support.h \
    master/service.c
imap_nntpd_LDADD = $(LD_SIEVE_ADD) $(LD_SERVER_ADD)

nodist_imap_httpd_SOURCES = \
    imap/tz_err.c \
    imap/tz_err.h

imap_httpd_SOURCES = \
    imap/caldav_util.c \
    imap/caldav_util.h \
    imap/http_admin.c \
    imap/http_applepush.c \
    imap/http_cal_abook_admin_js.h \
    imap/http_caldav.c \
    imap/http_caldav_sched.c \
    imap/http_caldav_sched.h \
    imap/http_carddav.c \
    imap/http_carddav.h \
    imap/http_cgi.c \
    imap/http_dav.c \
    imap/http_dav.h \
    imap/http_dav_sharing.c \
    imap/http_dav_sharing.h \
    imap/http_dblookup.c \
    imap/http_h2.c \
    imap/http_h2.h \
    imap/http_ischedule.c \
    imap/http_jwt.c \
    imap/http_jwt.h \
    imap/http_prometheus.c \
    imap/http_proxy.c \
    imap/http_proxy.h \
    imap/http_rss.c \
    imap/http_tzdist.c \
    imap/http_webdav.c \
    imap/http_ws.c \
    imap/http_ws.h \
    imap/httpd.c \
    imap/httpd.h \
    imap/itip_support.c \
    imap/itip_support.h \
    imap/jcal.c \
    imap/jcal.h \
    imap/mutex_fake.c \
    imap/proxy.c \
    imap/smtpclient.c \
    imap/spool.c \
    imap/sync_support.c \
    imap/sync_support.h \
    imap/xcal.c \
    imap/xcal.h \
    imap/xml_support.c \
    imap/xml_support.h \
    imap/zoneinfo_db.c \
    imap/zoneinfo_db.h \
    master/masterconf.c \
    master/service.c

imap_httpd_LDADD = $(LD_SIEVE_ADD) $(LD_SERVER_ADD)

if JMAP
BUILT_SOURCES += \
    imap/jmap_err.c \
    imap/jmap_err.h

imap_httpd_SOURCES += \
    imap/defaultalarms.c \
    imap/defaultalarms.h \
    imap/http_jmap.c \
    imap/http_jmap.h \
    imap/jmap_admin.c \
    imap/jmap_api.c \
    imap/jmap_api.h \
    imap/jmap_backup.c \
    imap/jmap_calendar.c \
    imap/jmap_calendar.h \
    imap/jmap_contact.c \
    imap/jmap_blob.c \
    imap/jmap_core.c \
    imap/jmap_ical.c \
    imap/jmap_ical.h \
    imap/jmap_mail.c \
    imap/jmap_mail.h \
    imap/jmap_mail_query.c \
    imap/jmap_mail_query.h \
    imap/jmap_mail_query_parse.c \
    imap/jmap_mail_query_parse.h \
    imap/jmap_mail_submission.c \
    imap/jmap_mailbox.c \
    imap/jmap_mdn.c \
    imap/jmap_notes.c \
    imap/jmap_notif.c \
    imap/jmap_notif.h \
    imap/jmap_push.c \
    imap/jmap_push.h \
    imap/jmap_quota.c \
    imap/jmap_util.c \
    imap/jmap_util.h

if SIEVE
imap_httpd_SOURCES += \
    imap/jmap_sieve.c \
    imap/jmap_vacation.c
endif

nodist_imap_httpd_SOURCES += \
    imap/jmap_err.c \
    imap/jmap_err.h

imap_httpd_LDADD += $(LD_SIEVE_ADD)

if CUNIT

cunit_TESTS += cunit/jmap_util.testc

endif # CUNIT

endif # JMAP

imap_pop3d_SOURCES = \
    imap/mutex_fake.c \
    imap/pop3d.c \
    imap/proxy.c \
    imap/sync_support.c \
    imap/sync_support.h \
    master/service.c

if AUTOCREATE
imap_pop3d_SOURCES += \
    imap/autocreate.c \
    imap/autocreate.h
endif # AUTOCREATE

imap_pop3d_LDADD = $(LD_SIEVE_ADD) $(LD_SERVER_ADD)

PROMDATAGEN = $(abs_top_srcdir)/imap/promdatagen

imap/promdata.c: imap/promdata.p $(PROMDATAGEN)
	$(AM_V_GEN)$(PROMDATAGEN) -c $@.NEW $< && mv $@.NEW $@

imap/promdata.h: imap/promdata.p $(PROMDATAGEN)
	$(AM_V_GEN)$(PROMDATAGEN) -h $@.NEW $< && mv $@.NEW $@

imap_promstatsd_SOURCES = imap/promstatsd.c imap/mutex_fake.c
imap_promstatsd_LDADD = $(LD_UTILITY_ADD)

imap_quota_SOURCES = imap/cli_fatal.c imap/mutex_fake.c imap/quota.c imap/quota.h
imap_quota_LDADD = $(LD_UTILITY_ADD)

imap_reconstruct_SOURCES = imap/cli_fatal.c imap/mutex_fake.c imap/reconstruct.c
imap_reconstruct_LDADD = $(LD_UTILITY_ADD)

imap_relocate_by_id_SOURCES = imap/cli_fatal.c imap/mutex_fake.c imap/relocate_by_id.c
imap_relocate_by_id_LDADD = $(LD_UTILITY_ADD)

imap_dav_reconstruct_SOURCES = imap/cli_fatal.c imap/mutex_fake.c imap/dav_reconstruct.c
imap_dav_reconstruct_LDADD = $(LD_UTILITY_ADD)

imap_ical_apply_patch_SOURCES = imap/cli_fatal.c imap/mutex_fake.c imap/ical_apply_patch.c
imap_ical_apply_patch_LDADD = $(LD_UTILITY_ADD)

imap_search_test_SOURCES = imap/search_test.c imap/mutex_fake.c
imap_search_test_LDADD = $(LD_UTILITY_ADD)

imap_smmapd_SOURCES = imap/mutex_fake.c imap/proxy.c imap/smmapd.c master/service.c
imap_smmapd_LDADD = $(LD_SERVER_ADD)

imap_squatter_SOURCES = imap/cli_fatal.c imap/mutex_fake.c imap/squatter.c
imap_squatter_LDADD = $(LD_UTILITY_ADD)

imap_squat_dump_SOURCES = imap/cli_fatal.c imap/mutex_fake.c imap/squat_dump.c
imap_squat_dump_LDADD = $(LD_UTILITY_ADD)

imap_sync_client_SOURCES = imap/mutex_fake.c imap/sync_client.c imap/sync_support.c imap/sync_support.h
imap_sync_client_LDADD = $(LD_SIEVE_ADD) $(LD_UTILITY_ADD)

imap_sync_reset_SOURCES = imap/mutex_fake.c imap/sync_reset.c imap/sync_support.c imap/sync_support.h
imap_sync_reset_LDADD = $(LD_SIEVE_ADD) $(LD_UTILITY_ADD)

imap_sync_server_SOURCES = imap/mutex_fake.c imap/sync_server.c imap/sync_support.c imap/sync_support.h master/service.c
imap_sync_server_LDADD = $(LD_SIEVE_ADD) $(LD_SERVER_ADD)

imap_tls_prune_SOURCES = imap/cli_fatal.c imap/mutex_fake.c imap/tls_prune.c
imap_tls_prune_LDADD = $(LD_UTILITY_ADD)

imap_unexpunge_SOURCES = imap/cli_fatal.c imap/mutex_fake.c imap/unexpunge.c
imap_unexpunge_LDADD = $(LD_UTILITY_ADD)

# $(COMPILE_ET) creates its output files in the directory it's run from,
# so do a tricky directory change
%_err.h %_err.c: %_err.et $(COMPILE_ET_DEP)
	$(AM_V_GEN)(cd $(@D) && $(COMPILE_ET) $(realpath $<))

if HAVE_XXD
# xxd cannot have path details in its input filename, otherwise it junks up
# the variable names in the output file.  so do a tricky directory change.
# the /dev/null redirection on cd is to prevent shell environments with
# CDPATH echoing the path change on stdout and consequently into the .h file
%_js.h: %.js
	$(AM_V_GEN)(cd $(<D) > /dev/null && $(XXD) -i $(<F)|sed 's/unsigned char/static const char/') > $@.NEW && mv $@.NEW $@
endif

if MAINTAINER_MODE
imap/rfc822_header.c: imap/rfc822_header.st
	$(AM_V_GEN)${top_srcdir}/tools/compile_st.pl -c $< > $@.NEW && mv $@.NEW $@

imap/rfc822_header.h: imap/rfc822_header.st
	$(AM_V_GEN)${top_srcdir}/tools/compile_st.pl -h $< > $@.NEW && mv $@.NEW $@

lib/htmlchar.c: lib/htmlchar.st
	$(AM_V_GEN)${top_srcdir}/tools/compile_st.pl -c $< > $@.NEW && mv $@.NEW $@

lib/htmlchar.h: lib/htmlchar.st
	$(AM_V_GEN)${top_srcdir}/tools/compile_st.pl -h $< > $@.NEW && mv $@.NEW $@

imap/mailbox_header_cache.h: imap/mailbox_header_cache.gperf
	$(AM_V_GEN)gperf --ignore-case --initializer-suffix=,0 -p -j1 -i 1 -g -o -t -H mailbox_header_cache_hash -N mailbox_header_cache_lookup -k1,3,$$ $< > $@.NEW && mv $@.NEW $@
endif

imtest_imtest_SOURCES = imtest/imtest.c
imtest_imtest_LDADD = $(LD_BASIC_ADD)
imtest_imtest_CFLAGS = $(AM_CFLAGS) $(CFLAG_VISIBILITY)

nodist_lib_libcyrus_la_SOURCES = lib/chartable.c
lib_libcyrus_la_SOURCES = \
    lib/acl.c \
    lib/acl_afs.c \
    lib/auth.c \
    lib/auth_krb5.c \
    lib/auth_mboxgroups.c \
    lib/auth_pts.c \
    lib/auth_pts.h \
    lib/auth_unix.c \
    lib/bitvector.c \
    lib/bloom.c \
    lib/bsearch.c \
    lib/charset.c \
    lib/chartable.h \
    lib/command.c \
    lib/cyr_qsort_r.c \
    lib/cyrusdb.c \
    lib/cyrusdb_flat.c \
    lib/cyrusdb_quotalegacy.c \
    lib/cyrusdb_skiplist.c \
    lib/cyrusdb_twoskip.c \
    lib/glob.c \
    lib/htmlchar.c \
    lib/htmlchar.h \
    lib/imapurl.c \
    lib/imclient.c \
    lib/imparse.c \
    lib/iostat.c \
    lib/iptostring.c \
    lib/libcyr_cfg.c \
    lib/lsort.c \
    lib/mappedfile.c \
    lib/murmurhash.c \
    lib/mkgmtime.c \
    lib/parseaddr.c \
    lib/procinfo.c \
    lib/prot.c \
    lib/ptrarray.c \
    lib/rfc822tok.c \
    lib/seqset.c \
    lib/signals.c \
    lib/stristr.c \
    lib/times.c \
    lib/wildmat.c
if USE_CYRUSDB_SQL
lib_libcyrus_la_SOURCES += lib/cyrusdb_sql.c
endif
if USE_SQLITE
lib_libcyrus_la_SOURCES += lib/sqldb.c
endif
if GMTOFF_TM
lib_libcyrus_la_SOURCES += lib/gmtoff_tm.c
else
lib_libcyrus_la_SOURCES += lib/gmtoff_gmtime.c
endif
if NONBLOCK_FCNTL
lib_libcyrus_la_SOURCES += lib/nonblock_fcntl.c
else
lib_libcyrus_la_SOURCES += lib/nonblock_ioctl.c
endif
lib_libcyrus_la_LIBADD = libcrc32.la ${LIB_SASL} $(SSL_LIBS) $(GCOV_LIBS) $(LIBM)
lib_libcyrus_la_CFLAGS = $(AM_CFLAGS) $(CFLAG_VISIBILITY)

noinst_LTLIBRARIES += libcrc32.la
libcrc32_la_SOURCES = lib/crc32.c
libcrc32_la_CFLAGS = -O3 $(AM_CFLAGS) $(CFLAG_VISIBILITY)

nodist_lib_libcyrus_min_la_SOURCES = \
    lib/imapopts.c

lib_libcyrus_min_la_SOURCES = \
    lib/arrayu64.c \
    lib/assert.c \
    lib/bufarray.c \
    lib/byteorder.c \
    lib/dynarray.c \
    lib/hash.c \
    lib/hashset.c \
    lib/hashu64.c \
    lib/libconfig.c \
    lib/mpool.c \
    lib/proc.c \
    lib/retry.c \
    lib/setproctitle.c \
    lib/slowio.c \
    lib/smallarrayu64.c \
    lib/strarray.c \
    lib/strhash.c \
    lib/tok.c \
    lib/util.c \
    lib/vparse.c \
    lib/xmalloc.c \
    lib/xsha1.c \
    lib/xstrlcat.c \
    lib/xstrlcpy.c \
    lib/xstrnchr.c \
    lib/xunlink.c
if IPV6_noGETADDRINFO
lib_libcyrus_min_la_SOURCES += lib/getaddrinfo.c
endif
if IPV6_noGETNAMEINFO
lib_libcyrus_min_la_SOURCES += lib/getnameinfo.c
endif
if LOCK_FCNTL
lib_libcyrus_min_la_SOURCES += lib/lock_fcntl.c
else
lib_libcyrus_min_la_SOURCES += lib/lock_flock.c
endif
if MAP_SHARED
lib_libcyrus_min_la_SOURCES += lib/map_shared.c
else
if MAP_STUPIDSHARED
lib_libcyrus_min_la_SOURCES += lib/map_stupidshared.c
else
lib_libcyrus_min_la_SOURCES += lib/map_nommap.c
endif
endif
lib_libcyrus_min_la_LIBADD = $(LTLIBOBJS) $(LIB_UUID) $(GCOV_LIBS) $(LIBCAP_LIBS)
lib_libcyrus_min_la_CFLAGS = $(AM_CFLAGS) $(CFLAG_VISIBILITY)

# n.b. the order of the -m arguments to mkchartable.pl is important,
# in particular ellie believes unifix.txt must be before UnicodeData.txt
lib/chartable.c: lib/mkchartable.pl lib/charset/unifix.txt \
	$(top_srcdir)/lib/charset/*.t \
	lib/charset/UnicodeData.txt lib/charset/aliases.txt
	@echo "### Building chartables..."
	$(AM_V_GEN)perl $(top_srcdir)/lib/mkchartable.pl -m $(top_srcdir)/lib/charset/unifix.txt -m $(top_srcdir)/lib/charset/UnicodeData.txt -a $(top_srcdir)/lib/charset/aliases.txt -o $@ $(top_srcdir)/lib/charset/*.t || (rm -f $@ && exit 1)
	@echo "### Done building chartables."

lib/imapopts.h: lib/imapopts.c

if ENABLE_RELEASE_CHECKS
    CFG2HDR_FORBID_UNRELEASED="--forbid-unreleased"
else
    CFG2HDR_FORBID_UNRELEASED=
endif

lib/imapopts.c: lib/imapoptions tools/config2header
	$(AM_V_GEN)$(top_srcdir)/tools/config2header \
	    CC="$(CC)" $(CFG2HDR_FORBID_UNRELEASED) \
	    $(top_builddir)/lib/imapopts.c \
	    $(top_builddir)/lib/imapopts.h \
	    < $(top_srcdir)/lib/imapoptions

imap_cvt_xlist_specialuse_SOURCES = imap/mutex_fake.c imap/cvt_xlist_specialuse.c
imap_cvt_xlist_specialuse_LDADD = $(LD_UTILITY_ADD)

@SET_MAKE@

dist_man1_MANS = \
    man/imtest.1 \
    man/installsieve.1 \
    man/httptest.1 \
    man/lmtptest.1 \
    man/mupdatetest.1 \
    man/nntptest.1 \
    man/pop3test.1 \
    man/sieveshell.1 \
    man/sivtest.1 \
    man/smtptest.1 \
    man/synctest.1

dist_man3_MANS = \
    man/imclient.3

dist_man5_MANS = \
    man/cyrus.conf.5 \
    man/imapd.conf.5

dist_man8_MANS = \
    man/arbitron.8 \
    man/chk_cyrus.8 \
    man/ctl_conversationsdb.8 \
    man/ctl_cyrusdb.8 \
    man/ctl_deliver.8 \
    man/ctl_mboxlist.8 \
    man/cvt_cyrusdb.8 \
    man/cvt_xlist_specialuse.8 \
    man/cyr_buildinfo.8 \
    man/cyr_dbtool.8 \
    man/cyr_deny.8 \
    man/cyr_df.8 \
    man/cyr_expire.8 \
    man/cyr_info.8 \
    man/cyr_ls.8 \
    man/cyr_synclog.8 \
    man/cyr_userseen.8 \
    man/cyr_virusscan.8 \
    man/cyrdump.8 \
    man/deliver.8 \
    man/fud.8 \
    man/idled.8 \
    man/imapd.8 \
    man/ipurge.8 \
    man/lmtpd.8 \
    man/lmtpproxyd.8 \
    man/master.8 \
    man/mbexamine.8 \
    man/mbpath.8 \
    man/mbtool.8 \
    man/notifyd.8 \
    man/pop3d.8 \
    man/pop3proxyd.8 \
    man/promstatsd.8 \
    man/proxyd.8 \
    man/ptdump.8 \
    man/ptexpire.8 \
    man/ptloader.8 \
    man/quota.8 \
    man/reconstruct.8 \
    man/relocate_by_id.8 \
    man/smmapd.8 \
    man/timsieved.8 \
    man/tls_prune.8 \
    man/unexpunge.8

if SQUATTER
dist_man8_MANS += \
    man/squatter.8
endif # SQUATTER

if NNTPD
dist_man8_MANS += \
    man/fetchnews.8 \
    man/nntpd.8
endif # NNTPD

if HTTPD
dist_man1_MANS += \
    man/dav_reconstruct.1
dist_man8_MANS += \
    man/ctl_zoneinfo.8 \
    man/httpd.8
endif # HTTPD

if REPLICATION
dist_man8_MANS += \
    man/sync_client.8 \
    man/sync_reset.8 \
    man/sync_server.8
endif # REPLICATION

if MURDER
dist_man8_MANS += \
    man/mupdate.8
endif # MURDER

if PERL
dist_man8_MANS += \
    man/cyradm.8
endif # PERL

if SIEVE
dist_man8_MANS += \
    man/sievec.8 \
    man/sieved.8
endif

if MAINTAINER_MODE
## make sure feature-dependent man pages are included in distribution
dist_man1_MANS += \
    man/dav_reconstruct.1
dist_man8_MANS += \
    man/ctl_zoneinfo.8 \
    man/cyradm.8 \
    man/fetchnews.8 \
    man/httpd.8 \
    man/mupdate.8 \
    man/nntpd.8 \
    man/sievec.8 \
    man/sieved.8 \
    man/squatter.8 \
    man/sync_client.8 \
    man/sync_reset.8 \
    man/sync_server.8
endif # MAINTAINER_MODE

if BENCH
check_PROGRAMS += bench/cyrdbbench
bench_cyrdbbench_SOURCES = bench/cyrdbbench.c imap/mutex_fake.c
bench_cyrdbbench_LDADD = $(LD_BASIC_ADD)
endif # BENCH

master_master_SOURCES = \
    master/master.c \
    master/master.h \
    master/masterconf.c \
    master/masterconf.h \
    master/service.h
master_master_LDADD = lib/libcyrus_min.la $(LIBS) $(GCOV_LIBS) $(LIBM)


netnews_remotepurge_SOURCES = \
    netnews/macros.h \
    netnews/readconfig.c \
    netnews/readconfig.h \
    netnews/remotepurge.c
netnews_remotepurge_LDADD = $(LD_BASIC_ADD)

notifyd_notifyd_SOURCES = \
    imap/mutex_fake.c \
    master/service.c \
    notifyd/notify_external.c \
    notifyd/notify_external.h \
    notifyd/notify_log.c \
    notifyd/notify_log.h \
    notifyd/notify_mailto.c \
    notifyd/notify_mailto.h \
    notifyd/notify_null.c \
    notifyd/notify_null.h \
    notifyd/notifyd.c \
    notifyd/notifyd.h
if ZEPHYR
notifyd_notifyd_SOURCES += notifyd/notify_zephyr.c notifyd/notify_zephyr.h
endif
notifyd_notifyd_LDADD = $(LD_SERVER_ADD) $(ZEPHYR_LIBS)

notifyd_notifytest_SOURCES = notifyd/notifytest.c imap/mutex_fake.c
notifyd_notifytest_LDADD = $(LD_BASIC_ADD)

nodist_perl_libcyrus_la_SOURCES = $(nodist_lib_libcyrus_la_SOURCES)
perl_libcyrus_la_SOURCES = $(lib_libcyrus_la_SOURCES)
perl_libcyrus_la_LIBADD = $(lib_libcyrus_la_LIBADD)
nodist_perl_libcyrus_min_la_SOURCES = $(nodist_lib_libcyrus_min_la_SOURCES)
perl_libcyrus_min_la_SOURCES = $(lib_libcyrus_min_la_SOURCES)
perl_libcyrus_min_la_LIBADD = $(lib_libcyrus_min_la_LIBADD)

perl_sieve_lib_libisieve_la_SOURCES = \
    perl/sieve/lib/codes.h \
    perl/sieve/lib/isieve.c \
    perl/sieve/lib/isieve.h \
    perl/sieve/lib/lex.c \
    perl/sieve/lib/lex.h \
    perl/sieve/lib/request.c \
    perl/sieve/lib/request.h

ptclient_ptdump_SOURCES = imap/cli_fatal.c imap/mutex_fake.c ptclient/ptdump.c
ptclient_ptdump_LDADD = $(LD_UTILITY_ADD)
ptclient_ptexpire_SOURCES = imap/cli_fatal.c imap/mutex_fake.c ptclient/ptexpire.c
ptclient_ptexpire_LDADD = $(LD_UTILITY_ADD)

ptclient_ptloader_SOURCES = \
    imap/mutex_fake.c \
    ptclient/http.c \
    ptclient/ptloader.c \
    ptclient/ptloader.h \
    master/service-thread.c
ptclient_ptloader_LDFLAGS =
ptclient_ptloader_LDADD = $(LD_SERVER_ADD)

if HAVE_LDAP
ptclient_ptloader_SOURCES += ptclient/ldap.c
ptclient_ptloader_LDADD += $(LDAP_LIBS)
ptclient_ptloader_LDFLAGS += $(LDAP_LDFLAGS)
endif

if USE_AFSKRB
ptclient_ptloader_SOURCES += ptclient/afskrb.c
ptclient_ptloader_LDADD += $(AFS_LIBS)
ptclient_ptloader_LDFLAGS += $(AFS_LDFLAGS)
endif

# Each new version of flex seems to generate new sign-comparison
# warnings, while they switch code around between int/yy_size_t.
#
# This is a pain because most of us Cyrus devs build with -Werror.
#
# Instead of continuing to maintain an ever-growing, increasingly
# precarious set of post-hoc fixes (see: the former lex-fix rule),
# let's just ignore sign-comparison warnings from flex-generated
# sources only.
sieve_libcyrus_sieve_lex_la_SOURCES = \
    sieve/addr-lex.l \
    sieve/sieve-lex.l
sieve_libcyrus_sieve_lex_la_LIBADD =
sieve_libcyrus_sieve_lex_la_CFLAGS = $(AM_CFLAGS) $(CFLAG_VISIBILITY) $(NOWARN_SIGN_COMPARE)

nodist_sieve_libcyrus_sieve_la_SOURCES = \
    sieve/sieve_err.c \
    sieve/sieve_err.h
sieve_libcyrus_sieve_la_SOURCES = \
    sieve/bytecode.h \
    sieve/addr.y \
    sieve/bc_emit.c \
    sieve/bc_eval.c \
    sieve/bc_generate.c \
    sieve/bc_parse.c \
    sieve/bc_parse.h \
    sieve/comparator.c \
    sieve/comparator.h \
    sieve/flags.c \
    sieve/flags.h \
    sieve/grammar.c \
    sieve/grammar.h \
    sieve/interp.c \
    sieve/interp.h \
    sieve/message.c \
    sieve/message.h \
    sieve/script.c \
    sieve/script.h \
    sieve/sieve.y \
    sieve/tree.c \
    sieve/tree.h \
    sieve/variables.c \
    sieve/variables.h \
    sieve/varlist.c \
    sieve/varlist.h

if JMAP
sieve_libcyrus_sieve_la_SOURCES += \
    imap/jmap_mail_query_parse.c \
    imap/jmap_mail_query_parse.h \
    imap/json_support.c \
    imap/json_support.h
endif

sieve_libcyrus_sieve_la_LIBADD = \
    sieve/libcyrus_sieve_lex.la \
    $(COM_ERR_LIBS) \
    lib/libcyrus_min.la \
    lib/libcyrus.la
sieve_libcyrus_sieve_la_CFLAGS = $(AM_CFLAGS) $(CFLAG_VISIBILITY)

sieve_sievec_LDADD = $(LD_SIEVE_ADD)
sieve_sieved_LDADD = $(LD_SIEVE_ADD)

sieve_test_SOURCES = \
    sieve/test.c \
    imap/mutex_fake.c \
    sieve/sieve_interface.h
if JMAP
sieve_test_SOURCES += \
    imap/jmap_util.c imap/jmap_mail_query.c imap/jmap_mail_query_parse.c
endif
sieve_test_LDADD = $(LD_SIEVE_ADD) $(LD_UTILITY_ADD)

sieve_test_mailbox_SOURCES = \
    sieve/test_mailbox.c \
    imap/mutex_fake.c \
    sieve/sieve_interface.h
sieve_test_mailbox_LDADD = $(LD_SIEVE_ADD) $(LD_UTILITY_ADD)

timsieved_timsieved_SOURCES = \
    imap/mutex_fake.c \
    imap/proxy.c \
    master/service.c \
    timsieved/actions.c \
    timsieved/actions.h \
    timsieved/codes.h \
    timsieved/lex.c \
    timsieved/lex.h \
    timsieved/parser.c \
    timsieved/parser.h \
    timsieved/timsieved.c

timsieved_timsieved_LDADD = $(LD_SIEVE_ADD) $(LD_SERVER_ADD)

# The lex-fix rule is now obsolete, but let's leave a crumb here for a
# while so that custom build scripts that expect it to exist don't choke.
lex-fix:

snapshot::
	@echo "Creating snapshot $(PACKAGE_NAME)-$(PACKAGE_VERSION)"
	@$(MKDIR_P) snapshot
	@git archive --format=tar --prefix=$(PACKAGE_NAME)-$(PACKAGE_VERSION)/ HEAD | tar -C snapshot/ -x -f -
	@echo "creating tarfile"
	tar -C snapshot -c -f - $(PACKAGE_NAME)-$(PACKAGE_VERSION) | gzip -9 > $(PACKAGE_NAME)-$(PACKAGE_VERSION).tar.gz
	@rm -rf snapshot

docsrc/imap/reference/manpages/systemcommands/cyradm.rst: $(top_srcdir)/perl/imap/IMAP/Shell.pm
	@$(MKDIR_P) $(@D)
	$(AM_V_GEN)$(top_srcdir)/tools/perl2rst cyradm < $< > $@.NEW && mv $@.NEW $@

docsrc/imap/reference/manpages/configs/imapd.conf.rst: $(top_srcdir)/tools/config2rst $(top_srcdir)/lib/imapoptions
	@$(MKDIR_P) $(@D)
	$(AM_V_GEN)$(top_srcdir)/tools/config2rst $(top_srcdir)/lib/imapoptions > $@

doc/examples/imapd_conf/imapd.conf.sample: $(top_srcdir)/tools/config2sample $(top_srcdir)/lib/imapoptions
	@$(MKDIR_P) $(@D)
	$(AM_V_GEN)$(top_srcdir)/tools/config2sample $(top_srcdir)/lib/imapoptions > $@

docsrc/imap/reference/manpages/usercommands/sieveshell.rst: $(top_srcdir)/perl/sieve/scripts/sieveshell.pl
	@$(MKDIR_P) $(@D)
	$(AM_V_GEN)$(top_srcdir)/tools/perl2rst sieveshell < $< > $@.NEW && mv $@.NEW $@

%.1: man/.sphinx-build.stamp
	@$(MKDIR_P) $(@D)
	$(AM_V_GEN)touch $@

%.3: man/.sphinx-build.stamp
	@$(MKDIR_P) $(@D)
	$(AM_V_GEN)touch $@

%.5: man/.sphinx-build.stamp
	@$(MKDIR_P) $(@D)
	$(AM_V_GEN)touch $@

%.8: man/.sphinx-build.stamp
	@$(MKDIR_P) $(@D)
	$(AM_V_GEN)touch $@

## define this unconditionally because dist-hook references it
SPHINX_CACHE = docsrc/.doctrees

.PHONY: clean-sphinx-cache clean-docsrc
clean-sphinx-cache:
	@$(RM) -r $(SPHINX_CACHE)

if HAVE_SPHINX_BUILD

SPHINX_OPTS = -d $(SPHINX_CACHE) -n -q

## detect when source directory is not build directory (i.e. VPATH
## build), and clone the docsrc tree into the build directory, so
## that we have a single "source directory" for sphinx-build to use.
docsrc/.sphinx-build.stamp: docsrc/imap/reference/manpages/configs/imapd.conf.rst docsrc/imap/reference/manpages/systemcommands/cyradm.rst docsrc/imap/reference/manpages/usercommands/sieveshell.rst
	$(AM_V_GEN)test x"$(top_srcdir)" = x"$(top_builddir)" || \
        (cd $(top_srcdir) && tar cf - --mode=gu+w docsrc doc/examples) | tar xf -
	@touch $@

clean-docsrc:
	test x"$(top_srcdir)" = x"$(top_builddir)" || \
		$(RM) -r $(top_builddir)/docsrc $(top_builddir)/doc/examples

## XXX doesn't detect if other rst sources are updated...
man/.sphinx-build.stamp: docsrc/.sphinx-build.stamp
	$(AM_V_GEN)DOCSRC=$(top_builddir)/docsrc $(SPHINX_BUILD) $(SPHINX_OPTS) -b man $(top_builddir)/docsrc $(top_builddir)/man
	@touch $@

clean-man:
	@$(RM) -r man

## XXX doesn't detect if other rst sources are updated...
doc/html/.sphinx-build.stamp: docsrc/.sphinx-build.stamp
	$(AM_V_GEN)DOCSRC=$(top_builddir)/docsrc $(SPHINX_BUILD) $(SPHINX_OPTS) -b html $(top_builddir)/docsrc $(top_builddir)/doc/html
	@touch $@

## XXX doesn't detect if other rst sources are updated...
doc/text/.sphinx-build.stamp: docsrc/.sphinx-build.stamp
	$(AM_V_GEN)DOCSRC=$(top_builddir)/docsrc $(SPHINX_BUILD) $(SPHINX_OPTS) -b text $(top_builddir)/docsrc $(top_builddir)/doc/text
	@touch $@
else
clean-docsrc:

man/.sphinx-build.stamp:
	@$(MKDIR_P) $(@D)
	$(AM_V_GEN)touch $@
	@echo "warning: missing documentation dependencies. man pages will be empty" 1>&2

clean-man:

doc/html/.sphinx-build.stamp:
	@echo "error: missing documentation dependencies. cannot build html documentation" 1>&2
	@false

doc/text/.sphinx-build.stamp:
	@echo "error: missing documentation dependencies. cannot build text documentation" 1>&2
	@false
endif

.PHONY: man man-force clean-man
man-force:
	## trash the timestamps, so we always re-run sphinx-build.
	## sphinx-build tracks source modifications itself, so forced
	## rebuilds will still be a lot quicker once it has run once.
	@$(RM) docsrc/.sphinx-build.stamp man/.sphinx-build.stamp

man: man-force $(dist_man1_MANS) $(dist_man3_MANS) $(dist_man5_MANS) $(dist_man8_MANS)

# clean-man is conditionally defined above. We do not want to remove
# man pages if the user is unable to rebuild them.

.PHONY: doc-html doc-html-force clean-doc-html
doc-html-force:
	@$(RM) docsrc/.sphinx-build.stamp doc/html/.sphinx-build.stamp

doc-html: doc-html-force doc/html/.sphinx-build.stamp

clean-doc-html:
	@$(RM) -r doc/html

.PHONY: doc-text doc-text-force clean-doc-text
doc-text-force:
	@$(RM) docsrc/.sphinx-build.stamp doc/text/.sphinx-build.stamp

doc-text: doc-text-force doc/text/.sphinx-build.stamp

clean-doc-text:
	@$(RM) -r doc/text

GENERATED_EXAMPLES = doc/examples/imapd_conf/imapd.conf.sample

.PHONY: doc-examples doc-examples-force clean-doc-examples
doc-examples-force:

doc-examples: doc-examples-force $(GENERATED_EXAMPLES)

clean-doc-examples:
	@$(RM) $(GENERATED_EXAMPLES)

.PHONY: doc clean-doc
doc: man doc-html doc-text doc-examples

clean-doc: clean-man clean-doc-html clean-doc-text clean-doc-examples

.PHONY: clean-local
clean-local: clean-doc clean-sphinx-cache clean-docsrc

distgit:
	$(MKDIR_P) dist
	@echo "checking out the distribution from tag $(PACKAGE_NAME)-$(PACKAGE_VERSION)"
	git archive --format=tar --prefix=$(PACKAGE_NAME)-$(PACKAGE_VERSION)/ $(PACKAGE_NAME)-$(PACKAGE_VERSION) | tar -C dist -x -f -
	touch distgit

dist-hook:
	find $(top_distdir) -type f -name .sphinx-build.stamp -delete
	find $(top_distdir) -type f -name .gitignore -delete
	rm -rf $(top_distdir)/$(SPHINX_CACHE)

VERSION: tools/git-version.sh
	$(AM_V_GEN)$< > $@.NEW && mv $@.NEW $@

install-data-hook:
if CMULOCAL
	$(INSTALL) -m 644 $(top_srcdir)/depot/depot.conf $(DESTDIR)/
endif

install-exec-hook:
if PERL
	for s in installsieve sieveshell; \
	do \
	  $(MKDIR_P) $(top_builddir)/perl/sieve/scripts ; \
	  $(PERL_PREINSTALL) < $(top_srcdir)/perl/sieve/scripts/$$s.pl > $(top_builddir)/perl/sieve/scripts/$$s ;\
	  $(INSTALL) -m 755 $(top_builddir)/perl/sieve/scripts/$$s $(DESTDIR)$(bindir)/$$s ; \
	done
endif

## The @$(MKDIR_P) line is added due to a bug in Automake 1.10 and can be removed if using Automake 1.12.
	@$(MKDIR_P) $(DESTDIR)$(libexecdir)
if SERVER
	cd $(DESTDIR)$(libexecdir) && \
	  $(LN_S) -f pop3d pop3proxyd && \
	  $(LN_S) -f imapd proxyd && \
	  $(LN_S) -f lmtpd lmtpproxyd
endif
## The @$(MKDIR_P) line is added due to a bug in Automake 1.10 and can be removed if using Automake 1.12.
	@$(MKDIR_P) $(DESTDIR)$(bindir)
	cd $(DESTDIR)$(bindir) && \
	  $(LN_S) -f imtest httptest && \
	  $(LN_S) -f imtest lmtptest && \
	  $(LN_S) -f imtest mupdatetest && \
	  $(LN_S) -f imtest nntptest && \
	  $(LN_S) -f imtest pop3test && \
	  $(LN_S) -f imtest sivtest && \
	  $(LN_S) -f imtest smtptest && \
	  $(LN_S) -f imtest synctest

uninstall-hook: cyrus-makemaker-uninstall-workaround
if PERL
	for s in installsieve sieveshell; do \
	    rm -f $(DESTDIR)$(bindir)/$$s; \
	done
endif

.PHONY: cyrus-makemaker-uninstall-workaround

# Workaround for deprecated no-op MakeMaker uninstall.
# Don't remove the packlists themselves, otherwise MakeMaker uninstall will
# crash.  Just remove the files MakeMaker uninstall won't remove itself.
#
# We have another layer of workaround in each module's Makefile that
# removes the packlist after MakeMaker uninstall has finished ignoring it.
cyrus-makemaker-uninstall-workaround:
if PERL
	( packlists=`find $(DESTDIR)$(libdir) -type f -name .packlist` && \
	  echo "uninstalling files from packlists: $$packlists" && \
	  rm -f `cat $$packlists` )
	( podfiles=`find $(DESTDIR)$(libdir) -type f -name perllocal.pod` && \
	  rm -f `echo $$podfiles` )
endif

install-binsymlinks:
## Let's symlink everything else
	for prog in $(sbin_PROGRAMS); do $(LN_S) -f $(sbindir)/`basename $$prog` $(DESTDIR)$(bindir)/; done
	for prog in $(libexec_PROGRAMS); do $(LN_S) -f $(libexecdir)/`basename $$prog` $(DESTDIR)$(bindir)/; done

SUFFIXES = .fig.png

.fig.png:
	mkdir -p $(@D)
	fig2dev -L png $< $@

valgrind:
	$(MAKE) VG=yes check

libtool: $(LIBTOOL_DEPS)
	$(SHELL) ./config.status libtool<|MERGE_RESOLUTION|>--- conflicted
+++ resolved
@@ -1071,15 +1071,10 @@
 
 if SIEVE
 imap_libcyrus_imap_la_SOURCES += \
-<<<<<<< HEAD
-	imap/sieve_db.c \
-	imap/sieve_db.h
+    imap/sieve_db.c \
+    imap/sieve_db.h
 imap_libcyrus_imap_la_LIBADD += \
     sieve/libcyrus_sieve.la
-=======
-    imap/sieve_db.c \
-    imap/sieve_db.h
->>>>>>> 025c3ff2
 endif # SIEVE
 
 if OBJECTSTORE
